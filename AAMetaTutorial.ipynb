--- conflicted
+++ resolved
@@ -18,13 +18,8 @@
     "    TreatmentRole,\n",
     "    PreTargetRole,\n",
     "    TargetRole,\n",
-<<<<<<< HEAD
-    "    GroupingRole\n",
-    ")"
-=======
     ")\n",
     "from hypex.experiments.aa_test import AA_TEST"
->>>>>>> 1be8bfc3
    ]
   },
   {
@@ -60,41 +55,17 @@
     }
    ],
    "source": [
-    "# data = Dataset(\n",
-    "#     \"data.csv\",\n",
-    "#     roles={\n",
-    "#         \"user_id\": InfoRole(),\n",
-    "#         \"signup_month\": FeatureRole(),\n",
-    "#         \"treat\": TreatmentRole(),\n",
-    "#         \"pre_spends\": PreTargetRole(),\n",
-    "#         \"post_spends\": TargetRole(),\n",
-    "#         \"age\": FeatureRole(),\n",
-    "#         \"gender\": FeatureRole(),\n",
-    "#         \"industry\": FeatureRole(),\n",
-    "#     },\n",
-    "# )\n",
-    "# data\n",
-    "\n",
-    "# TODO discus types\n",
-    "\n",
     "data = Dataset(\n",
     "    roles={\n",
     "        \"user_id\": InfoRole(),\n",
-    "        \"signup_month\": TargetRole(),\n",
+    "        \"signup_month\": FeatureRole(),\n",
     "        \"treat\": TreatmentRole(),\n",
     "        \"pre_spends\": PreTargetRole(),\n",
     "        \"post_spends\": TargetRole(),\n",
-<<<<<<< HEAD
-    "        \"age\": TargetRole(),\n",
-    "        \"gender\": GroupingRole(),\n",
-    "        \"industry\": GroupingRole(),\n",
-    "    },\n",
-=======
     "        \"age\": FeatureRole(),\n",
     "        \"gender\": FeatureRole(),\n",
     "        \"industry\": FeatureRole(),\n",
     "    }, data=\"data.csv\",\n",
->>>>>>> 1be8bfc3
     ")\n",
     "data"
    ]
@@ -107,14 +78,14 @@
     {
      "data": {
       "text/plain": [
-       "{'user_id': <hypex.dataset.roles.InfoRole at 0x1b91e9a7760>,\n",
-       " 'signup_month': <hypex.dataset.roles.TargetRole at 0x1b97e5e3a90>,\n",
-       " 'treat': <hypex.dataset.roles.TreatmentRole at 0x1b97e5e0b80>,\n",
-       " 'pre_spends': <hypex.dataset.roles.PreTargetRole at 0x1b97e5e0be0>,\n",
-       " 'post_spends': <hypex.dataset.roles.TargetRole at 0x1b97e5e0c40>,\n",
-       " 'age': <hypex.dataset.roles.TargetRole at 0x1b97e5e37c0>,\n",
-       " 'gender': <hypex.dataset.roles.GroupingRole at 0x1b97e5e3640>,\n",
-       " 'industry': <hypex.dataset.roles.GroupingRole at 0x1b97e5e3730>}"
+       "{'user_id': <hypex.dataset.roles.InfoRole at 0x204b1975450>,\n",
+       " 'signup_month': <hypex.dataset.roles.FeatureRole at 0x204b1975990>,\n",
+       " 'treat': <hypex.dataset.roles.TreatmentRole at 0x204b1975000>,\n",
+       " 'pre_spends': <hypex.dataset.roles.PreTargetRole at 0x204b1975060>,\n",
+       " 'post_spends': <hypex.dataset.roles.TargetRole at 0x204b19751b0>,\n",
+       " 'age': <hypex.dataset.roles.FeatureRole at 0x204b19750f0>,\n",
+       " 'gender': <hypex.dataset.roles.FeatureRole at 0x204b1974d30>,\n",
+       " 'industry': <hypex.dataset.roles.FeatureRole at 0x204b1974b50>}"
       ]
      },
      "execution_count": 3,
@@ -130,54 +101,17 @@
    "cell_type": "code",
    "execution_count": 4,
    "metadata": {},
-   "outputs": [],
-   "source": [
-    "import pandas as pd\n"
-   ]
-  },
-  {
-   "cell_type": "code",
-   "execution_count": 5,
-   "metadata": {},
    "outputs": [
     {
      "name": "stderr",
      "output_type": "stream",
      "text": [
-      "c:\\Projects\\HypEx\\hypex\\dataset\\dataset.py:62: UserWarning: Didn't add roles for experiment estimation. This fact can lead to incorrect operation of the pipeline. \n",
+      "c:\\Projects\\HypEx\\hypex\\dataset\\dataset.py:55: UserWarning: Didn't add roles for experiment estimation. This fact can lead to incorrect operation of the pipeline. \n",
       "  warnings.warn(\n",
-      "c:\\Projects\\HypEx\\hypex\\dataset\\dataset.py:62: UserWarning: Didn't add roles for experiment estimation. This fact can lead to incorrect operation of the pipeline. \n",
+      "c:\\Projects\\HypEx\\hypex\\dataset\\dataset.py:55: UserWarning: Didn't add roles for experiment estimation. This fact can lead to incorrect operation of the pipeline. \n",
       "  warnings.warn(\n",
-      "c:\\Projects\\HypEx\\hypex\\dataset\\dataset.py:62: UserWarning: Didn't add roles for experiment estimation. This fact can lead to incorrect operation of the pipeline. \n",
+      "c:\\Projects\\HypEx\\hypex\\dataset\\dataset.py:55: UserWarning: Didn't add roles for experiment estimation. This fact can lead to incorrect operation of the pipeline. \n",
       "  warnings.warn(\n",
-<<<<<<< HEAD
-      "c:\\Projects\\HypEx\\hypex\\dataset\\backends\\pandas_backend.py:120: FutureWarning: The 'axis' keyword in DataFrame.groupby is deprecated and will be removed in a future version.\n",
-      "  groups = self.data.groupby(by, axis, **kwargs)\n",
-      "c:\\Projects\\HypEx\\hypex\\dataset\\dataset.py:62: UserWarning: Didn't add roles for experiment estimation. This fact can lead to incorrect operation of the pipeline. \n",
-      "  warnings.warn(\n",
-      "c:\\Projects\\HypEx\\hypex\\dataset\\backends\\pandas_backend.py:120: FutureWarning: The 'axis' keyword in DataFrame.groupby is deprecated and will be removed in a future version.\n",
-      "  groups = self.data.groupby(by, axis, **kwargs)\n",
-      "c:\\Projects\\HypEx\\hypex\\dataset\\backends\\pandas_backend.py:120: FutureWarning: The 'axis' keyword in DataFrame.groupby is deprecated and will be removed in a future version.\n",
-      "  groups = self.data.groupby(by, axis, **kwargs)\n",
-      "c:\\Projects\\HypEx\\hypex\\dataset\\backends\\pandas_backend.py:120: FutureWarning: The 'axis' keyword in DataFrame.groupby is deprecated and will be removed in a future version.\n",
-      "  groups = self.data.groupby(by, axis, **kwargs)\n",
-      "c:\\Projects\\HypEx\\hypex\\dataset\\dataset.py:62: UserWarning: Didn't add roles for experiment estimation. This fact can lead to incorrect operation of the pipeline. \n",
-      "  warnings.warn(\n",
-      "c:\\Projects\\HypEx\\hypex\\dataset\\backends\\pandas_backend.py:120: FutureWarning: The 'axis' keyword in DataFrame.groupby is deprecated and will be removed in a future version.\n",
-      "  groups = self.data.groupby(by, axis, **kwargs)\n",
-      "c:\\Projects\\HypEx\\hypex\\dataset\\backends\\pandas_backend.py:120: FutureWarning: The 'axis' keyword in DataFrame.groupby is deprecated and will be removed in a future version.\n",
-      "  groups = self.data.groupby(by, axis, **kwargs)\n",
-      "c:\\Projects\\HypEx\\hypex\\dataset\\backends\\pandas_backend.py:120: FutureWarning: The 'axis' keyword in DataFrame.groupby is deprecated and will be removed in a future version.\n",
-      "  groups = self.data.groupby(by, axis, **kwargs)\n",
-      "c:\\Projects\\HypEx\\hypex\\dataset\\dataset.py:62: UserWarning: Didn't add roles for experiment estimation. This fact can lead to incorrect operation of the pipeline. \n",
-      "  warnings.warn(\n",
-      "c:\\Projects\\HypEx\\hypex\\dataset\\backends\\pandas_backend.py:120: FutureWarning: The 'axis' keyword in DataFrame.groupby is deprecated and will be removed in a future version.\n",
-      "  groups = self.data.groupby(by, axis, **kwargs)\n",
-      "c:\\Projects\\HypEx\\hypex\\dataset\\backends\\pandas_backend.py:120: FutureWarning: The 'axis' keyword in DataFrame.groupby is deprecated and will be removed in a future version.\n",
-      "  groups = self.data.groupby(by, axis, **kwargs)\n",
-      "c:\\Projects\\HypEx\\hypex\\dataset\\dataset.py:62: UserWarning: Didn't add roles for experiment estimation. This fact can lead to incorrect operation of the pipeline. \n",
-      "  warnings.warn(\n"
-=======
       "c:\\Projects\\HypEx\\hypex\\experiment\\experiment.py:223: UserWarning: Pandas doesn't allow columns to be created via a new attribute name - see https://pandas.pydata.org/pandas-docs/stable/indexing.html#attribute-access\n",
       "  data.data.tmp_roles = {field: TempTargetRole}\n"
      ]
@@ -208,7 +142,6 @@
       "File \u001B[1;32mc:\\Projects\\HypEx\\hypex\\comparators\\comparators.py:54\u001B[0m, in \u001B[0;36mGroupComparator.execute\u001B[1;34m(self, data)\u001B[0m\n\u001B[0;32m     53\u001B[0m \u001B[39mdef\u001B[39;00m \u001B[39mexecute\u001B[39m(\u001B[39mself\u001B[39m, data: ExperimentData) \u001B[39m-\u001B[39m\u001B[39m>\u001B[39m ExperimentData:\n\u001B[1;32m---> 54\u001B[0m     compare_result \u001B[39m=\u001B[39m \u001B[39mself\u001B[39;49m\u001B[39m.\u001B[39;49m_compare(data)\n\u001B[0;32m     55\u001B[0m     result_dataset \u001B[39m=\u001B[39m \u001B[39mself\u001B[39m\u001B[39m.\u001B[39m_extract_dataset(compare_result)\n\u001B[0;32m     56\u001B[0m     \u001B[39mreturn\u001B[39;00m \u001B[39mself\u001B[39m\u001B[39m.\u001B[39m_set_value(data, result_dataset)\n",
       "File \u001B[1;32mc:\\Projects\\HypEx\\hypex\\comparators\\comparators.py:32\u001B[0m, in \u001B[0;36mGroupComparator._compare\u001B[1;34m(self, data)\u001B[0m\n\u001B[0;32m     30\u001B[0m group_field \u001B[39m=\u001B[39m data\u001B[39m.\u001B[39mget_columns_by_roles(GroupingRole)\n\u001B[0;32m     31\u001B[0m \u001B[39mself\u001B[39m\u001B[39m.\u001B[39mkey \u001B[39m=\u001B[39m \u001B[39mstr\u001B[39m(group_field)\n\u001B[1;32m---> 32\u001B[0m target_field \u001B[39m=\u001B[39m data\u001B[39m.\u001B[39;49mget_columns_by_roles(TempTargetRole(), tmp_role\u001B[39m=\u001B[39;49m\u001B[39mTrue\u001B[39;49;00m)[\u001B[39m0\u001B[39;49m]\n\u001B[0;32m     33\u001B[0m grouping_data \u001B[39m=\u001B[39m \u001B[39mlist\u001B[39m(data\u001B[39m.\u001B[39mgroupby(group_field))\n\u001B[0;32m     34\u001B[0m \u001B[39mreturn\u001B[39;00m {\n\u001B[0;32m     35\u001B[0m     grouping_data[i][\u001B[39m0\u001B[39m]: \u001B[39mself\u001B[39m\u001B[39m.\u001B[39m_comparison_function(\n\u001B[0;32m     36\u001B[0m         grouping_data[\u001B[39m0\u001B[39m][\u001B[39m1\u001B[39m][target_field],\n\u001B[1;32m   (...)\u001B[0m\n\u001B[0;32m     39\u001B[0m     \u001B[39mfor\u001B[39;00m i \u001B[39min\u001B[39;00m \u001B[39mrange\u001B[39m(\u001B[39m1\u001B[39m, \u001B[39mlen\u001B[39m(grouping_data))\n\u001B[0;32m     40\u001B[0m }\n",
       "\u001B[1;31mIndexError\u001B[0m: list index out of range"
->>>>>>> 1be8bfc3
      ]
     }
    ],
@@ -220,95 +153,24 @@
   },
   {
    "cell_type": "code",
-   "execution_count": 6,
-   "metadata": {},
-   "outputs": [
-    {
-     "data": {
-      "text/html": [
-       "<div>\n",
-       "<style scoped>\n",
-       "    .dataframe tbody tr th:only-of-type {\n",
-       "        vertical-align: middle;\n",
-       "    }\n",
-       "\n",
-       "    .dataframe tbody tr th {\n",
-       "        vertical-align: top;\n",
-       "    }\n",
-       "\n",
-       "    .dataframe thead th {\n",
-       "        text-align: right;\n",
-       "    }\n",
-       "</style>\n",
-       "<table border=\"1\" class=\"dataframe\">\n",
-       "  <thead>\n",
-       "    <tr style=\"text-align: right;\">\n",
-       "      <th></th>\n",
-       "      <th>TTest p-value</th>\n",
-       "      <th>TTest pass</th>\n",
-       "      <th>KSTest p-value</th>\n",
-       "      <th>KSTest pass</th>\n",
-       "      <th>mean test score</th>\n",
-       "    </tr>\n",
-       "  </thead>\n",
-       "  <tbody>\n",
-       "    <tr>\n",
-       "      <th>0</th>\n",
-       "      <td>0.201022</td>\n",
-       "      <td>0.0</td>\n",
-       "      <td>0.480591</td>\n",
-       "      <td>0.0</td>\n",
-       "      <td>0.387401</td>\n",
-       "    </tr>\n",
-       "  </tbody>\n",
-       "</table>\n",
-       "</div>"
-      ],
-      "text/plain": [
-       "   TTest p-value  TTest pass  KSTest p-value  KSTest pass  mean test score\n",
-       "0       0.201022         0.0        0.480591          0.0         0.387401"
-      ]
-     },
-     "execution_count": 6,
-     "metadata": {},
-     "output_type": "execute_result"
-    }
-   ],
-   "source": [
-    "result.analysis_tables['OneAASplitAnalyzer╰╰0'].data"
-   ]
-  },
-  {
-   "cell_type": "code",
-   "execution_count": 7,
-   "metadata": {},
-   "outputs": [
-    {
-     "ename": "TypeError",
-     "evalue": "Cannot index by location index with a non-integer key",
+   "execution_count": null,
+   "metadata": {},
+   "outputs": [
+    {
+     "ename": "AttributeError",
+     "evalue": "'DataFrame' object has no attribute 'data'",
      "output_type": "error",
      "traceback": [
-<<<<<<< HEAD
-      "\u001b[1;31m---------------------------------------------------------------------------\u001b[0m",
-      "\u001b[1;31mTypeError\u001b[0m                                 Traceback (most recent call last)",
-      "\u001b[1;32mc:\\Projects\\HypEx\\AAMetaTutorial.ipynb Cell 7\u001b[0m line \u001b[0;36m1\n\u001b[1;32m----> <a href='vscode-notebook-cell:/c%3A/Projects/HypEx/AAMetaTutorial.ipynb#W5sZmlsZQ%3D%3D?line=0'>1</a>\u001b[0m data[data[\u001b[39m'\u001b[39;49m\u001b[39mindustry\u001b[39;49m\u001b[39m'\u001b[39;49m] \u001b[39m==\u001b[39;49m \u001b[39m\"\u001b[39;49m\u001b[39mLogistics\u001b[39;49m\u001b[39m\"\u001b[39;49m]\n",
-      "File \u001b[1;32mc:\\Projects\\HypEx\\hypex\\dataset\\dataset.py:124\u001b[0m, in \u001b[0;36mDataset.__getitem__\u001b[1;34m(self, item)\u001b[0m\n\u001b[0;32m    117\u001b[0m items \u001b[39m=\u001b[39m [item] \u001b[39mif\u001b[39;00m \u001b[39misinstance\u001b[39m(item, \u001b[39mstr\u001b[39m) \u001b[39mor\u001b[39;00m \u001b[39mnot\u001b[39;00m \u001b[39misinstance\u001b[39m(item, Iterable) \u001b[39melse\u001b[39;00m item\n\u001b[0;32m    118\u001b[0m roles: Dict \u001b[39m=\u001b[39m {\n\u001b[0;32m    119\u001b[0m     column: \u001b[39mself\u001b[39m\u001b[39m.\u001b[39mroles[column]\n\u001b[0;32m    120\u001b[0m     \u001b[39mif\u001b[39;00m column \u001b[39min\u001b[39;00m \u001b[39mself\u001b[39m\u001b[39m.\u001b[39mcolumns \u001b[39mand\u001b[39;00m \u001b[39mself\u001b[39m\u001b[39m.\u001b[39mroles\u001b[39m.\u001b[39mget(column, \u001b[39m0\u001b[39m)\n\u001b[0;32m    121\u001b[0m     \u001b[39melse\u001b[39;00m InfoRole()\n\u001b[0;32m    122\u001b[0m     \u001b[39mfor\u001b[39;00m column \u001b[39min\u001b[39;00m items\n\u001b[0;32m    123\u001b[0m }\n\u001b[1;32m--> 124\u001b[0m result \u001b[39m=\u001b[39m Dataset(data\u001b[39m=\u001b[39m\u001b[39mself\u001b[39;49m\u001b[39m.\u001b[39;49m_backend\u001b[39m.\u001b[39;49m\u001b[39m__getitem__\u001b[39;49m(item), roles\u001b[39m=\u001b[39mroles)\n\u001b[0;32m    125\u001b[0m result\u001b[39m.\u001b[39mtmp_roles \u001b[39m=\u001b[39m \u001b[39mself\u001b[39m\u001b[39m.\u001b[39mtmp_roles\n\u001b[0;32m    126\u001b[0m \u001b[39mreturn\u001b[39;00m result\n",
-      "File \u001b[1;32mc:\\Projects\\HypEx\\hypex\\dataset\\backends\\pandas_backend.py:39\u001b[0m, in \u001b[0;36mPandasDataset.__getitem__\u001b[1;34m(self, item)\u001b[0m\n\u001b[0;32m     37\u001b[0m \u001b[39mdef\u001b[39;00m \u001b[39m__getitem__\u001b[39m(\u001b[39mself\u001b[39m, item):\n\u001b[0;32m     38\u001b[0m     \u001b[39mif\u001b[39;00m \u001b[39misinstance\u001b[39m(item, (\u001b[39mslice\u001b[39m, \u001b[39mint\u001b[39m)):\n\u001b[1;32m---> 39\u001b[0m         \u001b[39mreturn\u001b[39;00m \u001b[39mself\u001b[39;49m\u001b[39m.\u001b[39;49mdata\u001b[39m.\u001b[39;49miloc[item]\n\u001b[0;32m     40\u001b[0m     \u001b[39mif\u001b[39;00m \u001b[39misinstance\u001b[39m(item, (\u001b[39mstr\u001b[39m, \u001b[39mlist\u001b[39m)):\n\u001b[0;32m     41\u001b[0m         \u001b[39mreturn\u001b[39;00m \u001b[39mself\u001b[39m\u001b[39m.\u001b[39mdata[item]\n",
-      "File \u001b[1;32m~\\AppData\\Roaming\\Python\\Python310\\site-packages\\pandas\\core\\indexing.py:1153\u001b[0m, in \u001b[0;36m_LocationIndexer.__getitem__\u001b[1;34m(self, key)\u001b[0m\n\u001b[0;32m   1150\u001b[0m axis \u001b[39m=\u001b[39m \u001b[39mself\u001b[39m\u001b[39m.\u001b[39maxis \u001b[39mor\u001b[39;00m \u001b[39m0\u001b[39m\n\u001b[0;32m   1152\u001b[0m maybe_callable \u001b[39m=\u001b[39m com\u001b[39m.\u001b[39mapply_if_callable(key, \u001b[39mself\u001b[39m\u001b[39m.\u001b[39mobj)\n\u001b[1;32m-> 1153\u001b[0m \u001b[39mreturn\u001b[39;00m \u001b[39mself\u001b[39;49m\u001b[39m.\u001b[39;49m_getitem_axis(maybe_callable, axis\u001b[39m=\u001b[39;49maxis)\n",
-      "File \u001b[1;32m~\\AppData\\Roaming\\Python\\Python310\\site-packages\\pandas\\core\\indexing.py:1711\u001b[0m, in \u001b[0;36m_iLocIndexer._getitem_axis\u001b[1;34m(self, key, axis)\u001b[0m\n\u001b[0;32m   1709\u001b[0m key \u001b[39m=\u001b[39m item_from_zerodim(key)\n\u001b[0;32m   1710\u001b[0m \u001b[39mif\u001b[39;00m \u001b[39mnot\u001b[39;00m is_integer(key):\n\u001b[1;32m-> 1711\u001b[0m     \u001b[39mraise\u001b[39;00m \u001b[39mTypeError\u001b[39;00m(\u001b[39m\"\u001b[39m\u001b[39mCannot index by location index with a non-integer key\u001b[39m\u001b[39m\"\u001b[39m)\n\u001b[0;32m   1713\u001b[0m \u001b[39m# validate the location\u001b[39;00m\n\u001b[0;32m   1714\u001b[0m \u001b[39mself\u001b[39m\u001b[39m.\u001b[39m_validate_integer(key, axis)\n",
-      "\u001b[1;31mTypeError\u001b[0m: Cannot index by location index with a non-integer key"
-=======
       "\u001B[1;31m---------------------------------------------------------------------------\u001B[0m",
       "\u001B[1;31mAttributeError\u001B[0m                            Traceback (most recent call last)",
       "\u001B[1;32m~\\AppData\\Local\\Temp\\ipykernel_23808\\3345272840.py\u001B[0m in \u001B[0;36m?\u001B[1;34m()\u001B[0m\n\u001B[1;32m----> 1\u001B[1;33m \u001B[0med\u001B[0m\u001B[1;33m.\u001B[0m\u001B[0mdata\u001B[0m\u001B[1;33m.\u001B[0m\u001B[0mdata\u001B[0m\u001B[1;33m.\u001B[0m\u001B[0msample\u001B[0m\u001B[1;33m(\u001B[0m\u001B[0mfrac\u001B[0m\u001B[1;33m=\u001B[0m\u001B[1;36m1\u001B[0m\u001B[1;33m,\u001B[0m \u001B[0mrandom_state\u001B[0m\u001B[1;33m=\u001B[0m\u001B[1;36m1\u001B[0m\u001B[1;33m)\u001B[0m\u001B[1;33m\u001B[0m\u001B[1;33m\u001B[0m\u001B[0m\n\u001B[0m",
       "\u001B[1;32m~\\AppData\\Roaming\\Python\\Python310\\site-packages\\pandas\\core\\generic.py\u001B[0m in \u001B[0;36m?\u001B[1;34m(self, name)\u001B[0m\n\u001B[0;32m   6200\u001B[0m             \u001B[1;32mand\u001B[0m \u001B[0mname\u001B[0m \u001B[1;32mnot\u001B[0m \u001B[1;32min\u001B[0m \u001B[0mself\u001B[0m\u001B[1;33m.\u001B[0m\u001B[0m_accessors\u001B[0m\u001B[1;33m\u001B[0m\u001B[1;33m\u001B[0m\u001B[0m\n\u001B[0;32m   6201\u001B[0m             \u001B[1;32mand\u001B[0m \u001B[0mself\u001B[0m\u001B[1;33m.\u001B[0m\u001B[0m_info_axis\u001B[0m\u001B[1;33m.\u001B[0m\u001B[0m_can_hold_identifiers_and_holds_name\u001B[0m\u001B[1;33m(\u001B[0m\u001B[0mname\u001B[0m\u001B[1;33m)\u001B[0m\u001B[1;33m\u001B[0m\u001B[1;33m\u001B[0m\u001B[0m\n\u001B[0;32m   6202\u001B[0m         ):\n\u001B[0;32m   6203\u001B[0m             \u001B[1;32mreturn\u001B[0m \u001B[0mself\u001B[0m\u001B[1;33m[\u001B[0m\u001B[0mname\u001B[0m\u001B[1;33m]\u001B[0m\u001B[1;33m\u001B[0m\u001B[1;33m\u001B[0m\u001B[0m\n\u001B[1;32m-> 6204\u001B[1;33m         \u001B[1;32mreturn\u001B[0m \u001B[0mobject\u001B[0m\u001B[1;33m.\u001B[0m\u001B[0m__getattribute__\u001B[0m\u001B[1;33m(\u001B[0m\u001B[0mself\u001B[0m\u001B[1;33m,\u001B[0m \u001B[0mname\u001B[0m\u001B[1;33m)\u001B[0m\u001B[1;33m\u001B[0m\u001B[1;33m\u001B[0m\u001B[0m\n\u001B[0m",
       "\u001B[1;31mAttributeError\u001B[0m: 'DataFrame' object has no attribute 'data'"
->>>>>>> 1be8bfc3
-     ]
-    }
-   ],
-   "source": [
-    "data[data['industry'] == \"Logistics\"]"
+     ]
+    }
+   ],
+   "source": [
+    "ed.data.data.sample(frac=1, random_state=1)"
    ]
   },
   {
@@ -316,9 +178,6 @@
    "execution_count": null,
    "metadata": {},
    "outputs": [],
-<<<<<<< HEAD
-   "source": []
-=======
    "source": [
     "control_std = control_group.std()\n",
     "test_std = test_group.std()\n",
@@ -330,7 +189,6 @@
     "s = test_std ** 2 / test_proportion + control_std ** 2 / control_proportion\n",
     "return d * s"
    ]
->>>>>>> 1be8bfc3
   }
  ],
  "metadata": {
