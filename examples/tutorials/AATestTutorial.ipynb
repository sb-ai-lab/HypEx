{
 "cells": [
  {
   "cell_type": "markdown",
   "source": [
    "# AA test tutorial \n",
    "AA test is important part of randomized controlled experiment, for example AB test.\n",
    "\n",
    "The objectives of the AA test are to verify the assumption of uniformity of samples as a result of the applied partitioning method, to select the best partition from the available ones, and to verify the applicability of statistical criteria for checking uniformity.\n",
    "\n",
    "For example, there is a hypothesis about the absence of dependence of features on each other. If this hypothesis is not followed, the AA test will fail. "
   ],
   "metadata": {
    "collapsed": false
   },
   "id": "35b63454542e9139"
  },
  {
   "cell_type": "markdown",
   "source": [
    "<ul>\n",
    "  <li><a href=\"#creation-of-a-new-test-dataset-with-synthetic-data\">Creation of a new test dataset with synthetic data.\n",
    "  <li><a href=\"#one-split-of-aa-test\">One split of AA test.\n",
    "  <li><a href=\"#aa-test\">AA test.\n",
    "  <li><a href=\"#aa-test-with-stratification\">AA test with stratification.\n",
    "</ul>"
   ],
   "metadata": {
    "collapsed": false
   },
   "id": "d55e33194a3247f0"
  },
  {
   "cell_type": "code",
   "id": "f890151fc64fd3fa",
   "metadata": {
    "collapsed": false,
    "ExecuteTime": {
<<<<<<< HEAD
     "end_time": "2024-08-02T09:31:23.637916Z",
     "start_time": "2024-08-02T09:31:22.657852Z"
=======
     "end_time": "2024-08-12T12:47:59.495773200Z",
     "start_time": "2024-08-12T12:47:56.696673900Z"
>>>>>>> 0f3def02
    }
   },
   "source": [
    "from hypex.dataset import Dataset, InfoRole, TreatmentRole, TargetRole, StratificationRole\n",
    "from hypex import AATest"
   ],
   "outputs": [
    {
     "name": "stderr",
     "output_type": "stream",
     "text": [
      "C:\\Users\\User\\AppData\\Local\\Programs\\Python\\Python310\\lib\\site-packages\\tqdm\\auto.py:21: TqdmWarning: IProgress not found. Please update jupyter and ipywidgets. See https://ipywidgets.readthedocs.io/en/stable/user_install.html\n",
      "  from .autonotebook import tqdm as notebook_tqdm\n"
     ]
    }
   ],
   "execution_count": 1
  },
  {
   "cell_type": "markdown",
   "source": [
    "## Creation of a new test dataset with synthetic data. \n",
    "\n",
    "It is important to mark the data fields by assigning the appropriate roles:\n",
    "- FeatureRole: a role for columns that contain features or predictor variables. Our split will be based on them. Applied by default if the role is not specified for the column.\n",
    "- TreatmentRole: a role for columns that show the treatment or intervention.\n",
    "- TargetRole: a role for columns that show the target or outcome variable.\n",
    "- InfoRole: a role for columns that contain information about the data, such as user IDs. "
   ],
   "metadata": {
    "collapsed": false
   },
   "id": "bd8ae5c13f2b538e"
  },
  {
   "cell_type": "code",
   "id": "70e663c02efb6980",
   "metadata": {
    "collapsed": false,
    "ExecuteTime": {
<<<<<<< HEAD
     "end_time": "2024-08-02T09:31:23.685480Z",
     "start_time": "2024-08-02T09:31:23.640954Z"
=======
     "end_time": "2024-08-12T12:47:59.623864800Z",
     "start_time": "2024-08-12T12:47:59.498030800Z"
>>>>>>> 0f3def02
    }
   },
   "source": [
    "data = Dataset(\n",
    "    roles={\n",
    "        \"user_id\": InfoRole(int),\n",
    "        \"treat\": TreatmentRole(int),\n",
    "        \"pre_spends\": TargetRole(),\n",
    "        \"post_spends\": TargetRole(),\n",
    "        \"gender\": StratificationRole(str)\n",
    "    }, data=\"data.csv\",\n",
    ")\n",
    "data.roles"
   ],
   "outputs": [
    {
     "data": {
<<<<<<< HEAD
      "text/plain": [
       "{'user_id': Info(<class 'int'>),\n",
       " 'treat': Treatment(<class 'int'>),\n",
       " 'pre_spends': Target(<class 'float'>),\n",
       " 'post_spends': Target(<class 'float'>),\n",
       " 'gender': Stratification(<class 'str'>),\n",
       " 'signup_month': Default(<class 'int'>),\n",
       " 'age': Default(<class 'float'>),\n",
       " 'industry': Default(<class 'str'>)}"
      ]
=======
      "text/plain": "      user_id  signup_month  treat  pre_spends  post_spends   age gender  \\\n0           0             0      0       488.0   414.444444   NaN      M   \n1           1             8      1       512.5   462.222222  26.0    NaN   \n2           2             7      1       483.0   479.444444  25.0      M   \n3           3             0      0       501.5   424.333333  39.0      M   \n4           4             1      1       543.0   514.555556  18.0      F   \n...       ...           ...    ...         ...          ...   ...    ...   \n9995     9995            10      1       538.5   450.444444  42.0      M   \n9996     9996             0      0       500.5   430.888889  26.0      F   \n9997     9997             3      1       473.0   534.111111  22.0      F   \n9998     9998             2      1       495.0   523.222222  67.0      F   \n9999     9999             7      1       508.0   475.888889  38.0      F   \n\n        industry  \n0     E-commerce  \n1     E-commerce  \n2      Logistics  \n3     E-commerce  \n4     E-commerce  \n...          ...  \n9995   Logistics  \n9996   Logistics  \n9997  E-commerce  \n9998  E-commerce  \n9999  E-commerce  \n\n[10000 rows x 8 columns]"
>>>>>>> 0f3def02
     },
     "execution_count": 2,
     "metadata": {},
     "output_type": "execute_result"
    }
   ],
   "execution_count": 2
  },
  {
   "cell_type": "markdown",
   "source": [
    "## AA test\n",
    "We can set number of iterations for simple execution. In this case random state is number of each iteration."
   ],
   "metadata": {
    "collapsed": false
   },
   "id": "fb03d99c85e1216d"
  },
  {
   "cell_type": "code",
   "id": "initial_id",
   "metadata": {
    "collapsed": true,
    "ExecuteTime": {
<<<<<<< HEAD
     "end_time": "2024-08-02T09:31:27.442832Z",
     "start_time": "2024-08-02T09:31:23.689568Z"
=======
     "end_time": "2024-08-12T12:48:07.300652Z",
     "start_time": "2024-08-12T12:47:59.620863800Z"
>>>>>>> 0f3def02
    }
   },
   "source": [
    "aa = AATest(n_iterations=10)\n",
    "res = aa.execute(data)"
   ],
<<<<<<< HEAD
   "outputs": [],
=======
   "outputs": [
    {
     "ename": "TypeError",
     "evalue": "'builtin_function_or_method' object is not iterable",
     "output_type": "error",
     "traceback": [
      "\u001B[1;31m---------------------------------------------------------------------------\u001B[0m",
      "\u001B[1;31mTypeError\u001B[0m                                 Traceback (most recent call last)",
      "Cell \u001B[1;32mIn[3], line 2\u001B[0m\n\u001B[0;32m      1\u001B[0m aa \u001B[38;5;241m=\u001B[39m AATest(n_iterations\u001B[38;5;241m=\u001B[39m\u001B[38;5;241m10\u001B[39m)\n\u001B[1;32m----> 2\u001B[0m res \u001B[38;5;241m=\u001B[39m \u001B[43maa\u001B[49m\u001B[38;5;241;43m.\u001B[39;49m\u001B[43mexecute\u001B[49m\u001B[43m(\u001B[49m\u001B[43mdata\u001B[49m\u001B[43m)\u001B[49m\n",
      "File \u001B[1;32m~\\PycharmProjects\\HypEx\\hypex\\ui\\base.py:63\u001B[0m, in \u001B[0;36mExperimentShell.execute\u001B[1;34m(self, data)\u001B[0m\n\u001B[0;32m     61\u001B[0m     data \u001B[38;5;241m=\u001B[39m ExperimentData(data)\n\u001B[0;32m     62\u001B[0m result_experiment_data \u001B[38;5;241m=\u001B[39m \u001B[38;5;28mself\u001B[39m\u001B[38;5;241m.\u001B[39m_experiment\u001B[38;5;241m.\u001B[39mexecute(data)\n\u001B[1;32m---> 63\u001B[0m \u001B[38;5;28;43mself\u001B[39;49m\u001B[38;5;241;43m.\u001B[39;49m\u001B[43m_out\u001B[49m\u001B[38;5;241;43m.\u001B[39;49m\u001B[43mextract\u001B[49m\u001B[43m(\u001B[49m\u001B[43mresult_experiment_data\u001B[49m\u001B[43m)\u001B[49m\n\u001B[0;32m     64\u001B[0m \u001B[38;5;28;01mreturn\u001B[39;00m \u001B[38;5;28mself\u001B[39m\u001B[38;5;241m.\u001B[39m_out\n",
      "File \u001B[1;32m~\\PycharmProjects\\HypEx\\hypex\\ui\\aa.py:51\u001B[0m, in \u001B[0;36mAAOutput.extract\u001B[1;34m(self, experiment_data)\u001B[0m\n\u001B[0;32m     50\u001B[0m \u001B[38;5;28;01mdef\u001B[39;00m \u001B[38;5;21mextract\u001B[39m(\u001B[38;5;28mself\u001B[39m, experiment_data: ExperimentData):\n\u001B[1;32m---> 51\u001B[0m     \u001B[38;5;28;43msuper\u001B[39;49m\u001B[43m(\u001B[49m\u001B[43m)\u001B[49m\u001B[38;5;241;43m.\u001B[39;49m\u001B[43mextract\u001B[49m\u001B[43m(\u001B[49m\u001B[43mexperiment_data\u001B[49m\u001B[43m)\u001B[49m\n\u001B[0;32m     52\u001B[0m     \u001B[38;5;28mself\u001B[39m\u001B[38;5;241m.\u001B[39m_extract_experiments(experiment_data)\n\u001B[0;32m     53\u001B[0m     \u001B[38;5;28mself\u001B[39m\u001B[38;5;241m.\u001B[39m_extract_aa_score(experiment_data)\n",
      "File \u001B[1;32m~\\PycharmProjects\\HypEx\\hypex\\ui\\base.py:40\u001B[0m, in \u001B[0;36mOutput.extract\u001B[1;34m(self, experiment_data)\u001B[0m\n\u001B[0;32m     39\u001B[0m \u001B[38;5;28;01mdef\u001B[39;00m \u001B[38;5;21mextract\u001B[39m(\u001B[38;5;28mself\u001B[39m, experiment_data: ExperimentData):\n\u001B[1;32m---> 40\u001B[0m     \u001B[38;5;28;43mself\u001B[39;49m\u001B[38;5;241;43m.\u001B[39;49m\u001B[43m_extract_by_reporters\u001B[49m\u001B[43m(\u001B[49m\u001B[43mexperiment_data\u001B[49m\u001B[43m)\u001B[49m\n",
      "File \u001B[1;32m~\\PycharmProjects\\HypEx\\hypex\\ui\\base.py:22\u001B[0m, in \u001B[0;36mOutput._extract_by_reporters\u001B[1;34m(self, experiment_data)\u001B[0m\n\u001B[0;32m     21\u001B[0m \u001B[38;5;28;01mdef\u001B[39;00m \u001B[38;5;21m_extract_by_reporters\u001B[39m(\u001B[38;5;28mself\u001B[39m, experiment_data: ExperimentData):\n\u001B[1;32m---> 22\u001B[0m     \u001B[38;5;28mself\u001B[39m\u001B[38;5;241m.\u001B[39mresume \u001B[38;5;241m=\u001B[39m \u001B[38;5;28;43mself\u001B[39;49m\u001B[38;5;241;43m.\u001B[39;49m\u001B[43mresume_reporter\u001B[49m\u001B[38;5;241;43m.\u001B[39;49m\u001B[43mreport\u001B[49m\u001B[43m(\u001B[49m\u001B[43mexperiment_data\u001B[49m\u001B[43m)\u001B[49m\n\u001B[0;32m     23\u001B[0m     \u001B[38;5;28;01mfor\u001B[39;00m attribute, reporter \u001B[38;5;129;01min\u001B[39;00m \u001B[38;5;28mself\u001B[39m\u001B[38;5;241m.\u001B[39madditional_reporters\u001B[38;5;241m.\u001B[39mitems():\n\u001B[0;32m     24\u001B[0m         \u001B[38;5;28msetattr\u001B[39m(\u001B[38;5;28mself\u001B[39m, attribute, reporter\u001B[38;5;241m.\u001B[39mreport(experiment_data))\n",
      "File \u001B[1;32m~\\PycharmProjects\\HypEx\\hypex\\reporters\\aa.py:205\u001B[0m, in \u001B[0;36mAAPassedReporter.report\u001B[1;34m(self, data)\u001B[0m\n\u001B[0;32m    196\u001B[0m analyser_ids \u001B[38;5;241m=\u001B[39m data\u001B[38;5;241m.\u001B[39mget_ids(\n\u001B[0;32m    197\u001B[0m     \u001B[38;5;124m\"\u001B[39m\u001B[38;5;124mAAScoreAnalyzer\u001B[39m\u001B[38;5;124m\"\u001B[39m, ExperimentDataEnum\u001B[38;5;241m.\u001B[39manalysis_tables\n\u001B[0;32m    198\u001B[0m )\n\u001B[0;32m    199\u001B[0m analyser_tables \u001B[38;5;241m=\u001B[39m {\n\u001B[0;32m    200\u001B[0m     id_[id_\u001B[38;5;241m.\u001B[39mrfind(ID_SPLIT_SYMBOL) \u001B[38;5;241m+\u001B[39m \u001B[38;5;241m1\u001B[39m :]: data\u001B[38;5;241m.\u001B[39manalysis_tables[id_]\n\u001B[0;32m    201\u001B[0m     \u001B[38;5;28;01mfor\u001B[39;00m id_ \u001B[38;5;129;01min\u001B[39;00m analyser_ids[\u001B[38;5;124m\"\u001B[39m\u001B[38;5;124mAAScoreAnalyzer\u001B[39m\u001B[38;5;124m\"\u001B[39m][\n\u001B[0;32m    202\u001B[0m         ExperimentDataEnum\u001B[38;5;241m.\u001B[39manalysis_tables\u001B[38;5;241m.\u001B[39mvalue\n\u001B[0;32m    203\u001B[0m     ]\n\u001B[0;32m    204\u001B[0m }\n\u001B[1;32m--> 205\u001B[0m \u001B[38;5;28;01mreturn\u001B[39;00m \u001B[38;5;28;43mself\u001B[39;49m\u001B[38;5;241;43m.\u001B[39;49m\u001B[43m_detect_pass\u001B[49m\u001B[43m(\u001B[49m\u001B[43manalyser_tables\u001B[49m\u001B[43m)\u001B[49m\n",
      "File \u001B[1;32m~\\PycharmProjects\\HypEx\\hypex\\reporters\\aa.py:170\u001B[0m, in \u001B[0;36mAAPassedReporter._detect_pass\u001B[1;34m(self, analyzer_tables)\u001B[0m\n\u001B[0;32m    169\u001B[0m \u001B[38;5;28;01mdef\u001B[39;00m \u001B[38;5;21m_detect_pass\u001B[39m(\u001B[38;5;28mself\u001B[39m, analyzer_tables: Dict[\u001B[38;5;28mstr\u001B[39m, Dataset]):\n\u001B[1;32m--> 170\u001B[0m     score_table \u001B[38;5;241m=\u001B[39m \u001B[38;5;28;43mself\u001B[39;49m\u001B[38;5;241;43m.\u001B[39;49m\u001B[43m_reformat_aa_score_table\u001B[49m\u001B[43m(\u001B[49m\u001B[43manalyzer_tables\u001B[49m\u001B[43m[\u001B[49m\u001B[38;5;124;43m\"\u001B[39;49m\u001B[38;5;124;43maa score\u001B[39;49m\u001B[38;5;124;43m\"\u001B[39;49m\u001B[43m]\u001B[49m\u001B[43m)\u001B[49m\n\u001B[0;32m    171\u001B[0m     best_split_table \u001B[38;5;241m=\u001B[39m \u001B[38;5;28mself\u001B[39m\u001B[38;5;241m.\u001B[39m_reformat_best_split_table(\n\u001B[0;32m    172\u001B[0m         analyzer_tables[\u001B[38;5;124m\"\u001B[39m\u001B[38;5;124mbest split statistics\u001B[39m\u001B[38;5;124m\"\u001B[39m]\n\u001B[0;32m    173\u001B[0m     )\n\u001B[0;32m    174\u001B[0m     resume_table \u001B[38;5;241m=\u001B[39m score_table \u001B[38;5;241m*\u001B[39m best_split_table\n",
      "File \u001B[1;32m~\\PycharmProjects\\HypEx\\hypex\\reporters\\aa.py:142\u001B[0m, in \u001B[0;36mAAPassedReporter._reformat_aa_score_table\u001B[1;34m(table)\u001B[0m\n\u001B[0;32m    139\u001B[0m \u001B[38;5;129m@staticmethod\u001B[39m\n\u001B[0;32m    140\u001B[0m \u001B[38;5;28;01mdef\u001B[39;00m \u001B[38;5;21m_reformat_aa_score_table\u001B[39m(table: Dataset) \u001B[38;5;241m-\u001B[39m\u001B[38;5;241m>\u001B[39m Dataset:\n\u001B[0;32m    141\u001B[0m     result \u001B[38;5;241m=\u001B[39m {}\n\u001B[1;32m--> 142\u001B[0m     \u001B[38;5;28;01mfor\u001B[39;00m ind \u001B[38;5;129;01min\u001B[39;00m table\u001B[38;5;241m.\u001B[39mindex:\n\u001B[0;32m    143\u001B[0m         splitted_index \u001B[38;5;241m=\u001B[39m ind\u001B[38;5;241m.\u001B[39msplit(ID_SPLIT_SYMBOL)\n\u001B[0;32m    144\u001B[0m         row_index \u001B[38;5;241m=\u001B[39m \u001B[38;5;124mf\u001B[39m\u001B[38;5;124m\"\u001B[39m\u001B[38;5;132;01m{\u001B[39;00msplitted_index[\u001B[38;5;241m0\u001B[39m]\u001B[38;5;132;01m}\u001B[39;00m\u001B[38;5;132;01m{\u001B[39;00mID_SPLIT_SYMBOL\u001B[38;5;132;01m}\u001B[39;00m\u001B[38;5;132;01m{\u001B[39;00msplitted_index[\u001B[38;5;241m-\u001B[39m\u001B[38;5;241m1\u001B[39m]\u001B[38;5;132;01m}\u001B[39;00m\u001B[38;5;124m\"\u001B[39m\n",
      "\u001B[1;31mTypeError\u001B[0m: 'builtin_function_or_method' object is not iterable"
     ]
    }
   ],
>>>>>>> 0f3def02
   "execution_count": 3
  },
  {
   "cell_type": "code",
   "id": "41e9963a",
   "metadata": {
    "ExecuteTime": {
<<<<<<< HEAD
     "end_time": "2024-08-02T09:31:27.459884Z",
     "start_time": "2024-08-02T09:31:27.445182Z"
=======
     "end_time": "2024-08-12T12:48:07.328916200Z",
     "start_time": "2024-08-12T12:48:07.303268Z"
>>>>>>> 0f3def02
    }
   },
   "source": [
    "res.resume"
   ],
   "outputs": [
    {
     "data": {
      "text/plain": [
       "  TTest aa test KSTest aa test TTest best split KSTest best split  result  \\\n",
       "0        NOT OK         NOT OK               OK                OK  NOT OK   \n",
       "1        NOT OK         NOT OK               OK                OK  NOT OK   \n",
       "\n",
       "       feature group  \n",
       "0  post_spends  test  \n",
       "1   pre_spends  test  "
      ]
     },
     "execution_count": 4,
     "metadata": {},
     "output_type": "execute_result"
    }
   ],
   "execution_count": 4
  },
  {
   "cell_type": "code",
   "id": "50ae28a8",
   "metadata": {
    "ExecuteTime": {
<<<<<<< HEAD
     "end_time": "2024-08-02T09:31:27.550592Z",
     "start_time": "2024-08-02T09:31:27.463162Z"
=======
     "start_time": "2024-08-12T12:48:07.309499900Z"
>>>>>>> 0f3def02
    }
   },
   "source": [
    "res.aa_score"
   ],
   "outputs": [
    {
     "data": {
      "text/plain": [
       "                          pass     score\n",
       "pre_spends TTest test    False  0.653814\n",
       "post_spends TTest test   False  0.664092\n",
       "pre_spends KSTest test   False  0.639293\n",
       "post_spends KSTest test  False  0.637995"
      ]
     },
     "execution_count": 5,
     "metadata": {},
     "output_type": "execute_result"
    }
   ],
   "execution_count": 5
  },
  {
   "cell_type": "code",
   "id": "cc42c534",
   "metadata": {
    "ExecuteTime": {
<<<<<<< HEAD
     "end_time": "2024-08-02T09:31:27.568927Z",
     "start_time": "2024-08-02T09:31:27.553559Z"
=======
     "start_time": "2024-08-12T12:48:07.314032600Z"
>>>>>>> 0f3def02
    }
   },
   "source": [
    "res.best_split"
   ],
   "outputs": [
    {
     "data": {
      "text/plain": [
       "      user_id  signup_month  treat  pre_spends  post_spends   age gender  \\\n",
       "0           0             0      0       488.0   414.444444   NaN      M   \n",
       "1           1             8      1       512.5   462.222222  26.0    NaN   \n",
       "2           2             7      1       483.0   479.444444  25.0      M   \n",
       "3           3             0      0       501.5   424.333333  39.0      M   \n",
       "4           4             1      1       543.0   514.555556  18.0      F   \n",
       "...       ...           ...    ...         ...          ...   ...    ...   \n",
       "9995     9995            10      1       538.5   450.444444  42.0      M   \n",
       "9996     9996             0      0       500.5   430.888889  26.0      F   \n",
       "9997     9997             3      1       473.0   534.111111  22.0      F   \n",
       "9998     9998             2      1       495.0   523.222222  67.0      F   \n",
       "9999     9999             7      1       508.0   475.888889  38.0      F   \n",
       "\n",
       "        industry    split  \n",
       "0     E-commerce  control  \n",
       "1     E-commerce     test  \n",
       "2      Logistics     test  \n",
       "3     E-commerce  control  \n",
       "4     E-commerce  control  \n",
       "...          ...      ...  \n",
       "9995   Logistics  control  \n",
       "9996   Logistics  control  \n",
       "9997  E-commerce     test  \n",
       "9998  E-commerce     test  \n",
       "9999  E-commerce  control  \n",
       "\n",
       "[10000 rows x 9 columns]"
      ]
     },
     "execution_count": 6,
     "metadata": {},
     "output_type": "execute_result"
    }
   ],
   "execution_count": 6
  },
  {
   "cell_type": "code",
   "id": "18351884",
   "metadata": {
    "ExecuteTime": {
<<<<<<< HEAD
     "end_time": "2024-08-02T09:31:27.580004Z",
     "start_time": "2024-08-02T09:31:27.571198Z"
=======
     "start_time": "2024-08-12T12:48:07.317514900Z"
>>>>>>> 0f3def02
    }
   },
   "source": [
    "res.best_split_statistic"
   ],
   "outputs": [
    {
     "data": {
      "text/plain": [
       "       feature group TTest pass  TTest p-value KSTest pass  KSTest p-value\n",
       "0   pre_spends  test         OK       0.645746          OK        0.932542\n",
       "1  post_spends  test         OK       0.357727          OK        0.577046"
      ]
     },
     "execution_count": 7,
     "metadata": {},
     "output_type": "execute_result"
    }
   ],
   "execution_count": 7
  },
  {
   "cell_type": "code",
   "id": "0da18405",
   "metadata": {
    "ExecuteTime": {
<<<<<<< HEAD
     "end_time": "2024-08-02T09:31:27.601973Z",
     "start_time": "2024-08-02T09:31:27.582230Z"
=======
     "start_time": "2024-08-12T12:48:07.322750400Z"
>>>>>>> 0f3def02
    }
   },
   "source": [
    "res.experiments"
   ],
   "outputs": [
    {
     "data": {
      "text/plain": [
       "        splitter_id  pre_spends GroupDifference control mean test  \\\n",
       "0  AASplitter┴rs 0┴                                      486.8074   \n",
       "1  AASplitter┴rs 1┴                                      486.8542   \n",
       "2  AASplitter┴rs 2┴                                      487.1430   \n",
       "3  AASplitter┴rs 3┴                                      487.5133   \n",
       "4  AASplitter┴rs 4┴                                      486.9905   \n",
       "5  AASplitter┴rs 5┴                                      487.2922   \n",
       "6  AASplitter┴rs 6┴                                      486.8775   \n",
       "7  AASplitter┴rs 7┴                                      487.0070   \n",
       "8  AASplitter┴rs 8┴                                      486.7993   \n",
       "9  AASplitter┴rs 9┴                                      487.1140   \n",
       "\n",
       "   pre_spends GroupDifference test mean test  \\\n",
       "0                                   487.3801   \n",
       "1                                   487.3333   \n",
       "2                                   487.0445   \n",
       "3                                   486.6742   \n",
       "4                                   487.1970   \n",
       "5                                   486.8953   \n",
       "6                                   487.3100   \n",
       "7                                   487.1805   \n",
       "8                                   487.3882   \n",
       "9                                   487.0735   \n",
       "\n",
       "   pre_spends GroupDifference difference test  \\\n",
       "0                                      0.5727   \n",
       "1                                      0.4791   \n",
       "2                                     -0.0985   \n",
       "3                                     -0.8391   \n",
       "4                                      0.2065   \n",
       "5                                     -0.3969   \n",
       "6                                      0.4325   \n",
       "7                                      0.1735   \n",
       "8                                      0.5889   \n",
       "9                                     -0.0405   \n",
       "\n",
       "   pre_spends GroupDifference difference % test  \\\n",
       "0                                      0.117644   \n",
       "1                                      0.098407   \n",
       "2                                     -0.020220   \n",
       "3                                     -0.172118   \n",
       "4                                      0.042403   \n",
       "5                                     -0.081450   \n",
       "6                                      0.088831   \n",
       "7                                      0.035626   \n",
       "8                                      0.120974   \n",
       "9                                     -0.008314   \n",
       "\n",
       "   post_spends GroupDifference control mean test  \\\n",
       "0                                     451.724200   \n",
       "1                                     452.151400   \n",
       "2                                     451.504911   \n",
       "3                                     453.078778   \n",
       "4                                     451.916489   \n",
       "5                                     451.686889   \n",
       "6                                     451.627689   \n",
       "7                                     452.526978   \n",
       "8                                     451.924844   \n",
       "9                                     452.327511   \n",
       "\n",
       "   post_spends GroupDifference test mean test  \\\n",
       "0                                  452.604911   \n",
       "1                                  452.177711   \n",
       "2                                  452.824200   \n",
       "3                                  451.250333   \n",
       "4                                  452.412622   \n",
       "5                                  452.642222   \n",
       "6                                  452.701422   \n",
       "7                                  451.802133   \n",
       "8                                  452.404267   \n",
       "9                                  452.001600   \n",
       "\n",
       "   post_spends GroupDifference difference test  \\\n",
       "0                                     0.880711   \n",
       "1                                     0.026311   \n",
       "2                                     1.319289   \n",
       "3                                    -1.828444   \n",
       "4                                     0.496133   \n",
       "5                                     0.955333   \n",
       "6                                     1.073733   \n",
       "7                                    -0.724844   \n",
       "8                                     0.479422   \n",
       "9                                    -0.325911   \n",
       "\n",
       "   post_spends GroupDifference difference % test  \\\n",
       "0                                       0.194967   \n",
       "1                                       0.005819   \n",
       "2                                       0.292198   \n",
       "3                                      -0.403560   \n",
       "4                                       0.109784   \n",
       "5                                       0.211503   \n",
       "6                                       0.237747   \n",
       "7                                      -0.160177   \n",
       "8                                       0.106085   \n",
       "9                                      -0.072052   \n",
       "\n",
       "   GroupSizes control size test  ...  post_spends KSTest pass test  \\\n",
       "0                        5000.0  ...                         False   \n",
       "1                           NaN  ...                         False   \n",
       "2                           NaN  ...                         False   \n",
       "3                           NaN  ...                         False   \n",
       "4                           NaN  ...                         False   \n",
       "5                           NaN  ...                         False   \n",
       "6                           NaN  ...                         False   \n",
       "7                           NaN  ...                         False   \n",
       "8                           NaN  ...                         False   \n",
       "9                           NaN  ...                         False   \n",
       "\n",
       "   mean TTest p-value  mean TTest pass  mean KSTest p-value  mean KSTest pass  \\\n",
       "0            0.196474              0.0             0.252129               0.5   \n",
       "1            0.588834              0.0             0.490752               0.0   \n",
       "2            0.444120              0.0             0.452796               0.0   \n",
       "3            0.023258              1.0             0.130645               0.0   \n",
       "4            0.556661              0.0             0.362782               0.0   \n",
       "5            0.259216              0.0             0.399740               0.0   \n",
       "6            0.212447              0.0             0.349031               0.0   \n",
       "7            0.501737              0.0             0.754794               0.0   \n",
       "8            0.330834              0.0             0.392027               0.5   \n",
       "9            0.796888              0.0             0.528860               0.0   \n",
       "\n",
       "   mean test score  post_spends GroupSizes control size test  \\\n",
       "0         0.233577                                       NaN   \n",
       "1         0.523446                                    5000.0   \n",
       "2         0.449904                                    5000.0   \n",
       "3         0.094849                                    5000.0   \n",
       "4         0.427409                                    5000.0   \n",
       "5         0.352899                                    5000.0   \n",
       "6         0.303503                                    5000.0   \n",
       "7         0.670441                                    5000.0   \n",
       "8         0.371629                                    5000.0   \n",
       "9         0.618203                                    5000.0   \n",
       "\n",
       "   post_spends GroupSizes test size test  \\\n",
       "0                                    NaN   \n",
       "1                                 5000.0   \n",
       "2                                 5000.0   \n",
       "3                                 5000.0   \n",
       "4                                 5000.0   \n",
       "5                                 5000.0   \n",
       "6                                 5000.0   \n",
       "7                                 5000.0   \n",
       "8                                 5000.0   \n",
       "9                                 5000.0   \n",
       "\n",
       "   post_spends GroupSizes control size % test  \\\n",
       "0                                         NaN   \n",
       "1                                        50.0   \n",
       "2                                        50.0   \n",
       "3                                        50.0   \n",
       "4                                        50.0   \n",
       "5                                        50.0   \n",
       "6                                        50.0   \n",
       "7                                        50.0   \n",
       "8                                        50.0   \n",
       "9                                        50.0   \n",
       "\n",
       "   post_spends GroupSizes test size % test  \n",
       "0                                      NaN  \n",
       "1                                     50.0  \n",
       "2                                     50.0  \n",
       "3                                     50.0  \n",
       "4                                     50.0  \n",
       "5                                     50.0  \n",
       "6                                     50.0  \n",
       "7                                     50.0  \n",
       "8                                     50.0  \n",
       "9                                     50.0  \n",
       "\n",
       "[10 rows x 30 columns]"
      ]
     },
     "execution_count": 8,
     "metadata": {},
     "output_type": "execute_result"
    }
   ],
   "execution_count": 8
  },
  {
   "cell_type": "markdown",
   "source": [
    "# AA Test with random states\n",
    "\n",
    "We can set random states for each execution. In this case number of random states equals number of execution. "
   ],
   "metadata": {
    "collapsed": false
   },
   "id": "76c81d6d6570d58f"
  },
  {
   "cell_type": "code",
   "id": "a6038ed8",
   "metadata": {
    "ExecuteTime": {
<<<<<<< HEAD
     "end_time": "2024-08-02T09:31:29.623768Z",
     "start_time": "2024-08-02T09:31:27.604970Z"
=======
     "end_time": "2024-08-12T12:48:07.381588900Z",
     "start_time": "2024-08-12T12:48:07.329914800Z"
>>>>>>> 0f3def02
    }
   },
   "source": [
    "aa = AATest(random_states=[56, 72, 2, 43])\n",
    "res = aa.execute(data)"
   ],
   "outputs": [],
   "execution_count": 9
  },
  {
   "cell_type": "code",
   "source": [
    "res.resume"
   ],
   "metadata": {
    "collapsed": false,
    "ExecuteTime": {
<<<<<<< HEAD
     "end_time": "2024-08-02T09:31:29.641731Z",
     "start_time": "2024-08-02T09:31:29.628856Z"
=======
     "start_time": "2024-08-12T12:48:07.334400700Z"
>>>>>>> 0f3def02
    }
   },
   "id": "6bebccfe9b91ae2e",
   "outputs": [
    {
     "data": {
      "text/plain": [
       "  TTest aa test KSTest aa test TTest best split KSTest best split  result  \\\n",
       "0        NOT OK         NOT OK               OK                OK  NOT OK   \n",
       "1        NOT OK         NOT OK               OK                OK  NOT OK   \n",
       "\n",
       "       feature group  \n",
       "0  post_spends  test  \n",
       "1   pre_spends  test  "
      ]
     },
     "execution_count": 10,
     "metadata": {},
     "output_type": "execute_result"
    }
   ],
   "execution_count": 10
  },
  {
   "cell_type": "code",
   "source": [
    "res.aa_score"
   ],
   "metadata": {
    "collapsed": false,
    "ExecuteTime": {
<<<<<<< HEAD
     "end_time": "2024-08-02T09:31:29.696960Z",
     "start_time": "2024-08-02T09:31:29.644533Z"
=======
     "start_time": "2024-08-12T12:48:07.340679500Z"
>>>>>>> 0f3def02
    }
   },
   "id": "2a6d8f9df6978913",
   "outputs": [
    {
     "data": {
      "text/plain": [
       "                          pass     score\n",
       "pre_spends TTest test    False  0.652500\n",
       "post_spends TTest test   False  0.645896\n",
       "pre_spends KSTest test   False  0.605599\n",
       "post_spends KSTest test  False  0.533713"
      ]
     },
     "execution_count": 11,
     "metadata": {},
     "output_type": "execute_result"
    }
   ],
   "execution_count": 11
  },
  {
   "cell_type": "code",
   "source": [
    "res.best_split"
   ],
   "metadata": {
    "collapsed": false,
    "ExecuteTime": {
<<<<<<< HEAD
     "end_time": "2024-08-02T09:31:29.715935Z",
     "start_time": "2024-08-02T09:31:29.700702Z"
=======
     "start_time": "2024-08-12T12:48:07.348992300Z"
>>>>>>> 0f3def02
    }
   },
   "id": "e318afc40736069d",
   "outputs": [
    {
     "data": {
      "text/plain": [
       "      user_id  signup_month  treat  pre_spends  post_spends   age gender  \\\n",
       "0           0             0      0       488.0   414.444444   NaN      M   \n",
       "1           1             8      1       512.5   462.222222  26.0    NaN   \n",
       "2           2             7      1       483.0   479.444444  25.0      M   \n",
       "3           3             0      0       501.5   424.333333  39.0      M   \n",
       "4           4             1      1       543.0   514.555556  18.0      F   \n",
       "...       ...           ...    ...         ...          ...   ...    ...   \n",
       "9995     9995            10      1       538.5   450.444444  42.0      M   \n",
       "9996     9996             0      0       500.5   430.888889  26.0      F   \n",
       "9997     9997             3      1       473.0   534.111111  22.0      F   \n",
       "9998     9998             2      1       495.0   523.222222  67.0      F   \n",
       "9999     9999             7      1       508.0   475.888889  38.0      F   \n",
       "\n",
       "        industry    split  \n",
       "0     E-commerce  control  \n",
       "1     E-commerce     test  \n",
       "2      Logistics  control  \n",
       "3     E-commerce     test  \n",
       "4     E-commerce  control  \n",
       "...          ...      ...  \n",
       "9995   Logistics     test  \n",
       "9996   Logistics  control  \n",
       "9997  E-commerce     test  \n",
       "9998  E-commerce     test  \n",
       "9999  E-commerce  control  \n",
       "\n",
       "[10000 rows x 9 columns]"
      ]
     },
     "execution_count": 12,
     "metadata": {},
     "output_type": "execute_result"
    }
   ],
   "execution_count": 12
  },
  {
   "cell_type": "code",
   "source": [
    "res.best_split_statistic"
   ],
   "metadata": {
    "collapsed": false,
    "ExecuteTime": {
<<<<<<< HEAD
     "end_time": "2024-08-02T09:31:29.727886Z",
     "start_time": "2024-08-02T09:31:29.719031Z"
=======
     "start_time": "2024-08-12T12:48:07.354141800Z"
>>>>>>> 0f3def02
    }
   },
   "id": "bd1a332ab687cef",
   "outputs": [
    {
     "data": {
      "text/plain": [
       "       feature group TTest pass  TTest p-value KSTest pass  KSTest p-value\n",
       "0   pre_spends  test         OK       0.519864          OK        0.694583\n",
       "1  post_spends  test         OK       0.998020          OK        0.677788"
      ]
     },
     "execution_count": 13,
     "metadata": {},
     "output_type": "execute_result"
    }
   ],
   "execution_count": 13
  },
  {
   "cell_type": "code",
   "source": [
    "res.experiments"
   ],
   "metadata": {
    "collapsed": false,
    "ExecuteTime": {
<<<<<<< HEAD
     "end_time": "2024-08-02T09:31:29.749476Z",
     "start_time": "2024-08-02T09:31:29.730694Z"
=======
     "start_time": "2024-08-12T12:48:07.357557500Z"
>>>>>>> 0f3def02
    }
   },
   "id": "96b29db891fa2462",
   "outputs": [
    {
     "data": {
      "text/plain": [
       "         splitter_id  pre_spends GroupDifference control mean test  \\\n",
       "0  AASplitter┴rs 56┴                                      487.3882   \n",
       "1  AASplitter┴rs 72┴                                      487.2152   \n",
       "2   AASplitter┴rs 2┴                                      487.1430   \n",
       "3  AASplitter┴rs 43┴                                      486.8269   \n",
       "\n",
       "   pre_spends GroupDifference test mean test  \\\n",
       "0                                   486.7993   \n",
       "1                                   486.9723   \n",
       "2                                   487.0445   \n",
       "3                                   487.3606   \n",
       "\n",
       "   pre_spends GroupDifference difference test  \\\n",
       "0                                     -0.5889   \n",
       "1                                     -0.2429   \n",
       "2                                     -0.0985   \n",
       "3                                      0.5337   \n",
       "\n",
       "   pre_spends GroupDifference difference % test  \\\n",
       "0                                     -0.120828   \n",
       "1                                     -0.049855   \n",
       "2                                     -0.020220   \n",
       "3                                      0.109628   \n",
       "\n",
       "   post_spends GroupDifference control mean test  \\\n",
       "0                                     451.845400   \n",
       "1                                     452.165533   \n",
       "2                                     451.504911   \n",
       "3                                     452.801000   \n",
       "\n",
       "   post_spends GroupDifference test mean test  \\\n",
       "0                                  452.483711   \n",
       "1                                  452.163578   \n",
       "2                                  452.824200   \n",
       "3                                  451.528111   \n",
       "\n",
       "   post_spends GroupDifference difference test  \\\n",
       "0                                     0.638311   \n",
       "1                                    -0.001956   \n",
       "2                                     1.319289   \n",
       "3                                    -1.272889   \n",
       "\n",
       "   post_spends GroupDifference difference % test  \\\n",
       "0                                       0.141268   \n",
       "1                                      -0.000432   \n",
       "2                                       0.292198   \n",
       "3                                      -0.281114   \n",
       "\n",
       "   post_spends GroupSizes control size test  ...  post_spends TTest pass test  \\\n",
       "0                                      5000  ...                        False   \n",
       "1                                      5000  ...                        False   \n",
       "2                                      5000  ...                        False   \n",
       "3                                      5000  ...                        False   \n",
       "\n",
       "   pre_spends KSTest p-value test  pre_spends KSTest pass test  \\\n",
       "0                        0.002465                         True   \n",
       "1                        0.694583                        False   \n",
       "2                        0.727866                        False   \n",
       "3                        0.352691                        False   \n",
       "\n",
       "   post_spends KSTest p-value test  post_spends KSTest pass test  \\\n",
       "0                         0.744274                         False   \n",
       "1                         0.677788                         False   \n",
       "2                         0.177727                         False   \n",
       "3                         0.465358                         False   \n",
       "\n",
       "   mean TTest p-value  mean TTest pass  mean KSTest p-value  mean KSTest pass  \\\n",
       "0            0.268336              0.0             0.373370               0.5   \n",
       "1            0.758942              0.0             0.686186               0.0   \n",
       "2            0.444120              0.0             0.452796               0.0   \n",
       "3            0.131809              0.0             0.409024               0.0   \n",
       "\n",
       "   mean test score  \n",
       "0         0.338359  \n",
       "1         0.710438  \n",
       "2         0.449904  \n",
       "3         0.316619  \n",
       "\n",
       "[4 rows x 26 columns]"
      ]
     },
     "execution_count": 14,
     "metadata": {},
     "output_type": "execute_result"
    }
   ],
   "execution_count": 14
  },
  {
   "cell_type": "markdown",
   "source": [
    "# AA Test with stratification\n",
    "\n",
    "Depends on your needs it is possible to stratify data. You can set `stratification=True` and StratificationRole in Dataset to run it.  "
   ],
   "metadata": {
    "collapsed": false
   },
   "id": "1b37db00a1a4a49f"
  },
  {
   "cell_type": "code",
   "source": [
    "aa = AATest(random_states=[56, 72, 2, 43], stratification=True)\n",
    "res = aa.execute(data)"
   ],
   "metadata": {
    "collapsed": false,
    "ExecuteTime": {
<<<<<<< HEAD
     "end_time": "2024-08-02T09:31:31.452505Z",
     "start_time": "2024-08-02T09:31:29.752057Z"
=======
     "start_time": "2024-08-12T12:48:07.359967600Z"
>>>>>>> 0f3def02
    }
   },
   "id": "da9ab2f374ce1273",
   "outputs": [],
   "execution_count": 15
  },
  {
   "cell_type": "code",
   "source": [
    "res.resume"
   ],
   "metadata": {
    "collapsed": false,
    "ExecuteTime": {
<<<<<<< HEAD
     "end_time": "2024-08-02T09:31:31.468428Z",
     "start_time": "2024-08-02T09:31:31.455512Z"
=======
     "start_time": "2024-08-12T12:48:07.362288900Z"
>>>>>>> 0f3def02
    }
   },
   "id": "fb5bc9076cb36af9",
   "outputs": [
    {
     "data": {
      "text/plain": [
       "  TTest aa test KSTest aa test TTest best split KSTest best split  result  \\\n",
       "0        NOT OK         NOT OK               OK                OK  NOT OK   \n",
       "1        NOT OK         NOT OK               OK                OK  NOT OK   \n",
       "\n",
       "       feature group  \n",
       "0  post_spends  test  \n",
       "1   pre_spends  test  "
      ]
     },
     "execution_count": 16,
     "metadata": {},
     "output_type": "execute_result"
    }
   ],
   "execution_count": 16
  },
  {
   "cell_type": "code",
   "source": [
    "res.aa_score"
   ],
   "metadata": {
    "collapsed": false,
    "ExecuteTime": {
<<<<<<< HEAD
     "end_time": "2024-08-02T09:31:31.506158Z",
     "start_time": "2024-08-02T09:31:31.471613Z"
=======
     "start_time": "2024-08-12T12:48:07.365289400Z"
>>>>>>> 0f3def02
    }
   },
   "id": "5eca1aebeb06da2",
   "outputs": [
    {
     "data": {
      "text/plain": [
       "                          pass     score\n",
       "pre_spends TTest test    False  0.388191\n",
       "post_spends TTest test   False  0.774438\n",
       "pre_spends KSTest test   False  0.728226\n",
       "post_spends KSTest test  False  0.660354"
      ]
     },
     "execution_count": 17,
     "metadata": {},
     "output_type": "execute_result"
    }
   ],
   "execution_count": 17
  },
  {
   "cell_type": "code",
   "source": [
    "res.best_split"
   ],
   "metadata": {
    "collapsed": false,
    "ExecuteTime": {
<<<<<<< HEAD
     "end_time": "2024-08-02T09:31:31.529925Z",
     "start_time": "2024-08-02T09:31:31.509026Z"
=======
     "start_time": "2024-08-12T12:48:07.367287Z"
>>>>>>> 0f3def02
    }
   },
   "id": "4e5730bdf7983f7d",
   "outputs": [
    {
     "data": {
      "text/plain": [
       "      user_id  signup_month  treat  pre_spends  post_spends   age gender  \\\n",
       "0           0             0      0       488.0   414.444444   NaN      M   \n",
       "1           1             8      1       512.5   462.222222  26.0    NaN   \n",
       "2           2             7      1       483.0   479.444444  25.0      M   \n",
       "3           3             0      0       501.5   424.333333  39.0      M   \n",
       "4           4             1      1       543.0   514.555556  18.0      F   \n",
       "...       ...           ...    ...         ...          ...   ...    ...   \n",
       "9995     9995            10      1       538.5   450.444444  42.0      M   \n",
       "9996     9996             0      0       500.5   430.888889  26.0      F   \n",
       "9997     9997             3      1       473.0   534.111111  22.0      F   \n",
       "9998     9998             2      1       495.0   523.222222  67.0      F   \n",
       "9999     9999             7      1       508.0   475.888889  38.0      F   \n",
       "\n",
       "        industry    split  \n",
       "0     E-commerce  control  \n",
       "1     E-commerce     test  \n",
       "2      Logistics     test  \n",
       "3     E-commerce     test  \n",
       "4     E-commerce  control  \n",
       "...          ...      ...  \n",
       "9995   Logistics      NaN  \n",
       "9996   Logistics      NaN  \n",
       "9997  E-commerce      NaN  \n",
       "9998  E-commerce      NaN  \n",
       "9999  E-commerce      NaN  \n",
       "\n",
       "[10000 rows x 9 columns]"
      ]
     },
     "execution_count": 18,
     "metadata": {},
     "output_type": "execute_result"
    }
   ],
   "execution_count": 18
  },
  {
   "cell_type": "code",
   "source": [
    "res.best_split_statistic"
   ],
   "metadata": {
    "collapsed": false,
    "ExecuteTime": {
<<<<<<< HEAD
     "end_time": "2024-08-02T09:31:31.544328Z",
     "start_time": "2024-08-02T09:31:31.533398Z"
=======
     "start_time": "2024-08-12T12:48:07.370993200Z"
>>>>>>> 0f3def02
    }
   },
   "id": "7cdeba119b04476e",
   "outputs": [
    {
     "data": {
      "text/plain": [
       "       feature group TTest pass  TTest p-value KSTest pass  KSTest p-value\n",
       "0   pre_spends  test         OK       0.384576          OK        0.129368\n",
       "1  post_spends  test         OK       0.801273          OK        0.952433"
      ]
     },
     "execution_count": 19,
     "metadata": {},
     "output_type": "execute_result"
    }
   ],
   "execution_count": 19
  },
  {
   "cell_type": "code",
   "source": [
    "res.experiments"
   ],
   "metadata": {
    "collapsed": false,
    "ExecuteTime": {
<<<<<<< HEAD
     "end_time": "2024-08-02T09:31:31.567281Z",
     "start_time": "2024-08-02T09:31:31.547370Z"
=======
     "start_time": "2024-08-12T12:48:07.373006900Z"
>>>>>>> 0f3def02
    }
   },
   "id": "6a63a08bceb2f40a",
   "outputs": [
    {
     "data": {
      "text/plain": [
       "                           splitter_id  \\\n",
       "0  AASplitterWithStratification┴rs 56┴   \n",
       "1  AASplitterWithStratification┴rs 72┴   \n",
       "2   AASplitterWithStratification┴rs 2┴   \n",
       "3  AASplitterWithStratification┴rs 43┴   \n",
       "\n",
       "   pre_spends GroupDifference control mean test  \\\n",
       "0                                    487.082000   \n",
       "1                                    487.269778   \n",
       "2                                    486.928444   \n",
       "3                                    487.116556   \n",
       "\n",
       "   pre_spends GroupDifference test mean test  \\\n",
       "0                                 487.110444   \n",
       "1                                 486.922667   \n",
       "2                                 487.264000   \n",
       "3                                 487.075889   \n",
       "\n",
       "   pre_spends GroupDifference difference test  \\\n",
       "0                                    0.028444   \n",
       "1                                   -0.347111   \n",
       "2                                    0.335556   \n",
       "3                                   -0.040667   \n",
       "\n",
       "   pre_spends GroupDifference difference % test  \\\n",
       "0                                      0.005840   \n",
       "1                                     -0.071236   \n",
       "2                                      0.068913   \n",
       "3                                     -0.008348   \n",
       "\n",
       "   post_spends GroupDifference control mean test  \\\n",
       "0                                     451.633506   \n",
       "1                                     452.036765   \n",
       "2                                     452.910272   \n",
       "3                                     453.141012   \n",
       "\n",
       "   post_spends GroupDifference test mean test  \\\n",
       "0                                  452.648938   \n",
       "1                                  452.245679   \n",
       "2                                  451.372173   \n",
       "3                                  451.141432   \n",
       "\n",
       "   post_spends GroupDifference difference test  \\\n",
       "0                                     1.015432   \n",
       "1                                     0.208914   \n",
       "2                                    -1.538099   \n",
       "3                                    -1.999580   \n",
       "\n",
       "   post_spends GroupDifference difference % test  \\\n",
       "0                                       0.224835   \n",
       "1                                       0.046216   \n",
       "2                                      -0.339603   \n",
       "3                                      -0.441271   \n",
       "\n",
       "   post_spends GroupSizes control size test  ...  post_spends TTest pass test  \\\n",
       "0                                      4500  ...                        False   \n",
       "1                                      4500  ...                        False   \n",
       "2                                      4500  ...                        False   \n",
       "3                                      4500  ...                         True   \n",
       "\n",
       "   pre_spends KSTest p-value test  pre_spends KSTest pass test  \\\n",
       "0                        0.612183                        False   \n",
       "1                        0.129368                        False   \n",
       "2                        0.085963                        False   \n",
       "3                        0.459584                        False   \n",
       "\n",
       "   post_spends KSTest p-value test  post_spends KSTest pass test  \\\n",
       "0                         0.491962                         False   \n",
       "1                         0.952433                         False   \n",
       "2                         0.008355                          True   \n",
       "3                         0.105834                         False   \n",
       "\n",
       "   mean TTest p-value  mean TTest pass  mean KSTest p-value  mean KSTest pass  \\\n",
       "0            0.582179              0.0             0.552072               0.0   \n",
       "1            0.592924              0.0             0.540900               0.0   \n",
       "2            0.232221              0.0             0.047159               0.5   \n",
       "3            0.467419              0.5             0.282709               0.0   \n",
       "\n",
       "   mean test score  \n",
       "0         0.562108  \n",
       "1         0.558241  \n",
       "2         0.108846  \n",
       "3         0.344279  \n",
       "\n",
       "[4 rows x 26 columns]"
      ]
     },
     "execution_count": 20,
     "metadata": {},
     "output_type": "execute_result"
    }
   ],
   "execution_count": 20
  }
 ],
 "metadata": {
  "kernelspec": {
   "display_name": "Python 3",
   "language": "python",
   "name": "python3"
  },
  "language_info": {
   "codemirror_mode": {
    "name": "ipython",
    "version": 3
   },
   "file_extension": ".py",
   "mimetype": "text/x-python",
   "name": "python",
   "nbconvert_exporter": "python",
   "pygments_lexer": "ipython3",
   "version": "3.10.11"
  }
 },
 "nbformat": 4,
 "nbformat_minor": 5
}<|MERGE_RESOLUTION|>--- conflicted
+++ resolved
@@ -36,13 +36,8 @@
    "metadata": {
     "collapsed": false,
     "ExecuteTime": {
-<<<<<<< HEAD
-     "end_time": "2024-08-02T09:31:23.637916Z",
-     "start_time": "2024-08-02T09:31:22.657852Z"
-=======
      "end_time": "2024-08-12T12:47:59.495773200Z",
      "start_time": "2024-08-12T12:47:56.696673900Z"
->>>>>>> 0f3def02
     }
    },
    "source": [
@@ -83,13 +78,8 @@
    "metadata": {
     "collapsed": false,
     "ExecuteTime": {
-<<<<<<< HEAD
-     "end_time": "2024-08-02T09:31:23.685480Z",
-     "start_time": "2024-08-02T09:31:23.640954Z"
-=======
      "end_time": "2024-08-12T12:47:59.623864800Z",
      "start_time": "2024-08-12T12:47:59.498030800Z"
->>>>>>> 0f3def02
     }
    },
    "source": [
@@ -102,25 +92,12 @@
     "        \"gender\": StratificationRole(str)\n",
     "    }, data=\"data.csv\",\n",
     ")\n",
-    "data.roles"
+    "data"
    ],
    "outputs": [
     {
      "data": {
-<<<<<<< HEAD
-      "text/plain": [
-       "{'user_id': Info(<class 'int'>),\n",
-       " 'treat': Treatment(<class 'int'>),\n",
-       " 'pre_spends': Target(<class 'float'>),\n",
-       " 'post_spends': Target(<class 'float'>),\n",
-       " 'gender': Stratification(<class 'str'>),\n",
-       " 'signup_month': Default(<class 'int'>),\n",
-       " 'age': Default(<class 'float'>),\n",
-       " 'industry': Default(<class 'str'>)}"
-      ]
-=======
       "text/plain": "      user_id  signup_month  treat  pre_spends  post_spends   age gender  \\\n0           0             0      0       488.0   414.444444   NaN      M   \n1           1             8      1       512.5   462.222222  26.0    NaN   \n2           2             7      1       483.0   479.444444  25.0      M   \n3           3             0      0       501.5   424.333333  39.0      M   \n4           4             1      1       543.0   514.555556  18.0      F   \n...       ...           ...    ...         ...          ...   ...    ...   \n9995     9995            10      1       538.5   450.444444  42.0      M   \n9996     9996             0      0       500.5   430.888889  26.0      F   \n9997     9997             3      1       473.0   534.111111  22.0      F   \n9998     9998             2      1       495.0   523.222222  67.0      F   \n9999     9999             7      1       508.0   475.888889  38.0      F   \n\n        industry  \n0     E-commerce  \n1     E-commerce  \n2      Logistics  \n3     E-commerce  \n4     E-commerce  \n...          ...  \n9995   Logistics  \n9996   Logistics  \n9997  E-commerce  \n9998  E-commerce  \n9999  E-commerce  \n\n[10000 rows x 8 columns]"
->>>>>>> 0f3def02
      },
      "execution_count": 2,
      "metadata": {},
@@ -146,22 +123,14 @@
    "metadata": {
     "collapsed": true,
     "ExecuteTime": {
-<<<<<<< HEAD
-     "end_time": "2024-08-02T09:31:27.442832Z",
-     "start_time": "2024-08-02T09:31:23.689568Z"
-=======
      "end_time": "2024-08-12T12:48:07.300652Z",
      "start_time": "2024-08-12T12:47:59.620863800Z"
->>>>>>> 0f3def02
     }
    },
    "source": [
     "aa = AATest(n_iterations=10)\n",
     "res = aa.execute(data)"
    ],
-<<<<<<< HEAD
-   "outputs": [],
-=======
    "outputs": [
     {
      "ename": "TypeError",
@@ -182,7 +151,6 @@
      ]
     }
    ],
->>>>>>> 0f3def02
    "execution_count": 3
   },
   {
@@ -190,357 +158,71 @@
    "id": "41e9963a",
    "metadata": {
     "ExecuteTime": {
-<<<<<<< HEAD
-     "end_time": "2024-08-02T09:31:27.459884Z",
-     "start_time": "2024-08-02T09:31:27.445182Z"
-=======
      "end_time": "2024-08-12T12:48:07.328916200Z",
      "start_time": "2024-08-12T12:48:07.303268Z"
->>>>>>> 0f3def02
     }
    },
    "source": [
     "res.resume"
    ],
-   "outputs": [
-    {
-     "data": {
-      "text/plain": [
-       "  TTest aa test KSTest aa test TTest best split KSTest best split  result  \\\n",
-       "0        NOT OK         NOT OK               OK                OK  NOT OK   \n",
-       "1        NOT OK         NOT OK               OK                OK  NOT OK   \n",
-       "\n",
-       "       feature group  \n",
-       "0  post_spends  test  \n",
-       "1   pre_spends  test  "
-      ]
-     },
-     "execution_count": 4,
-     "metadata": {},
-     "output_type": "execute_result"
-    }
-   ],
-   "execution_count": 4
+   "outputs": [],
+   "execution_count": null
   },
   {
    "cell_type": "code",
    "id": "50ae28a8",
    "metadata": {
     "ExecuteTime": {
-<<<<<<< HEAD
-     "end_time": "2024-08-02T09:31:27.550592Z",
-     "start_time": "2024-08-02T09:31:27.463162Z"
-=======
      "start_time": "2024-08-12T12:48:07.309499900Z"
->>>>>>> 0f3def02
     }
    },
    "source": [
     "res.aa_score"
    ],
-   "outputs": [
-    {
-     "data": {
-      "text/plain": [
-       "                          pass     score\n",
-       "pre_spends TTest test    False  0.653814\n",
-       "post_spends TTest test   False  0.664092\n",
-       "pre_spends KSTest test   False  0.639293\n",
-       "post_spends KSTest test  False  0.637995"
-      ]
-     },
-     "execution_count": 5,
-     "metadata": {},
-     "output_type": "execute_result"
-    }
-   ],
-   "execution_count": 5
+   "outputs": [],
+   "execution_count": null
   },
   {
    "cell_type": "code",
    "id": "cc42c534",
    "metadata": {
     "ExecuteTime": {
-<<<<<<< HEAD
-     "end_time": "2024-08-02T09:31:27.568927Z",
-     "start_time": "2024-08-02T09:31:27.553559Z"
-=======
      "start_time": "2024-08-12T12:48:07.314032600Z"
->>>>>>> 0f3def02
     }
    },
    "source": [
     "res.best_split"
    ],
-   "outputs": [
-    {
-     "data": {
-      "text/plain": [
-       "      user_id  signup_month  treat  pre_spends  post_spends   age gender  \\\n",
-       "0           0             0      0       488.0   414.444444   NaN      M   \n",
-       "1           1             8      1       512.5   462.222222  26.0    NaN   \n",
-       "2           2             7      1       483.0   479.444444  25.0      M   \n",
-       "3           3             0      0       501.5   424.333333  39.0      M   \n",
-       "4           4             1      1       543.0   514.555556  18.0      F   \n",
-       "...       ...           ...    ...         ...          ...   ...    ...   \n",
-       "9995     9995            10      1       538.5   450.444444  42.0      M   \n",
-       "9996     9996             0      0       500.5   430.888889  26.0      F   \n",
-       "9997     9997             3      1       473.0   534.111111  22.0      F   \n",
-       "9998     9998             2      1       495.0   523.222222  67.0      F   \n",
-       "9999     9999             7      1       508.0   475.888889  38.0      F   \n",
-       "\n",
-       "        industry    split  \n",
-       "0     E-commerce  control  \n",
-       "1     E-commerce     test  \n",
-       "2      Logistics     test  \n",
-       "3     E-commerce  control  \n",
-       "4     E-commerce  control  \n",
-       "...          ...      ...  \n",
-       "9995   Logistics  control  \n",
-       "9996   Logistics  control  \n",
-       "9997  E-commerce     test  \n",
-       "9998  E-commerce     test  \n",
-       "9999  E-commerce  control  \n",
-       "\n",
-       "[10000 rows x 9 columns]"
-      ]
-     },
-     "execution_count": 6,
-     "metadata": {},
-     "output_type": "execute_result"
-    }
-   ],
-   "execution_count": 6
+   "outputs": [],
+   "execution_count": null
   },
   {
    "cell_type": "code",
    "id": "18351884",
    "metadata": {
     "ExecuteTime": {
-<<<<<<< HEAD
-     "end_time": "2024-08-02T09:31:27.580004Z",
-     "start_time": "2024-08-02T09:31:27.571198Z"
-=======
      "start_time": "2024-08-12T12:48:07.317514900Z"
->>>>>>> 0f3def02
     }
    },
    "source": [
     "res.best_split_statistic"
    ],
-   "outputs": [
-    {
-     "data": {
-      "text/plain": [
-       "       feature group TTest pass  TTest p-value KSTest pass  KSTest p-value\n",
-       "0   pre_spends  test         OK       0.645746          OK        0.932542\n",
-       "1  post_spends  test         OK       0.357727          OK        0.577046"
-      ]
-     },
-     "execution_count": 7,
-     "metadata": {},
-     "output_type": "execute_result"
-    }
-   ],
-   "execution_count": 7
+   "outputs": [],
+   "execution_count": null
   },
   {
    "cell_type": "code",
    "id": "0da18405",
    "metadata": {
     "ExecuteTime": {
-<<<<<<< HEAD
-     "end_time": "2024-08-02T09:31:27.601973Z",
-     "start_time": "2024-08-02T09:31:27.582230Z"
-=======
      "start_time": "2024-08-12T12:48:07.322750400Z"
->>>>>>> 0f3def02
     }
    },
    "source": [
     "res.experiments"
    ],
-   "outputs": [
-    {
-     "data": {
-      "text/plain": [
-       "        splitter_id  pre_spends GroupDifference control mean test  \\\n",
-       "0  AASplitter┴rs 0┴                                      486.8074   \n",
-       "1  AASplitter┴rs 1┴                                      486.8542   \n",
-       "2  AASplitter┴rs 2┴                                      487.1430   \n",
-       "3  AASplitter┴rs 3┴                                      487.5133   \n",
-       "4  AASplitter┴rs 4┴                                      486.9905   \n",
-       "5  AASplitter┴rs 5┴                                      487.2922   \n",
-       "6  AASplitter┴rs 6┴                                      486.8775   \n",
-       "7  AASplitter┴rs 7┴                                      487.0070   \n",
-       "8  AASplitter┴rs 8┴                                      486.7993   \n",
-       "9  AASplitter┴rs 9┴                                      487.1140   \n",
-       "\n",
-       "   pre_spends GroupDifference test mean test  \\\n",
-       "0                                   487.3801   \n",
-       "1                                   487.3333   \n",
-       "2                                   487.0445   \n",
-       "3                                   486.6742   \n",
-       "4                                   487.1970   \n",
-       "5                                   486.8953   \n",
-       "6                                   487.3100   \n",
-       "7                                   487.1805   \n",
-       "8                                   487.3882   \n",
-       "9                                   487.0735   \n",
-       "\n",
-       "   pre_spends GroupDifference difference test  \\\n",
-       "0                                      0.5727   \n",
-       "1                                      0.4791   \n",
-       "2                                     -0.0985   \n",
-       "3                                     -0.8391   \n",
-       "4                                      0.2065   \n",
-       "5                                     -0.3969   \n",
-       "6                                      0.4325   \n",
-       "7                                      0.1735   \n",
-       "8                                      0.5889   \n",
-       "9                                     -0.0405   \n",
-       "\n",
-       "   pre_spends GroupDifference difference % test  \\\n",
-       "0                                      0.117644   \n",
-       "1                                      0.098407   \n",
-       "2                                     -0.020220   \n",
-       "3                                     -0.172118   \n",
-       "4                                      0.042403   \n",
-       "5                                     -0.081450   \n",
-       "6                                      0.088831   \n",
-       "7                                      0.035626   \n",
-       "8                                      0.120974   \n",
-       "9                                     -0.008314   \n",
-       "\n",
-       "   post_spends GroupDifference control mean test  \\\n",
-       "0                                     451.724200   \n",
-       "1                                     452.151400   \n",
-       "2                                     451.504911   \n",
-       "3                                     453.078778   \n",
-       "4                                     451.916489   \n",
-       "5                                     451.686889   \n",
-       "6                                     451.627689   \n",
-       "7                                     452.526978   \n",
-       "8                                     451.924844   \n",
-       "9                                     452.327511   \n",
-       "\n",
-       "   post_spends GroupDifference test mean test  \\\n",
-       "0                                  452.604911   \n",
-       "1                                  452.177711   \n",
-       "2                                  452.824200   \n",
-       "3                                  451.250333   \n",
-       "4                                  452.412622   \n",
-       "5                                  452.642222   \n",
-       "6                                  452.701422   \n",
-       "7                                  451.802133   \n",
-       "8                                  452.404267   \n",
-       "9                                  452.001600   \n",
-       "\n",
-       "   post_spends GroupDifference difference test  \\\n",
-       "0                                     0.880711   \n",
-       "1                                     0.026311   \n",
-       "2                                     1.319289   \n",
-       "3                                    -1.828444   \n",
-       "4                                     0.496133   \n",
-       "5                                     0.955333   \n",
-       "6                                     1.073733   \n",
-       "7                                    -0.724844   \n",
-       "8                                     0.479422   \n",
-       "9                                    -0.325911   \n",
-       "\n",
-       "   post_spends GroupDifference difference % test  \\\n",
-       "0                                       0.194967   \n",
-       "1                                       0.005819   \n",
-       "2                                       0.292198   \n",
-       "3                                      -0.403560   \n",
-       "4                                       0.109784   \n",
-       "5                                       0.211503   \n",
-       "6                                       0.237747   \n",
-       "7                                      -0.160177   \n",
-       "8                                       0.106085   \n",
-       "9                                      -0.072052   \n",
-       "\n",
-       "   GroupSizes control size test  ...  post_spends KSTest pass test  \\\n",
-       "0                        5000.0  ...                         False   \n",
-       "1                           NaN  ...                         False   \n",
-       "2                           NaN  ...                         False   \n",
-       "3                           NaN  ...                         False   \n",
-       "4                           NaN  ...                         False   \n",
-       "5                           NaN  ...                         False   \n",
-       "6                           NaN  ...                         False   \n",
-       "7                           NaN  ...                         False   \n",
-       "8                           NaN  ...                         False   \n",
-       "9                           NaN  ...                         False   \n",
-       "\n",
-       "   mean TTest p-value  mean TTest pass  mean KSTest p-value  mean KSTest pass  \\\n",
-       "0            0.196474              0.0             0.252129               0.5   \n",
-       "1            0.588834              0.0             0.490752               0.0   \n",
-       "2            0.444120              0.0             0.452796               0.0   \n",
-       "3            0.023258              1.0             0.130645               0.0   \n",
-       "4            0.556661              0.0             0.362782               0.0   \n",
-       "5            0.259216              0.0             0.399740               0.0   \n",
-       "6            0.212447              0.0             0.349031               0.0   \n",
-       "7            0.501737              0.0             0.754794               0.0   \n",
-       "8            0.330834              0.0             0.392027               0.5   \n",
-       "9            0.796888              0.0             0.528860               0.0   \n",
-       "\n",
-       "   mean test score  post_spends GroupSizes control size test  \\\n",
-       "0         0.233577                                       NaN   \n",
-       "1         0.523446                                    5000.0   \n",
-       "2         0.449904                                    5000.0   \n",
-       "3         0.094849                                    5000.0   \n",
-       "4         0.427409                                    5000.0   \n",
-       "5         0.352899                                    5000.0   \n",
-       "6         0.303503                                    5000.0   \n",
-       "7         0.670441                                    5000.0   \n",
-       "8         0.371629                                    5000.0   \n",
-       "9         0.618203                                    5000.0   \n",
-       "\n",
-       "   post_spends GroupSizes test size test  \\\n",
-       "0                                    NaN   \n",
-       "1                                 5000.0   \n",
-       "2                                 5000.0   \n",
-       "3                                 5000.0   \n",
-       "4                                 5000.0   \n",
-       "5                                 5000.0   \n",
-       "6                                 5000.0   \n",
-       "7                                 5000.0   \n",
-       "8                                 5000.0   \n",
-       "9                                 5000.0   \n",
-       "\n",
-       "   post_spends GroupSizes control size % test  \\\n",
-       "0                                         NaN   \n",
-       "1                                        50.0   \n",
-       "2                                        50.0   \n",
-       "3                                        50.0   \n",
-       "4                                        50.0   \n",
-       "5                                        50.0   \n",
-       "6                                        50.0   \n",
-       "7                                        50.0   \n",
-       "8                                        50.0   \n",
-       "9                                        50.0   \n",
-       "\n",
-       "   post_spends GroupSizes test size % test  \n",
-       "0                                      NaN  \n",
-       "1                                     50.0  \n",
-       "2                                     50.0  \n",
-       "3                                     50.0  \n",
-       "4                                     50.0  \n",
-       "5                                     50.0  \n",
-       "6                                     50.0  \n",
-       "7                                     50.0  \n",
-       "8                                     50.0  \n",
-       "9                                     50.0  \n",
-       "\n",
-       "[10 rows x 30 columns]"
-      ]
-     },
-     "execution_count": 8,
-     "metadata": {},
-     "output_type": "execute_result"
-    }
-   ],
-   "execution_count": 8
+   "outputs": [],
+   "execution_count": null
   },
   {
    "cell_type": "markdown",
@@ -559,13 +241,8 @@
    "id": "a6038ed8",
    "metadata": {
     "ExecuteTime": {
-<<<<<<< HEAD
-     "end_time": "2024-08-02T09:31:29.623768Z",
-     "start_time": "2024-08-02T09:31:27.604970Z"
-=======
      "end_time": "2024-08-12T12:48:07.381588900Z",
      "start_time": "2024-08-12T12:48:07.329914800Z"
->>>>>>> 0f3def02
     }
    },
    "source": [
@@ -573,7 +250,7 @@
     "res = aa.execute(data)"
    ],
    "outputs": [],
-   "execution_count": 9
+   "execution_count": null
   },
   {
    "cell_type": "code",
@@ -583,34 +260,12 @@
    "metadata": {
     "collapsed": false,
     "ExecuteTime": {
-<<<<<<< HEAD
-     "end_time": "2024-08-02T09:31:29.641731Z",
-     "start_time": "2024-08-02T09:31:29.628856Z"
-=======
      "start_time": "2024-08-12T12:48:07.334400700Z"
->>>>>>> 0f3def02
     }
    },
    "id": "6bebccfe9b91ae2e",
-   "outputs": [
-    {
-     "data": {
-      "text/plain": [
-       "  TTest aa test KSTest aa test TTest best split KSTest best split  result  \\\n",
-       "0        NOT OK         NOT OK               OK                OK  NOT OK   \n",
-       "1        NOT OK         NOT OK               OK                OK  NOT OK   \n",
-       "\n",
-       "       feature group  \n",
-       "0  post_spends  test  \n",
-       "1   pre_spends  test  "
-      ]
-     },
-     "execution_count": 10,
-     "metadata": {},
-     "output_type": "execute_result"
-    }
-   ],
-   "execution_count": 10
+   "outputs": [],
+   "execution_count": null
   },
   {
    "cell_type": "code",
@@ -620,32 +275,12 @@
    "metadata": {
     "collapsed": false,
     "ExecuteTime": {
-<<<<<<< HEAD
-     "end_time": "2024-08-02T09:31:29.696960Z",
-     "start_time": "2024-08-02T09:31:29.644533Z"
-=======
      "start_time": "2024-08-12T12:48:07.340679500Z"
->>>>>>> 0f3def02
     }
    },
    "id": "2a6d8f9df6978913",
-   "outputs": [
-    {
-     "data": {
-      "text/plain": [
-       "                          pass     score\n",
-       "pre_spends TTest test    False  0.652500\n",
-       "post_spends TTest test   False  0.645896\n",
-       "pre_spends KSTest test   False  0.605599\n",
-       "post_spends KSTest test  False  0.533713"
-      ]
-     },
-     "execution_count": 11,
-     "metadata": {},
-     "output_type": "execute_result"
-    }
-   ],
-   "execution_count": 11
+   "outputs": [],
+   "execution_count": null
   },
   {
    "cell_type": "code",
@@ -655,54 +290,12 @@
    "metadata": {
     "collapsed": false,
     "ExecuteTime": {
-<<<<<<< HEAD
-     "end_time": "2024-08-02T09:31:29.715935Z",
-     "start_time": "2024-08-02T09:31:29.700702Z"
-=======
      "start_time": "2024-08-12T12:48:07.348992300Z"
->>>>>>> 0f3def02
     }
    },
    "id": "e318afc40736069d",
-   "outputs": [
-    {
-     "data": {
-      "text/plain": [
-       "      user_id  signup_month  treat  pre_spends  post_spends   age gender  \\\n",
-       "0           0             0      0       488.0   414.444444   NaN      M   \n",
-       "1           1             8      1       512.5   462.222222  26.0    NaN   \n",
-       "2           2             7      1       483.0   479.444444  25.0      M   \n",
-       "3           3             0      0       501.5   424.333333  39.0      M   \n",
-       "4           4             1      1       543.0   514.555556  18.0      F   \n",
-       "...       ...           ...    ...         ...          ...   ...    ...   \n",
-       "9995     9995            10      1       538.5   450.444444  42.0      M   \n",
-       "9996     9996             0      0       500.5   430.888889  26.0      F   \n",
-       "9997     9997             3      1       473.0   534.111111  22.0      F   \n",
-       "9998     9998             2      1       495.0   523.222222  67.0      F   \n",
-       "9999     9999             7      1       508.0   475.888889  38.0      F   \n",
-       "\n",
-       "        industry    split  \n",
-       "0     E-commerce  control  \n",
-       "1     E-commerce     test  \n",
-       "2      Logistics  control  \n",
-       "3     E-commerce     test  \n",
-       "4     E-commerce  control  \n",
-       "...          ...      ...  \n",
-       "9995   Logistics     test  \n",
-       "9996   Logistics  control  \n",
-       "9997  E-commerce     test  \n",
-       "9998  E-commerce     test  \n",
-       "9999  E-commerce  control  \n",
-       "\n",
-       "[10000 rows x 9 columns]"
-      ]
-     },
-     "execution_count": 12,
-     "metadata": {},
-     "output_type": "execute_result"
-    }
-   ],
-   "execution_count": 12
+   "outputs": [],
+   "execution_count": null
   },
   {
    "cell_type": "code",
@@ -712,30 +305,12 @@
    "metadata": {
     "collapsed": false,
     "ExecuteTime": {
-<<<<<<< HEAD
-     "end_time": "2024-08-02T09:31:29.727886Z",
-     "start_time": "2024-08-02T09:31:29.719031Z"
-=======
      "start_time": "2024-08-12T12:48:07.354141800Z"
->>>>>>> 0f3def02
     }
    },
    "id": "bd1a332ab687cef",
-   "outputs": [
-    {
-     "data": {
-      "text/plain": [
-       "       feature group TTest pass  TTest p-value KSTest pass  KSTest p-value\n",
-       "0   pre_spends  test         OK       0.519864          OK        0.694583\n",
-       "1  post_spends  test         OK       0.998020          OK        0.677788"
-      ]
-     },
-     "execution_count": 13,
-     "metadata": {},
-     "output_type": "execute_result"
-    }
-   ],
-   "execution_count": 13
+   "outputs": [],
+   "execution_count": null
   },
   {
    "cell_type": "code",
@@ -745,106 +320,12 @@
    "metadata": {
     "collapsed": false,
     "ExecuteTime": {
-<<<<<<< HEAD
-     "end_time": "2024-08-02T09:31:29.749476Z",
-     "start_time": "2024-08-02T09:31:29.730694Z"
-=======
      "start_time": "2024-08-12T12:48:07.357557500Z"
->>>>>>> 0f3def02
     }
    },
    "id": "96b29db891fa2462",
-   "outputs": [
-    {
-     "data": {
-      "text/plain": [
-       "         splitter_id  pre_spends GroupDifference control mean test  \\\n",
-       "0  AASplitter┴rs 56┴                                      487.3882   \n",
-       "1  AASplitter┴rs 72┴                                      487.2152   \n",
-       "2   AASplitter┴rs 2┴                                      487.1430   \n",
-       "3  AASplitter┴rs 43┴                                      486.8269   \n",
-       "\n",
-       "   pre_spends GroupDifference test mean test  \\\n",
-       "0                                   486.7993   \n",
-       "1                                   486.9723   \n",
-       "2                                   487.0445   \n",
-       "3                                   487.3606   \n",
-       "\n",
-       "   pre_spends GroupDifference difference test  \\\n",
-       "0                                     -0.5889   \n",
-       "1                                     -0.2429   \n",
-       "2                                     -0.0985   \n",
-       "3                                      0.5337   \n",
-       "\n",
-       "   pre_spends GroupDifference difference % test  \\\n",
-       "0                                     -0.120828   \n",
-       "1                                     -0.049855   \n",
-       "2                                     -0.020220   \n",
-       "3                                      0.109628   \n",
-       "\n",
-       "   post_spends GroupDifference control mean test  \\\n",
-       "0                                     451.845400   \n",
-       "1                                     452.165533   \n",
-       "2                                     451.504911   \n",
-       "3                                     452.801000   \n",
-       "\n",
-       "   post_spends GroupDifference test mean test  \\\n",
-       "0                                  452.483711   \n",
-       "1                                  452.163578   \n",
-       "2                                  452.824200   \n",
-       "3                                  451.528111   \n",
-       "\n",
-       "   post_spends GroupDifference difference test  \\\n",
-       "0                                     0.638311   \n",
-       "1                                    -0.001956   \n",
-       "2                                     1.319289   \n",
-       "3                                    -1.272889   \n",
-       "\n",
-       "   post_spends GroupDifference difference % test  \\\n",
-       "0                                       0.141268   \n",
-       "1                                      -0.000432   \n",
-       "2                                       0.292198   \n",
-       "3                                      -0.281114   \n",
-       "\n",
-       "   post_spends GroupSizes control size test  ...  post_spends TTest pass test  \\\n",
-       "0                                      5000  ...                        False   \n",
-       "1                                      5000  ...                        False   \n",
-       "2                                      5000  ...                        False   \n",
-       "3                                      5000  ...                        False   \n",
-       "\n",
-       "   pre_spends KSTest p-value test  pre_spends KSTest pass test  \\\n",
-       "0                        0.002465                         True   \n",
-       "1                        0.694583                        False   \n",
-       "2                        0.727866                        False   \n",
-       "3                        0.352691                        False   \n",
-       "\n",
-       "   post_spends KSTest p-value test  post_spends KSTest pass test  \\\n",
-       "0                         0.744274                         False   \n",
-       "1                         0.677788                         False   \n",
-       "2                         0.177727                         False   \n",
-       "3                         0.465358                         False   \n",
-       "\n",
-       "   mean TTest p-value  mean TTest pass  mean KSTest p-value  mean KSTest pass  \\\n",
-       "0            0.268336              0.0             0.373370               0.5   \n",
-       "1            0.758942              0.0             0.686186               0.0   \n",
-       "2            0.444120              0.0             0.452796               0.0   \n",
-       "3            0.131809              0.0             0.409024               0.0   \n",
-       "\n",
-       "   mean test score  \n",
-       "0         0.338359  \n",
-       "1         0.710438  \n",
-       "2         0.449904  \n",
-       "3         0.316619  \n",
-       "\n",
-       "[4 rows x 26 columns]"
-      ]
-     },
-     "execution_count": 14,
-     "metadata": {},
-     "output_type": "execute_result"
-    }
-   ],
-   "execution_count": 14
+   "outputs": [],
+   "execution_count": null
   },
   {
    "cell_type": "markdown",
@@ -867,17 +348,12 @@
    "metadata": {
     "collapsed": false,
     "ExecuteTime": {
-<<<<<<< HEAD
-     "end_time": "2024-08-02T09:31:31.452505Z",
-     "start_time": "2024-08-02T09:31:29.752057Z"
-=======
      "start_time": "2024-08-12T12:48:07.359967600Z"
->>>>>>> 0f3def02
     }
    },
    "id": "da9ab2f374ce1273",
    "outputs": [],
-   "execution_count": 15
+   "execution_count": null
   },
   {
    "cell_type": "code",
@@ -887,34 +363,12 @@
    "metadata": {
     "collapsed": false,
     "ExecuteTime": {
-<<<<<<< HEAD
-     "end_time": "2024-08-02T09:31:31.468428Z",
-     "start_time": "2024-08-02T09:31:31.455512Z"
-=======
      "start_time": "2024-08-12T12:48:07.362288900Z"
->>>>>>> 0f3def02
     }
    },
    "id": "fb5bc9076cb36af9",
-   "outputs": [
-    {
-     "data": {
-      "text/plain": [
-       "  TTest aa test KSTest aa test TTest best split KSTest best split  result  \\\n",
-       "0        NOT OK         NOT OK               OK                OK  NOT OK   \n",
-       "1        NOT OK         NOT OK               OK                OK  NOT OK   \n",
-       "\n",
-       "       feature group  \n",
-       "0  post_spends  test  \n",
-       "1   pre_spends  test  "
-      ]
-     },
-     "execution_count": 16,
-     "metadata": {},
-     "output_type": "execute_result"
-    }
-   ],
-   "execution_count": 16
+   "outputs": [],
+   "execution_count": null
   },
   {
    "cell_type": "code",
@@ -924,32 +378,12 @@
    "metadata": {
     "collapsed": false,
     "ExecuteTime": {
-<<<<<<< HEAD
-     "end_time": "2024-08-02T09:31:31.506158Z",
-     "start_time": "2024-08-02T09:31:31.471613Z"
-=======
      "start_time": "2024-08-12T12:48:07.365289400Z"
->>>>>>> 0f3def02
     }
    },
    "id": "5eca1aebeb06da2",
-   "outputs": [
-    {
-     "data": {
-      "text/plain": [
-       "                          pass     score\n",
-       "pre_spends TTest test    False  0.388191\n",
-       "post_spends TTest test   False  0.774438\n",
-       "pre_spends KSTest test   False  0.728226\n",
-       "post_spends KSTest test  False  0.660354"
-      ]
-     },
-     "execution_count": 17,
-     "metadata": {},
-     "output_type": "execute_result"
-    }
-   ],
-   "execution_count": 17
+   "outputs": [],
+   "execution_count": null
   },
   {
    "cell_type": "code",
@@ -959,54 +393,12 @@
    "metadata": {
     "collapsed": false,
     "ExecuteTime": {
-<<<<<<< HEAD
-     "end_time": "2024-08-02T09:31:31.529925Z",
-     "start_time": "2024-08-02T09:31:31.509026Z"
-=======
      "start_time": "2024-08-12T12:48:07.367287Z"
->>>>>>> 0f3def02
     }
    },
    "id": "4e5730bdf7983f7d",
-   "outputs": [
-    {
-     "data": {
-      "text/plain": [
-       "      user_id  signup_month  treat  pre_spends  post_spends   age gender  \\\n",
-       "0           0             0      0       488.0   414.444444   NaN      M   \n",
-       "1           1             8      1       512.5   462.222222  26.0    NaN   \n",
-       "2           2             7      1       483.0   479.444444  25.0      M   \n",
-       "3           3             0      0       501.5   424.333333  39.0      M   \n",
-       "4           4             1      1       543.0   514.555556  18.0      F   \n",
-       "...       ...           ...    ...         ...          ...   ...    ...   \n",
-       "9995     9995            10      1       538.5   450.444444  42.0      M   \n",
-       "9996     9996             0      0       500.5   430.888889  26.0      F   \n",
-       "9997     9997             3      1       473.0   534.111111  22.0      F   \n",
-       "9998     9998             2      1       495.0   523.222222  67.0      F   \n",
-       "9999     9999             7      1       508.0   475.888889  38.0      F   \n",
-       "\n",
-       "        industry    split  \n",
-       "0     E-commerce  control  \n",
-       "1     E-commerce     test  \n",
-       "2      Logistics     test  \n",
-       "3     E-commerce     test  \n",
-       "4     E-commerce  control  \n",
-       "...          ...      ...  \n",
-       "9995   Logistics      NaN  \n",
-       "9996   Logistics      NaN  \n",
-       "9997  E-commerce      NaN  \n",
-       "9998  E-commerce      NaN  \n",
-       "9999  E-commerce      NaN  \n",
-       "\n",
-       "[10000 rows x 9 columns]"
-      ]
-     },
-     "execution_count": 18,
-     "metadata": {},
-     "output_type": "execute_result"
-    }
-   ],
-   "execution_count": 18
+   "outputs": [],
+   "execution_count": null
   },
   {
    "cell_type": "code",
@@ -1016,30 +408,12 @@
    "metadata": {
     "collapsed": false,
     "ExecuteTime": {
-<<<<<<< HEAD
-     "end_time": "2024-08-02T09:31:31.544328Z",
-     "start_time": "2024-08-02T09:31:31.533398Z"
-=======
      "start_time": "2024-08-12T12:48:07.370993200Z"
->>>>>>> 0f3def02
     }
    },
    "id": "7cdeba119b04476e",
-   "outputs": [
-    {
-     "data": {
-      "text/plain": [
-       "       feature group TTest pass  TTest p-value KSTest pass  KSTest p-value\n",
-       "0   pre_spends  test         OK       0.384576          OK        0.129368\n",
-       "1  post_spends  test         OK       0.801273          OK        0.952433"
-      ]
-     },
-     "execution_count": 19,
-     "metadata": {},
-     "output_type": "execute_result"
-    }
-   ],
-   "execution_count": 19
+   "outputs": [],
+   "execution_count": null
   },
   {
    "cell_type": "code",
@@ -1049,112 +423,12 @@
    "metadata": {
     "collapsed": false,
     "ExecuteTime": {
-<<<<<<< HEAD
-     "end_time": "2024-08-02T09:31:31.567281Z",
-     "start_time": "2024-08-02T09:31:31.547370Z"
-=======
      "start_time": "2024-08-12T12:48:07.373006900Z"
->>>>>>> 0f3def02
     }
    },
    "id": "6a63a08bceb2f40a",
-   "outputs": [
-    {
-     "data": {
-      "text/plain": [
-       "                           splitter_id  \\\n",
-       "0  AASplitterWithStratification┴rs 56┴   \n",
-       "1  AASplitterWithStratification┴rs 72┴   \n",
-       "2   AASplitterWithStratification┴rs 2┴   \n",
-       "3  AASplitterWithStratification┴rs 43┴   \n",
-       "\n",
-       "   pre_spends GroupDifference control mean test  \\\n",
-       "0                                    487.082000   \n",
-       "1                                    487.269778   \n",
-       "2                                    486.928444   \n",
-       "3                                    487.116556   \n",
-       "\n",
-       "   pre_spends GroupDifference test mean test  \\\n",
-       "0                                 487.110444   \n",
-       "1                                 486.922667   \n",
-       "2                                 487.264000   \n",
-       "3                                 487.075889   \n",
-       "\n",
-       "   pre_spends GroupDifference difference test  \\\n",
-       "0                                    0.028444   \n",
-       "1                                   -0.347111   \n",
-       "2                                    0.335556   \n",
-       "3                                   -0.040667   \n",
-       "\n",
-       "   pre_spends GroupDifference difference % test  \\\n",
-       "0                                      0.005840   \n",
-       "1                                     -0.071236   \n",
-       "2                                      0.068913   \n",
-       "3                                     -0.008348   \n",
-       "\n",
-       "   post_spends GroupDifference control mean test  \\\n",
-       "0                                     451.633506   \n",
-       "1                                     452.036765   \n",
-       "2                                     452.910272   \n",
-       "3                                     453.141012   \n",
-       "\n",
-       "   post_spends GroupDifference test mean test  \\\n",
-       "0                                  452.648938   \n",
-       "1                                  452.245679   \n",
-       "2                                  451.372173   \n",
-       "3                                  451.141432   \n",
-       "\n",
-       "   post_spends GroupDifference difference test  \\\n",
-       "0                                     1.015432   \n",
-       "1                                     0.208914   \n",
-       "2                                    -1.538099   \n",
-       "3                                    -1.999580   \n",
-       "\n",
-       "   post_spends GroupDifference difference % test  \\\n",
-       "0                                       0.224835   \n",
-       "1                                       0.046216   \n",
-       "2                                      -0.339603   \n",
-       "3                                      -0.441271   \n",
-       "\n",
-       "   post_spends GroupSizes control size test  ...  post_spends TTest pass test  \\\n",
-       "0                                      4500  ...                        False   \n",
-       "1                                      4500  ...                        False   \n",
-       "2                                      4500  ...                        False   \n",
-       "3                                      4500  ...                         True   \n",
-       "\n",
-       "   pre_spends KSTest p-value test  pre_spends KSTest pass test  \\\n",
-       "0                        0.612183                        False   \n",
-       "1                        0.129368                        False   \n",
-       "2                        0.085963                        False   \n",
-       "3                        0.459584                        False   \n",
-       "\n",
-       "   post_spends KSTest p-value test  post_spends KSTest pass test  \\\n",
-       "0                         0.491962                         False   \n",
-       "1                         0.952433                         False   \n",
-       "2                         0.008355                          True   \n",
-       "3                         0.105834                         False   \n",
-       "\n",
-       "   mean TTest p-value  mean TTest pass  mean KSTest p-value  mean KSTest pass  \\\n",
-       "0            0.582179              0.0             0.552072               0.0   \n",
-       "1            0.592924              0.0             0.540900               0.0   \n",
-       "2            0.232221              0.0             0.047159               0.5   \n",
-       "3            0.467419              0.5             0.282709               0.0   \n",
-       "\n",
-       "   mean test score  \n",
-       "0         0.562108  \n",
-       "1         0.558241  \n",
-       "2         0.108846  \n",
-       "3         0.344279  \n",
-       "\n",
-       "[4 rows x 26 columns]"
-      ]
-     },
-     "execution_count": 20,
-     "metadata": {},
-     "output_type": "execute_result"
-    }
-   ],
-   "execution_count": 20
+   "outputs": [],
+   "execution_count": null
   }
  ],
  "metadata": {
