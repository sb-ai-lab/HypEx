--- conflicted
+++ resolved
@@ -54,11 +54,7 @@
     }
    },
    "id": "d62d93cc5561f412",
-<<<<<<< HEAD
-   "execution_count": null
-=======
    "execution_count": 2
->>>>>>> a745b1d9
   },
   {
    "cell_type": "code",
@@ -82,13 +78,8 @@
      "start_time": "2024-06-04T14:04:20.640166Z"
     }
    },
-<<<<<<< HEAD
-   "id": "243c84fd545c9117",
-   "execution_count": null
-=======
    "id": "6546578e36d2522d",
    "execution_count": 3
->>>>>>> a745b1d9
   },
   {
    "cell_type": "code",
@@ -138,11 +129,7 @@
     }
    },
    "id": "994ca789a6524c3a",
-<<<<<<< HEAD
-   "execution_count": null
-=======
    "execution_count": 5
->>>>>>> a745b1d9
   },
   {
    "cell_type": "code",
@@ -167,11 +154,7 @@
     }
    },
    "id": "d2a69656d09fda08",
-<<<<<<< HEAD
-   "execution_count": null
-=======
    "execution_count": 6
->>>>>>> a745b1d9
   },
   {
    "cell_type": "code",
@@ -196,11 +179,7 @@
     }
    },
    "id": "e156b5587bc08370",
-<<<<<<< HEAD
-   "execution_count": null
-=======
    "execution_count": 7
->>>>>>> a745b1d9
   },
   {
    "cell_type": "code",
@@ -225,11 +204,7 @@
     }
    },
    "id": "8973eeface0fac20",
-<<<<<<< HEAD
-   "execution_count": null
-=======
    "execution_count": 8
->>>>>>> a745b1d9
   },
   {
    "cell_type": "code",
@@ -306,11 +281,7 @@
     }
    },
    "id": "9904c0182a9497ca",
-<<<<<<< HEAD
-   "execution_count": null
-=======
    "execution_count": 11
->>>>>>> a745b1d9
   },
   {
    "cell_type": "code",
@@ -335,11 +306,7 @@
     }
    },
    "id": "fb1f19b7d8748ede",
-<<<<<<< HEAD
-   "execution_count": null
-=======
    "execution_count": 12
->>>>>>> a745b1d9
   },
   {
    "cell_type": "code",
@@ -364,11 +331,7 @@
     }
    },
    "id": "a90d7ac62c8f4d50",
-<<<<<<< HEAD
-   "execution_count": null
-=======
    "execution_count": 13
->>>>>>> a745b1d9
   },
   {
    "cell_type": "code",
@@ -393,11 +356,7 @@
     }
    },
    "id": "df920b127dc678dc",
-<<<<<<< HEAD
-   "execution_count": null
-=======
    "execution_count": 14
->>>>>>> a745b1d9
   },
   {
    "cell_type": "code",
@@ -421,11 +380,7 @@
     }
    },
    "id": "3845bd47a4f4853d",
-<<<<<<< HEAD
-   "execution_count": null
-=======
    "execution_count": 15
->>>>>>> a745b1d9
   },
   {
    "cell_type": "code",
@@ -451,11 +406,7 @@
     }
    },
    "id": "d8970e778f0f4448",
-<<<<<<< HEAD
-   "execution_count": null
-=======
    "execution_count": 16
->>>>>>> a745b1d9
   },
   {
    "cell_type": "code",
@@ -480,11 +431,7 @@
     }
    },
    "id": "fc481e8de1882c03",
-<<<<<<< HEAD
-   "execution_count": null
-=======
    "execution_count": 17
->>>>>>> a745b1d9
   },
   {
    "cell_type": "code",
@@ -500,11 +447,7 @@
     }
    },
    "id": "ee6e13c96f86ffed",
-<<<<<<< HEAD
-   "execution_count": null
-=======
    "execution_count": 18
->>>>>>> a745b1d9
   },
   {
    "cell_type": "code",
@@ -529,11 +472,7 @@
     }
    },
    "id": "128c0acf047ffc64",
-<<<<<<< HEAD
-   "execution_count": null
-=======
    "execution_count": 19
->>>>>>> a745b1d9
   },
   {
    "cell_type": "code",
@@ -567,11 +506,7 @@
     }
    },
    "id": "90c9e7fc06b8472e",
-<<<<<<< HEAD
-   "execution_count": null
-=======
    "execution_count": 20
->>>>>>> a745b1d9
   },
   {
    "cell_type": "code",
@@ -597,11 +532,7 @@
     }
    },
    "id": "b036d6de0a00ad8",
-<<<<<<< HEAD
-   "execution_count": null
-=======
    "execution_count": 21
->>>>>>> a745b1d9
   },
   {
    "cell_type": "code",
@@ -626,11 +557,7 @@
     }
    },
    "id": "c27dce96fef8ed56",
-<<<<<<< HEAD
-   "execution_count": null
-=======
    "execution_count": 22
->>>>>>> a745b1d9
   },
   {
    "cell_type": "code",
@@ -655,11 +582,7 @@
     }
    },
    "id": "86adbae2c4f153a4",
-<<<<<<< HEAD
-   "execution_count": null
-=======
    "execution_count": 23
->>>>>>> a745b1d9
   },
   {
    "cell_type": "code",
@@ -687,11 +610,7 @@
     }
    },
    "id": "298d0e9eb0e93232",
-<<<<<<< HEAD
-   "execution_count": null
-=======
    "execution_count": 24
->>>>>>> a745b1d9
   },
   {
    "cell_type": "code",
@@ -719,11 +638,7 @@
     }
    },
    "id": "3692a9da2cca79fa",
-<<<<<<< HEAD
-   "execution_count": null
-=======
    "execution_count": 25
->>>>>>> a745b1d9
   },
   {
    "cell_type": "code",
@@ -754,11 +669,7 @@
     }
    },
    "id": "676c931b395d054c",
-<<<<<<< HEAD
-   "execution_count": null
-=======
    "execution_count": 26
->>>>>>> a745b1d9
   },
   {
    "cell_type": "code",
@@ -783,11 +694,7 @@
     }
    },
    "id": "464acaad9c35c0b9",
-<<<<<<< HEAD
-   "execution_count": null
-=======
    "execution_count": 27
->>>>>>> a745b1d9
   },
   {
    "cell_type": "code",
@@ -812,11 +719,7 @@
     }
    },
    "id": "8ddda807bea6a4d0",
-<<<<<<< HEAD
-   "execution_count": null
-=======
    "execution_count": 28
->>>>>>> a745b1d9
   },
   {
    "cell_type": "code",
@@ -832,11 +735,7 @@
     }
    },
    "id": "2cb4974f8918f263",
-<<<<<<< HEAD
-   "execution_count": null
-=======
    "execution_count": 29
->>>>>>> a745b1d9
   },
   {
    "cell_type": "code",
@@ -861,11 +760,7 @@
     }
    },
    "id": "d4391fdaa3654cc0",
-<<<<<<< HEAD
-   "execution_count": null
-=======
    "execution_count": 30
->>>>>>> a745b1d9
   },
   {
    "cell_type": "code",
@@ -890,11 +785,7 @@
     }
    },
    "id": "fafc1d29ad660762",
-<<<<<<< HEAD
-   "execution_count": null
-=======
    "execution_count": 31
->>>>>>> a745b1d9
   },
   {
    "cell_type": "code",
@@ -910,11 +801,7 @@
     }
    },
    "id": "6bd53eb114a3facf",
-<<<<<<< HEAD
-   "execution_count": null
-=======
    "execution_count": 32
->>>>>>> a745b1d9
   },
   {
    "cell_type": "code",
@@ -939,11 +826,7 @@
     }
    },
    "id": "7f97f4ca4db12c8",
-<<<<<<< HEAD
-   "execution_count": null
-=======
    "execution_count": 33
->>>>>>> a745b1d9
   },
   {
    "cell_type": "code",
@@ -968,11 +851,7 @@
     }
    },
    "id": "f84e59b392c1733e",
-<<<<<<< HEAD
-   "execution_count": null
-=======
    "execution_count": 34
->>>>>>> a745b1d9
   },
   {
    "cell_type": "code",
@@ -997,11 +876,7 @@
     }
    },
    "id": "520e132c1b89ba91",
-<<<<<<< HEAD
-   "execution_count": null
-=======
    "execution_count": 35
->>>>>>> a745b1d9
   },
   {
    "cell_type": "code",
@@ -1026,11 +901,7 @@
     }
    },
    "id": "db7750a4a24492ef",
-<<<<<<< HEAD
-   "execution_count": null
-=======
    "execution_count": 36
->>>>>>> a745b1d9
   },
   {
    "cell_type": "code",
@@ -1063,11 +934,7 @@
     }
    },
    "id": "4804ad51ce834889",
-<<<<<<< HEAD
-   "execution_count": null
-=======
    "execution_count": 37
->>>>>>> a745b1d9
   },
   {
    "cell_type": "markdown",
@@ -1093,11 +960,7 @@
     }
    },
    "id": "dc8b08a641e66fbe",
-<<<<<<< HEAD
-   "execution_count": null
-=======
    "execution_count": 38
->>>>>>> a745b1d9
   },
   {
    "cell_type": "code",
@@ -1122,11 +985,7 @@
     }
    },
    "id": "6789d27ac86f5291",
-<<<<<<< HEAD
-   "execution_count": null
-=======
    "execution_count": 39
->>>>>>> a745b1d9
   },
   {
    "cell_type": "code",
@@ -1151,11 +1010,7 @@
     }
    },
    "id": "d36cf89d2e5ed478",
-<<<<<<< HEAD
-   "execution_count": null
-=======
    "execution_count": 40
->>>>>>> a745b1d9
   },
   {
    "cell_type": "code",
@@ -1169,11 +1024,7 @@
     }
    },
    "id": "25f98c7a1ddf8797",
-<<<<<<< HEAD
-   "execution_count": null
-=======
    "execution_count": 40
->>>>>>> a745b1d9
   }
  ],
  "metadata": {
