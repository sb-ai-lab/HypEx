{
 "cells": [
  {
   "cell_type": "markdown",
   "id": "50ff2e6b",
   "metadata": {},
   "source": [
    "# AB test \n",
    "\n",
    "A/B testing is a research method that allows you to find out people's reaction to any changes. The study shows which of the two versions of the product or offer is better and gives greater effect."
   ]
  },
  {
   "cell_type": "code",
   "id": "initial_id",
   "metadata": {
    "collapsed": true,
    "ExecuteTime": {
<<<<<<< HEAD
     "end_time": "2024-07-31T11:21:59.866150Z",
     "start_time": "2024-07-31T11:21:59.041081Z"
=======
     "end_time": "2024-08-01T13:14:14.136058200Z",
     "start_time": "2024-08-01T13:14:12.380321800Z"
>>>>>>> b0092f01
    }
   },
   "source": [
    "import random\n",
    "\n",
    "from hypex.dataset import Dataset, InfoRole, TreatmentRole, TargetRole\n",
    "from hypex import ABTest"
   ],
   "outputs": [
    {
     "name": "stderr",
     "output_type": "stream",
     "text": [
      "C:\\Users\\User\\AppData\\Local\\Programs\\Python\\Python310\\lib\\site-packages\\tqdm\\auto.py:21: TqdmWarning: IProgress not found. Please update jupyter and ipywidgets. See https://ipywidgets.readthedocs.io/en/stable/user_install.html\n",
      "  from .autonotebook import tqdm as notebook_tqdm\n"
     ]
    }
   ],
   "execution_count": 1
  },
  {
   "cell_type": "markdown",
   "id": "494ea582",
   "metadata": {},
   "source": [
    "## Creation of a new test dataset with synthetic data.\n",
    "It is important to mark the data fields by assigning the appropriate roles:\n",
    "\n",
    "* FeatureRole: a role for columns that contain features or predictor variables. Our split will be based on them. Applied by default if the role is not specified for the column.\n",
    "* TreatmentRole: a role for columns that show the treatment or intervention.\n",
    "* TargetRole: a role for columns that show the target or outcome variable.\n",
    "* InfoRole: a role for columns that contain information about the data, such as user IDs."
   ]
  },
  {
   "cell_type": "code",
   "id": "904175ab484d1690",
   "metadata": {
    "collapsed": false,
    "ExecuteTime": {
<<<<<<< HEAD
     "end_time": "2024-07-31T11:21:59.921047Z",
     "start_time": "2024-07-31T11:21:59.868678Z"
=======
     "end_time": "2024-08-01T13:14:14.212675900Z",
     "start_time": "2024-08-01T13:14:14.141095500Z"
>>>>>>> b0092f01
    }
   },
   "source": [
    "data = Dataset(\n",
    "    roles={\n",
    "        \"user_id\": InfoRole(int),\n",
    "        \"treat\": TreatmentRole(),\n",
    "        \"pre_spends\": TargetRole(),\n",
    "        \"post_spends\": TargetRole(), \n",
    "        \"gender\": TargetRole()\n",
    "    }, data=\"data.csv\",\n",
    ")\n",
    "data"
   ],
   "outputs": [
    {
     "data": {
      "text/plain": "      user_id  signup_month  treat  pre_spends  post_spends   age gender  \\\n0           0             0      0       488.0   414.444444   NaN      M   \n1           1             8      1       512.5   462.222222  26.0    NaN   \n2           2             7      1       483.0   479.444444  25.0      M   \n3           3             0      0       501.5   424.333333  39.0      M   \n4           4             1      1       543.0   514.555556  18.0      F   \n...       ...           ...    ...         ...          ...   ...    ...   \n9995     9995            10      1       538.5   450.444444  42.0      M   \n9996     9996             0      0       500.5   430.888889  26.0      F   \n9997     9997             3      1       473.0   534.111111  22.0      F   \n9998     9998             2      1       495.0   523.222222  67.0      F   \n9999     9999             7      1       508.0   475.888889  38.0      F   \n\n        industry  \n0     E-commerce  \n1     E-commerce  \n2      Logistics  \n3     E-commerce  \n4     E-commerce  \n...          ...  \n9995   Logistics  \n9996   Logistics  \n9997  E-commerce  \n9998  E-commerce  \n9999  E-commerce  \n\n[10000 rows x 8 columns]"
     },
     "execution_count": 2,
     "metadata": {},
     "output_type": "execute_result"
    }
   ],
   "execution_count": 2
  },
  {
   "metadata": {
    "ExecuteTime": {
<<<<<<< HEAD
     "end_time": "2024-07-31T11:21:59.945439Z",
     "start_time": "2024-07-31T11:21:59.923608Z"
=======
     "end_time": "2024-08-01T13:14:14.260308500Z",
     "start_time": "2024-08-01T13:14:14.211675800Z"
>>>>>>> b0092f01
    }
   },
   "cell_type": "code",
   "source": [
    "data[\"treat\"] = [random.choice([0, 1, 2]) for _ in range(len(data))]\n",
    "data"
   ],
   "id": "ec0659f2c8de40d9",
   "outputs": [
    {
     "data": {
<<<<<<< HEAD
      "text/plain": [
       "      user_id  signup_month  treat  pre_spends  post_spends   age gender  \\\n",
       "0           0             0      0       488.0   414.444444   NaN      M   \n",
       "1           1             8      0       512.5   462.222222  26.0    NaN   \n",
       "2           2             7      0       483.0   479.444444  25.0      M   \n",
       "3           3             0      0       501.5   424.333333  39.0      M   \n",
       "4           4             1      0       543.0   514.555556  18.0      F   \n",
       "...       ...           ...    ...         ...          ...   ...    ...   \n",
       "9995     9995            10      0       538.5   450.444444  42.0      M   \n",
       "9996     9996             0      2       500.5   430.888889  26.0      F   \n",
       "9997     9997             3      1       473.0   534.111111  22.0      F   \n",
       "9998     9998             2      2       495.0   523.222222  67.0      F   \n",
       "9999     9999             7      0       508.0   475.888889  38.0      F   \n",
       "\n",
       "        industry  \n",
       "0     E-commerce  \n",
       "1     E-commerce  \n",
       "2      Logistics  \n",
       "3     E-commerce  \n",
       "4     E-commerce  \n",
       "...          ...  \n",
       "9995   Logistics  \n",
       "9996   Logistics  \n",
       "9997  E-commerce  \n",
       "9998  E-commerce  \n",
       "9999  E-commerce  \n",
       "\n",
       "[10000 rows x 8 columns]"
      ]
=======
      "text/plain": "      user_id  signup_month  treat  pre_spends  post_spends   age gender  \\\n0           0             0      2       488.0   414.444444   NaN      M   \n1           1             8      2       512.5   462.222222  26.0    NaN   \n2           2             7      1       483.0   479.444444  25.0      M   \n3           3             0      0       501.5   424.333333  39.0      M   \n4           4             1      1       543.0   514.555556  18.0      F   \n...       ...           ...    ...         ...          ...   ...    ...   \n9995     9995            10      0       538.5   450.444444  42.0      M   \n9996     9996             0      2       500.5   430.888889  26.0      F   \n9997     9997             3      2       473.0   534.111111  22.0      F   \n9998     9998             2      2       495.0   523.222222  67.0      F   \n9999     9999             7      1       508.0   475.888889  38.0      F   \n\n        industry  \n0     E-commerce  \n1     E-commerce  \n2      Logistics  \n3     E-commerce  \n4     E-commerce  \n...          ...  \n9995   Logistics  \n9996   Logistics  \n9997  E-commerce  \n9998  E-commerce  \n9999  E-commerce  \n\n[10000 rows x 8 columns]"
>>>>>>> b0092f01
     },
     "execution_count": 3,
     "metadata": {},
     "output_type": "execute_result"
    }
   ],
   "execution_count": 3
  },
  {
   "cell_type": "code",
   "id": "a78151eca524b974",
   "metadata": {
    "collapsed": false,
    "ExecuteTime": {
<<<<<<< HEAD
     "end_time": "2024-07-31T11:21:59.962268Z",
     "start_time": "2024-07-31T11:21:59.949534Z"
=======
     "end_time": "2024-08-01T13:14:14.261311400Z",
     "start_time": "2024-08-01T13:14:14.242944Z"
>>>>>>> b0092f01
    }
   },
   "source": "data.roles",
   "outputs": [
    {
     "data": {
      "text/plain": "{'user_id': Info(<class 'int'>),\n 'treat': Treatment(<class 'int'>),\n 'pre_spends': Target(<class 'float'>),\n 'post_spends': Target(<class 'float'>),\n 'gender': Target(<class 'str'>),\n 'signup_month': Feature(<class 'int'>),\n 'age': Feature(<class 'float'>),\n 'industry': Feature(<class 'str'>)}"
     },
     "execution_count": 4,
     "metadata": {},
     "output_type": "execute_result"
    }
   ],
   "execution_count": 4
  },
  {
   "cell_type": "markdown",
   "id": "b019412e",
   "metadata": {},
   "source": [
    "## Simple AB Test \n",
    "\n",
    "Simple pipline contains group sizes, group differences and TTest estimation. "
   ]
  },
  {
   "cell_type": "code",
   "id": "28f08947",
   "metadata": {
    "ExecuteTime": {
<<<<<<< HEAD
     "end_time": "2024-07-31T11:22:00.377270Z",
     "start_time": "2024-07-31T11:21:59.969898Z"
=======
     "end_time": "2024-08-01T13:14:14.588815400Z",
     "start_time": "2024-08-01T13:14:14.261311400Z"
>>>>>>> b0092f01
    }
   },
   "source": [
    "test = ABTest()\n",
    "result = test.execute(data)"
   ],
   "outputs": [],
   "execution_count": 5
  },
  {
   "cell_type": "code",
   "id": "89f9b9fe",
   "metadata": {
    "ExecuteTime": {
<<<<<<< HEAD
     "end_time": "2024-07-31T11:22:00.391958Z",
     "start_time": "2024-07-31T11:22:00.379644Z"
=======
     "end_time": "2024-08-01T13:14:14.636132900Z",
     "start_time": "2024-08-01T13:14:14.590023400Z"
>>>>>>> b0092f01
    }
   },
   "source": [
    "result.resume"
   ],
   "outputs": [
    {
     "data": {
<<<<<<< HEAD
      "text/plain": [
       "       feature group TTest pass  TTest p-value  control mean   test mean  \\\n",
       "0   pre_spends     1     NOT OK       0.147842    486.785516  487.455726   \n",
       "1   pre_spends     2     NOT OK       0.599749    451.159904  452.423390   \n",
       "2  post_spends     1     NOT OK       0.192402    486.785516  487.026582   \n",
       "3  post_spends     2     NOT OK       0.076589    451.159904  452.872356   \n",
       "\n",
       "   difference  difference %  \n",
       "0    0.670210      0.137681  \n",
       "1    1.263486      0.280053  \n",
       "2    0.241065      0.049522  \n",
       "3    1.712452      0.379566  "
      ]
=======
      "text/plain": "       feature group TTest pass  TTest p-value  control mean   test mean  \\\n0   pre_spends     1     NOT OK       0.324436    486.733450  487.186103   \n1   pre_spends     2     NOT OK       0.164764    451.794116  452.065333   \n2  post_spends     1     NOT OK       0.777995    486.733450  487.373456   \n3  post_spends     2     NOT OK       0.377484    451.794116  452.643266   \n\n   difference  difference %  \n0    0.452653      0.092998  \n1    0.271218      0.060031  \n2    0.640005      0.131490  \n3    0.849150      0.187951  "
>>>>>>> b0092f01
     },
     "execution_count": 6,
     "metadata": {},
     "output_type": "execute_result"
    }
   ],
   "execution_count": 6
  },
  {
   "cell_type": "code",
   "id": "4227dbff",
   "metadata": {
    "ExecuteTime": {
<<<<<<< HEAD
     "end_time": "2024-07-31T11:22:00.414998Z",
     "start_time": "2024-07-31T11:22:00.395077Z"
=======
     "end_time": "2024-08-01T13:14:14.638151600Z",
     "start_time": "2024-08-01T13:14:14.621867200Z"
>>>>>>> b0092f01
    }
   },
   "source": [
    "result.sizes "
   ],
   "outputs": [
    {
     "data": {
<<<<<<< HEAD
      "text/plain": [
       "   control size  test size  control size %  test size % group\n",
       "1          3245       3388              48           51     1\n",
       "2          3245       3367              49           50     2"
      ]
=======
      "text/plain": "   control size  test size  control size %  test size % group\n1          3414       3267              51           48     1\n2          3414       3319              50           49     2"
>>>>>>> b0092f01
     },
     "execution_count": 7,
     "metadata": {},
     "output_type": "execute_result"
    }
   ],
   "execution_count": 7
  },
  {
   "cell_type": "code",
   "id": "b735d944",
   "metadata": {
    "ExecuteTime": {
<<<<<<< HEAD
     "end_time": "2024-07-31T11:22:00.436079Z",
     "start_time": "2024-07-31T11:22:00.417394Z"
=======
     "end_time": "2024-08-01T13:14:14.702068200Z",
     "start_time": "2024-08-01T13:14:14.639153600Z"
>>>>>>> b0092f01
    }
   },
   "source": [
    "result.multitest"
   ],
   "outputs": [
    {
     "data": {
      "text/plain": "\"There was less than three groups or multitest method wasn't provided\""
     },
     "execution_count": 8,
     "metadata": {},
     "output_type": "execute_result"
    }
   ],
   "execution_count": 8
  },
  {
   "cell_type": "markdown",
   "id": "ff2808fb",
   "metadata": {},
   "source": [
    "## Additional tests in AB Test \n",
    "\n",
    "It is possible to add u-test and chi2-test in pipline. "
   ]
  },
  {
   "cell_type": "code",
   "id": "a40f5762f0b37a0a",
   "metadata": {
    "collapsed": false,
    "ExecuteTime": {
<<<<<<< HEAD
     "end_time": "2024-07-31T11:22:01.117680Z",
     "start_time": "2024-07-31T11:22:00.438840Z"
=======
     "end_time": "2024-08-01T13:14:15.192737100Z",
     "start_time": "2024-08-01T13:14:14.650270300Z"
>>>>>>> b0092f01
    }
   },
   "source": [
    "test = ABTest(additional_tests=['t-test', 'u-test', 'chi2-test'])\n",
    "result = test.execute(data)"
   ],
   "outputs": [],
   "execution_count": 9
  },
  {
   "cell_type": "code",
   "id": "89a8898c35681e97",
   "metadata": {
    "collapsed": false,
    "ExecuteTime": {
<<<<<<< HEAD
     "end_time": "2024-07-31T11:22:01.134035Z",
     "start_time": "2024-07-31T11:22:01.120928Z"
=======
     "end_time": "2024-08-01T13:14:15.237095200Z",
     "start_time": "2024-08-01T13:14:15.197179300Z"
>>>>>>> b0092f01
    }
   },
   "source": [
    "result.resume"
   ],
   "outputs": [
    {
     "data": {
<<<<<<< HEAD
      "text/plain": [
       "       feature group TTest pass  TTest p-value UTest pass  UTest p-value  \\\n",
       "0   pre_spends     1     NOT OK       0.147842     NOT OK       0.391934   \n",
       "1   pre_spends     2     NOT OK       0.599749     NOT OK       0.825443   \n",
       "2  post_spends     1     NOT OK       0.192402     NOT OK       0.178752   \n",
       "3  post_spends     2     NOT OK       0.076589         OK       0.035613   \n",
       "\n",
       "  Chi2Test pass  Chi2Test p-value  control mean   test mean  difference  \\\n",
       "0           NaN               NaN    486.785516  487.455726    0.670210   \n",
       "1           NaN               NaN    451.159904  452.423390    1.263486   \n",
       "2           NaN               NaN    486.785516  487.026582    0.241065   \n",
       "3           NaN               NaN    451.159904  452.872356    1.712452   \n",
       "\n",
       "   difference %  \n",
       "0      0.137681  \n",
       "1      0.280053  \n",
       "2      0.049522  \n",
       "3      0.379566  "
      ]
=======
      "text/plain": "       feature group TTest pass  TTest p-value UTest pass  UTest p-value  \\\n0   pre_spends     1     NOT OK       0.324436     NOT OK       0.322775   \n1   pre_spends     2     NOT OK       0.164764     NOT OK       0.342729   \n2  post_spends     1     NOT OK       0.777995     NOT OK       0.838133   \n3  post_spends     2     NOT OK       0.377484     NOT OK       0.375012   \n\n  Chi2Test pass  Chi2Test p-value  control mean   test mean  difference  \\\n0           NaN               NaN    486.733450  487.186103    0.452653   \n1           NaN               NaN    451.794116  452.065333    0.271218   \n2           NaN               NaN    486.733450  487.373456    0.640005   \n3           NaN               NaN    451.794116  452.643266    0.849150   \n\n   difference %  \n0      0.092998  \n1      0.060031  \n2      0.131490  \n3      0.187951  "
>>>>>>> b0092f01
     },
     "execution_count": 10,
     "metadata": {},
     "output_type": "execute_result"
    }
   ],
   "execution_count": 10
  },
  {
   "cell_type": "code",
   "id": "1da993761313d8d8",
   "metadata": {
    "collapsed": false,
    "ExecuteTime": {
<<<<<<< HEAD
     "end_time": "2024-07-31T11:22:01.158835Z",
     "start_time": "2024-07-31T11:22:01.135942Z"
=======
     "end_time": "2024-08-01T13:14:15.240670400Z",
     "start_time": "2024-08-01T13:14:15.227554Z"
>>>>>>> b0092f01
    }
   },
   "source": [
    "result.multitest"
   ],
   "outputs": [
    {
     "data": {
      "text/plain": "\"There was less than three groups or multitest method wasn't provided\""
     },
     "execution_count": 11,
     "metadata": {},
     "output_type": "execute_result"
    }
   ],
   "execution_count": 11
  },
  {
   "cell_type": "code",
   "id": "c11137e6c10eb0dc",
   "metadata": {
    "collapsed": false,
    "ExecuteTime": {
<<<<<<< HEAD
     "end_time": "2024-07-31T11:22:01.189030Z",
     "start_time": "2024-07-31T11:22:01.160965Z"
=======
     "end_time": "2024-08-01T13:14:15.288578800Z",
     "start_time": "2024-08-01T13:14:15.243680300Z"
>>>>>>> b0092f01
    }
   },
   "source": [
    "result.sizes"
   ],
   "outputs": [
    {
     "data": {
<<<<<<< HEAD
      "text/plain": [
       "   control size  test size  control size %  test size % group\n",
       "1          3245       3388              48           51     1\n",
       "2          3245       3367              49           50     2"
      ]
=======
      "text/plain": "   control size  test size  control size %  test size % group\n1          3414       3267              51           48     1\n2          3414       3319              50           49     2"
>>>>>>> b0092f01
     },
     "execution_count": 12,
     "metadata": {},
     "output_type": "execute_result"
    }
   ],
   "execution_count": 12
  },
  {
   "cell_type": "markdown",
   "id": "ec0a7734",
   "metadata": {},
   "source": [
    "## ABn Test \n",
    "\n",
    "Finally, we may estimate multiple ab test with different methods."
   ]
  },
  {
   "cell_type": "code",
   "id": "5921c9e2",
   "metadata": {
    "ExecuteTime": {
<<<<<<< HEAD
     "end_time": "2024-07-31T11:22:01.508905Z",
     "start_time": "2024-07-31T11:22:01.191534Z"
=======
     "end_time": "2024-08-01T13:14:15.827620900Z",
     "start_time": "2024-08-01T13:14:15.273255400Z"
>>>>>>> b0092f01
    }
   },
   "source": [
    "test = ABTest(multitest_method=\"bonferroni\")\n",
    "result = test.execute(data)"
   ],
   "outputs": [],
   "execution_count": 13
  },
  {
   "cell_type": "code",
   "id": "952d21c6",
   "metadata": {
    "ExecuteTime": {
<<<<<<< HEAD
     "end_time": "2024-07-31T11:22:01.524320Z",
     "start_time": "2024-07-31T11:22:01.511933Z"
=======
     "end_time": "2024-08-01T13:14:15.890973800Z",
     "start_time": "2024-08-01T13:14:15.831648900Z"
>>>>>>> b0092f01
    }
   },
   "source": [
    "result.resume"
   ],
   "outputs": [
    {
     "data": {
<<<<<<< HEAD
      "text/plain": [
       "       feature group TTest pass  TTest p-value  control mean   test mean  \\\n",
       "0   pre_spends     1     NOT OK       0.147842    486.785516  487.455726   \n",
       "1   pre_spends     2     NOT OK       0.599749    451.159904  452.423390   \n",
       "2  post_spends     1     NOT OK       0.192402    486.785516  487.026582   \n",
       "3  post_spends     2     NOT OK       0.076589    451.159904  452.872356   \n",
       "\n",
       "   difference  difference %  \n",
       "0    0.670210      0.137681  \n",
       "1    1.263486      0.280053  \n",
       "2    0.241065      0.049522  \n",
       "3    1.712452      0.379566  "
      ]
=======
      "text/plain": "       feature group TTest pass  TTest p-value  control mean   test mean  \\\n0   pre_spends     1     NOT OK       0.324436    486.733450  487.186103   \n1   pre_spends     2     NOT OK       0.164764    451.794116  452.065333   \n2  post_spends     1     NOT OK       0.777995    486.733450  487.373456   \n3  post_spends     2     NOT OK       0.377484    451.794116  452.643266   \n\n   difference  difference %  \n0    0.452653      0.092998  \n1    0.271218      0.060031  \n2    0.640005      0.131490  \n3    0.849150      0.187951  "
>>>>>>> b0092f01
     },
     "execution_count": 14,
     "metadata": {},
     "output_type": "execute_result"
    }
   ],
   "execution_count": 14
  },
  {
   "cell_type": "code",
   "id": "ad59dec9",
   "metadata": {
    "ExecuteTime": {
<<<<<<< HEAD
     "end_time": "2024-07-31T11:22:01.546843Z",
     "start_time": "2024-07-31T11:22:01.527210Z"
=======
     "end_time": "2024-08-01T13:14:15.940553900Z",
     "start_time": "2024-08-01T13:14:15.869877600Z"
>>>>>>> b0092f01
    }
   },
   "source": [
    "result.sizes"
   ],
   "outputs": [
    {
     "data": {
<<<<<<< HEAD
      "text/plain": [
       "   control size  test size  control size %  test size % group\n",
       "1          3245       3388              48           51     1\n",
       "2          3245       3367              49           50     2"
      ]
=======
      "text/plain": "   control size  test size  control size %  test size % group\n1          3414       3267              51           48     1\n2          3414       3319              50           49     2"
>>>>>>> b0092f01
     },
     "execution_count": 15,
     "metadata": {},
     "output_type": "execute_result"
    }
   ],
   "execution_count": 15
  },
  {
   "cell_type": "code",
   "id": "7849230a",
   "metadata": {
    "ExecuteTime": {
<<<<<<< HEAD
     "end_time": "2024-07-31T11:22:01.595349Z",
     "start_time": "2024-07-31T11:22:01.549869Z"
=======
     "end_time": "2024-08-01T13:14:15.942058100Z",
     "start_time": "2024-08-01T13:14:15.906044800Z"
>>>>>>> b0092f01
    }
   },
   "source": [
    "result.multitest"
   ],
   "outputs": [
    {
     "data": {
<<<<<<< HEAD
      "text/plain": [
       "   correction        field  new p-value  old p-value  rejected   test group\n",
       "0    0.250000   pre_spends     0.591369     0.147842     False  TTest     1\n",
       "1    0.599749  post_spends     1.000000     0.599749     False  TTest     1\n",
       "2    0.250000   pre_spends     0.769606     0.192402     False  TTest     2\n",
       "3    0.250000  post_spends     0.306357     0.076589     False  TTest     2"
      ]
=======
      "text/plain": "   correction        field  new p-value  old p-value  rejected   test group\n0    0.324436   pre_spends     1.000000     0.324436     False  TTest     1\n1    0.250000  post_spends     0.659057     0.164764     False  TTest     1\n2    0.777995   pre_spends     1.000000     0.777995     False  TTest     2\n3    0.377484  post_spends     1.000000     0.377484     False  TTest     2"
>>>>>>> b0092f01
     },
     "execution_count": 16,
     "metadata": {},
     "output_type": "execute_result"
    }
   ],
   "execution_count": 16
  }
 ],
 "metadata": {
  "kernelspec": {
   "display_name": "Python 3",
   "language": "python",
   "name": "python3"
  },
  "language_info": {
   "codemirror_mode": {
    "name": "ipython",
    "version": 3
   },
   "file_extension": ".py",
   "mimetype": "text/x-python",
   "name": "python",
   "nbconvert_exporter": "python",
   "pygments_lexer": "ipython3",
   "version": "3.10.13"
  }
 },
 "nbformat": 4,
 "nbformat_minor": 5
}<|MERGE_RESOLUTION|>--- conflicted
+++ resolved
@@ -16,13 +16,8 @@
    "metadata": {
     "collapsed": true,
     "ExecuteTime": {
-<<<<<<< HEAD
-     "end_time": "2024-07-31T11:21:59.866150Z",
-     "start_time": "2024-07-31T11:21:59.041081Z"
-=======
-     "end_time": "2024-08-01T13:14:14.136058200Z",
-     "start_time": "2024-08-01T13:14:12.380321800Z"
->>>>>>> b0092f01
+     "end_time": "2024-07-25T15:19:35.380984Z",
+     "start_time": "2024-07-25T15:19:34.237126Z"
     }
    },
    "source": [
@@ -31,16 +26,7 @@
     "from hypex.dataset import Dataset, InfoRole, TreatmentRole, TargetRole\n",
     "from hypex import ABTest"
    ],
-   "outputs": [
-    {
-     "name": "stderr",
-     "output_type": "stream",
-     "text": [
-      "C:\\Users\\User\\AppData\\Local\\Programs\\Python\\Python310\\lib\\site-packages\\tqdm\\auto.py:21: TqdmWarning: IProgress not found. Please update jupyter and ipywidgets. See https://ipywidgets.readthedocs.io/en/stable/user_install.html\n",
-      "  from .autonotebook import tqdm as notebook_tqdm\n"
-     ]
-    }
-   ],
+   "outputs": [],
    "execution_count": 1
   },
   {
@@ -63,13 +49,8 @@
    "metadata": {
     "collapsed": false,
     "ExecuteTime": {
-<<<<<<< HEAD
-     "end_time": "2024-07-31T11:21:59.921047Z",
-     "start_time": "2024-07-31T11:21:59.868678Z"
-=======
-     "end_time": "2024-08-01T13:14:14.212675900Z",
-     "start_time": "2024-08-01T13:14:14.141095500Z"
->>>>>>> b0092f01
+     "end_time": "2024-07-25T15:19:35.434859Z",
+     "start_time": "2024-07-25T15:19:35.384692Z"
     }
    },
    "source": [
@@ -87,50 +68,19 @@
    "outputs": [
     {
      "data": {
-      "text/plain": "      user_id  signup_month  treat  pre_spends  post_spends   age gender  \\\n0           0             0      0       488.0   414.444444   NaN      M   \n1           1             8      1       512.5   462.222222  26.0    NaN   \n2           2             7      1       483.0   479.444444  25.0      M   \n3           3             0      0       501.5   424.333333  39.0      M   \n4           4             1      1       543.0   514.555556  18.0      F   \n...       ...           ...    ...         ...          ...   ...    ...   \n9995     9995            10      1       538.5   450.444444  42.0      M   \n9996     9996             0      0       500.5   430.888889  26.0      F   \n9997     9997             3      1       473.0   534.111111  22.0      F   \n9998     9998             2      1       495.0   523.222222  67.0      F   \n9999     9999             7      1       508.0   475.888889  38.0      F   \n\n        industry  \n0     E-commerce  \n1     E-commerce  \n2      Logistics  \n3     E-commerce  \n4     E-commerce  \n...          ...  \n9995   Logistics  \n9996   Logistics  \n9997  E-commerce  \n9998  E-commerce  \n9999  E-commerce  \n\n[10000 rows x 8 columns]"
-     },
-     "execution_count": 2,
-     "metadata": {},
-     "output_type": "execute_result"
-    }
-   ],
-   "execution_count": 2
-  },
-  {
-   "metadata": {
-    "ExecuteTime": {
-<<<<<<< HEAD
-     "end_time": "2024-07-31T11:21:59.945439Z",
-     "start_time": "2024-07-31T11:21:59.923608Z"
-=======
-     "end_time": "2024-08-01T13:14:14.260308500Z",
-     "start_time": "2024-08-01T13:14:14.211675800Z"
->>>>>>> b0092f01
-    }
-   },
-   "cell_type": "code",
-   "source": [
-    "data[\"treat\"] = [random.choice([0, 1, 2]) for _ in range(len(data))]\n",
-    "data"
-   ],
-   "id": "ec0659f2c8de40d9",
-   "outputs": [
-    {
-     "data": {
-<<<<<<< HEAD
       "text/plain": [
        "      user_id  signup_month  treat  pre_spends  post_spends   age gender  \\\n",
        "0           0             0      0       488.0   414.444444   NaN      M   \n",
-       "1           1             8      0       512.5   462.222222  26.0    NaN   \n",
-       "2           2             7      0       483.0   479.444444  25.0      M   \n",
+       "1           1             8      1       512.5   462.222222  26.0    NaN   \n",
+       "2           2             7      1       483.0   479.444444  25.0      M   \n",
        "3           3             0      0       501.5   424.333333  39.0      M   \n",
-       "4           4             1      0       543.0   514.555556  18.0      F   \n",
+       "4           4             1      1       543.0   514.555556  18.0      F   \n",
        "...       ...           ...    ...         ...          ...   ...    ...   \n",
-       "9995     9995            10      0       538.5   450.444444  42.0      M   \n",
-       "9996     9996             0      2       500.5   430.888889  26.0      F   \n",
+       "9995     9995            10      1       538.5   450.444444  42.0      M   \n",
+       "9996     9996             0      0       500.5   430.888889  26.0      F   \n",
        "9997     9997             3      1       473.0   534.111111  22.0      F   \n",
-       "9998     9998             2      2       495.0   523.222222  67.0      F   \n",
-       "9999     9999             7      0       508.0   475.888889  38.0      F   \n",
+       "9998     9998             2      1       495.0   523.222222  67.0      F   \n",
+       "9999     9999             7      1       508.0   475.888889  38.0      F   \n",
        "\n",
        "        industry  \n",
        "0     E-commerce  \n",
@@ -147,9 +97,59 @@
        "\n",
        "[10000 rows x 8 columns]"
       ]
-=======
-      "text/plain": "      user_id  signup_month  treat  pre_spends  post_spends   age gender  \\\n0           0             0      2       488.0   414.444444   NaN      M   \n1           1             8      2       512.5   462.222222  26.0    NaN   \n2           2             7      1       483.0   479.444444  25.0      M   \n3           3             0      0       501.5   424.333333  39.0      M   \n4           4             1      1       543.0   514.555556  18.0      F   \n...       ...           ...    ...         ...          ...   ...    ...   \n9995     9995            10      0       538.5   450.444444  42.0      M   \n9996     9996             0      2       500.5   430.888889  26.0      F   \n9997     9997             3      2       473.0   534.111111  22.0      F   \n9998     9998             2      2       495.0   523.222222  67.0      F   \n9999     9999             7      1       508.0   475.888889  38.0      F   \n\n        industry  \n0     E-commerce  \n1     E-commerce  \n2      Logistics  \n3     E-commerce  \n4     E-commerce  \n...          ...  \n9995   Logistics  \n9996   Logistics  \n9997  E-commerce  \n9998  E-commerce  \n9999  E-commerce  \n\n[10000 rows x 8 columns]"
->>>>>>> b0092f01
+     },
+     "execution_count": 2,
+     "metadata": {},
+     "output_type": "execute_result"
+    }
+   ],
+   "execution_count": 2
+  },
+  {
+   "metadata": {
+    "ExecuteTime": {
+     "end_time": "2024-07-25T15:19:35.463428Z",
+     "start_time": "2024-07-25T15:19:35.437763Z"
+    }
+   },
+   "cell_type": "code",
+   "source": [
+    "data[\"treat\"] = [random.choice([0, 1, 2]) for _ in range(len(data))]\n",
+    "data"
+   ],
+   "id": "ec0659f2c8de40d9",
+   "outputs": [
+    {
+     "data": {
+      "text/plain": [
+       "      user_id  signup_month  treat  pre_spends  post_spends   age gender  \\\n",
+       "0           0             0      1       488.0   414.444444   NaN      M   \n",
+       "1           1             8      1       512.5   462.222222  26.0    NaN   \n",
+       "2           2             7      0       483.0   479.444444  25.0      M   \n",
+       "3           3             0      1       501.5   424.333333  39.0      M   \n",
+       "4           4             1      2       543.0   514.555556  18.0      F   \n",
+       "...       ...           ...    ...         ...          ...   ...    ...   \n",
+       "9995     9995            10      2       538.5   450.444444  42.0      M   \n",
+       "9996     9996             0      2       500.5   430.888889  26.0      F   \n",
+       "9997     9997             3      0       473.0   534.111111  22.0      F   \n",
+       "9998     9998             2      0       495.0   523.222222  67.0      F   \n",
+       "9999     9999             7      1       508.0   475.888889  38.0      F   \n",
+       "\n",
+       "        industry  \n",
+       "0     E-commerce  \n",
+       "1     E-commerce  \n",
+       "2      Logistics  \n",
+       "3     E-commerce  \n",
+       "4     E-commerce  \n",
+       "...          ...  \n",
+       "9995   Logistics  \n",
+       "9996   Logistics  \n",
+       "9997  E-commerce  \n",
+       "9998  E-commerce  \n",
+       "9999  E-commerce  \n",
+       "\n",
+       "[10000 rows x 8 columns]"
+      ]
      },
      "execution_count": 3,
      "metadata": {},
@@ -164,20 +164,26 @@
    "metadata": {
     "collapsed": false,
     "ExecuteTime": {
-<<<<<<< HEAD
-     "end_time": "2024-07-31T11:21:59.962268Z",
-     "start_time": "2024-07-31T11:21:59.949534Z"
-=======
-     "end_time": "2024-08-01T13:14:14.261311400Z",
-     "start_time": "2024-08-01T13:14:14.242944Z"
->>>>>>> b0092f01
-    }
-   },
-   "source": "data.roles",
-   "outputs": [
-    {
-     "data": {
-      "text/plain": "{'user_id': Info(<class 'int'>),\n 'treat': Treatment(<class 'int'>),\n 'pre_spends': Target(<class 'float'>),\n 'post_spends': Target(<class 'float'>),\n 'gender': Target(<class 'str'>),\n 'signup_month': Feature(<class 'int'>),\n 'age': Feature(<class 'float'>),\n 'industry': Feature(<class 'str'>)}"
+     "end_time": "2024-07-25T15:19:35.477670Z",
+     "start_time": "2024-07-25T15:19:35.467910Z"
+    }
+   },
+   "source": [
+    "data.roles"
+   ],
+   "outputs": [
+    {
+     "data": {
+      "text/plain": [
+       "{'user_id': Info(<class 'int'>),\n",
+       " 'treat': Treatment(<class 'int'>),\n",
+       " 'pre_spends': Target(<class 'float'>),\n",
+       " 'post_spends': Target(<class 'float'>),\n",
+       " 'gender': Target(<class 'str'>),\n",
+       " 'signup_month': Feature(<class 'int'>),\n",
+       " 'age': Feature(<class 'float'>),\n",
+       " 'industry': Feature(<class 'str'>)}"
+      ]
      },
      "execution_count": 4,
      "metadata": {},
@@ -201,13 +207,8 @@
    "id": "28f08947",
    "metadata": {
     "ExecuteTime": {
-<<<<<<< HEAD
-     "end_time": "2024-07-31T11:22:00.377270Z",
-     "start_time": "2024-07-31T11:21:59.969898Z"
-=======
-     "end_time": "2024-08-01T13:14:14.588815400Z",
-     "start_time": "2024-08-01T13:14:14.261311400Z"
->>>>>>> b0092f01
+     "end_time": "2024-07-25T15:19:35.859520Z",
+     "start_time": "2024-07-25T15:19:35.482410Z"
     }
    },
    "source": [
@@ -222,13 +223,8 @@
    "id": "89f9b9fe",
    "metadata": {
     "ExecuteTime": {
-<<<<<<< HEAD
-     "end_time": "2024-07-31T11:22:00.391958Z",
-     "start_time": "2024-07-31T11:22:00.379644Z"
-=======
-     "end_time": "2024-08-01T13:14:14.636132900Z",
-     "start_time": "2024-08-01T13:14:14.590023400Z"
->>>>>>> b0092f01
+     "end_time": "2024-07-25T15:19:35.872421Z",
+     "start_time": "2024-07-25T15:19:35.862271Z"
     }
    },
    "source": [
@@ -237,23 +233,19 @@
    "outputs": [
     {
      "data": {
-<<<<<<< HEAD
       "text/plain": [
        "       feature group TTest pass  TTest p-value  control mean   test mean  \\\n",
-       "0   pre_spends     1     NOT OK       0.147842    486.785516  487.455726   \n",
-       "1   pre_spends     2     NOT OK       0.599749    451.159904  452.423390   \n",
-       "2  post_spends     1     NOT OK       0.192402    486.785516  487.026582   \n",
-       "3  post_spends     2     NOT OK       0.076589    451.159904  452.872356   \n",
+       "0   pre_spends     1     NOT OK       0.945013    487.282256  487.314118   \n",
+       "1   pre_spends     2     NOT OK       0.178643    452.394639  452.401967   \n",
+       "2  post_spends     1     NOT OK       0.993922    487.282256  486.665686   \n",
+       "3  post_spends     2     NOT OK       0.453960    452.394639  451.674547   \n",
        "\n",
        "   difference  difference %  \n",
-       "0    0.670210      0.137681  \n",
-       "1    1.263486      0.280053  \n",
-       "2    0.241065      0.049522  \n",
-       "3    1.712452      0.379566  "
-      ]
-=======
-      "text/plain": "       feature group TTest pass  TTest p-value  control mean   test mean  \\\n0   pre_spends     1     NOT OK       0.324436    486.733450  487.186103   \n1   pre_spends     2     NOT OK       0.164764    451.794116  452.065333   \n2  post_spends     1     NOT OK       0.777995    486.733450  487.373456   \n3  post_spends     2     NOT OK       0.377484    451.794116  452.643266   \n\n   difference  difference %  \n0    0.452653      0.092998  \n1    0.271218      0.060031  \n2    0.640005      0.131490  \n3    0.849150      0.187951  "
->>>>>>> b0092f01
+       "0    0.031862      0.006539  \n",
+       "1    0.007327      0.001620  \n",
+       "2   -0.616570     -0.126532  \n",
+       "3   -0.720093     -0.159174  "
+      ]
      },
      "execution_count": 6,
      "metadata": {},
@@ -267,13 +259,8 @@
    "id": "4227dbff",
    "metadata": {
     "ExecuteTime": {
-<<<<<<< HEAD
-     "end_time": "2024-07-31T11:22:00.414998Z",
-     "start_time": "2024-07-31T11:22:00.395077Z"
-=======
-     "end_time": "2024-08-01T13:14:14.638151600Z",
-     "start_time": "2024-08-01T13:14:14.621867200Z"
->>>>>>> b0092f01
+     "end_time": "2024-07-25T15:20:08.238906Z",
+     "start_time": "2024-07-25T15:20:08.230234Z"
     }
    },
    "source": [
@@ -282,35 +269,26 @@
    "outputs": [
     {
      "data": {
-<<<<<<< HEAD
       "text/plain": [
        "   control size  test size  control size %  test size % group\n",
-       "1          3245       3388              48           51     1\n",
-       "2          3245       3367              49           50     2"
-      ]
-=======
-      "text/plain": "   control size  test size  control size %  test size % group\n1          3414       3267              51           48     1\n2          3414       3319              50           49     2"
->>>>>>> b0092f01
-     },
-     "execution_count": 7,
-     "metadata": {},
-     "output_type": "execute_result"
-    }
-   ],
-   "execution_count": 7
+       "1          3449       3322              50           49     1\n",
+       "2          3449       3229              51           48     2"
+      ]
+     },
+     "execution_count": 9,
+     "metadata": {},
+     "output_type": "execute_result"
+    }
+   ],
+   "execution_count": 9
   },
   {
    "cell_type": "code",
    "id": "b735d944",
    "metadata": {
     "ExecuteTime": {
-<<<<<<< HEAD
-     "end_time": "2024-07-31T11:22:00.436079Z",
-     "start_time": "2024-07-31T11:22:00.417394Z"
-=======
-     "end_time": "2024-08-01T13:14:14.702068200Z",
-     "start_time": "2024-08-01T13:14:14.639153600Z"
->>>>>>> b0092f01
+     "end_time": "2024-07-25T15:20:08.378379Z",
+     "start_time": "2024-07-25T15:20:08.370780Z"
     }
    },
    "source": [
@@ -319,14 +297,16 @@
    "outputs": [
     {
      "data": {
-      "text/plain": "\"There was less than three groups or multitest method wasn't provided\""
-     },
-     "execution_count": 8,
-     "metadata": {},
-     "output_type": "execute_result"
-    }
-   ],
-   "execution_count": 8
+      "text/plain": [
+       "\"There was less than three groups or multitest method wasn't provided\""
+      ]
+     },
+     "execution_count": 10,
+     "metadata": {},
+     "output_type": "execute_result"
+    }
+   ],
+   "execution_count": 10
   },
   {
    "cell_type": "markdown",
@@ -344,13 +324,8 @@
    "metadata": {
     "collapsed": false,
     "ExecuteTime": {
-<<<<<<< HEAD
-     "end_time": "2024-07-31T11:22:01.117680Z",
-     "start_time": "2024-07-31T11:22:00.438840Z"
-=======
-     "end_time": "2024-08-01T13:14:15.192737100Z",
-     "start_time": "2024-08-01T13:14:14.650270300Z"
->>>>>>> b0092f01
+     "end_time": "2024-07-25T15:20:09.051637Z",
+     "start_time": "2024-07-25T15:20:08.421942Z"
     }
    },
    "source": [
@@ -358,7 +333,7 @@
     "result = test.execute(data)"
    ],
    "outputs": [],
-   "execution_count": 9
+   "execution_count": 11
   },
   {
    "cell_type": "code",
@@ -366,13 +341,8 @@
    "metadata": {
     "collapsed": false,
     "ExecuteTime": {
-<<<<<<< HEAD
-     "end_time": "2024-07-31T11:22:01.134035Z",
-     "start_time": "2024-07-31T11:22:01.120928Z"
-=======
-     "end_time": "2024-08-01T13:14:15.237095200Z",
-     "start_time": "2024-08-01T13:14:15.197179300Z"
->>>>>>> b0092f01
+     "end_time": "2024-07-25T15:20:09.065979Z",
+     "start_time": "2024-07-25T15:20:09.054092Z"
     }
    },
    "source": [
@@ -381,36 +351,32 @@
    "outputs": [
     {
      "data": {
-<<<<<<< HEAD
       "text/plain": [
        "       feature group TTest pass  TTest p-value UTest pass  UTest p-value  \\\n",
-       "0   pre_spends     1     NOT OK       0.147842     NOT OK       0.391934   \n",
-       "1   pre_spends     2     NOT OK       0.599749     NOT OK       0.825443   \n",
-       "2  post_spends     1     NOT OK       0.192402     NOT OK       0.178752   \n",
-       "3  post_spends     2     NOT OK       0.076589         OK       0.035613   \n",
+       "0   pre_spends     1     NOT OK       0.945013     NOT OK       0.675086   \n",
+       "1   pre_spends     2     NOT OK       0.178643     NOT OK       0.214887   \n",
+       "2  post_spends     1     NOT OK       0.993922     NOT OK       0.934545   \n",
+       "3  post_spends     2     NOT OK       0.453960     NOT OK       0.531119   \n",
        "\n",
        "  Chi2Test pass  Chi2Test p-value  control mean   test mean  difference  \\\n",
-       "0           NaN               NaN    486.785516  487.455726    0.670210   \n",
-       "1           NaN               NaN    451.159904  452.423390    1.263486   \n",
-       "2           NaN               NaN    486.785516  487.026582    0.241065   \n",
-       "3           NaN               NaN    451.159904  452.872356    1.712452   \n",
+       "0           NaN               NaN    487.282256  487.314118    0.031862   \n",
+       "1           NaN               NaN    452.394639  452.401967    0.007327   \n",
+       "2           NaN               NaN    487.282256  486.665686   -0.616570   \n",
+       "3           NaN               NaN    452.394639  451.674547   -0.720093   \n",
        "\n",
        "   difference %  \n",
-       "0      0.137681  \n",
-       "1      0.280053  \n",
-       "2      0.049522  \n",
-       "3      0.379566  "
-      ]
-=======
-      "text/plain": "       feature group TTest pass  TTest p-value UTest pass  UTest p-value  \\\n0   pre_spends     1     NOT OK       0.324436     NOT OK       0.322775   \n1   pre_spends     2     NOT OK       0.164764     NOT OK       0.342729   \n2  post_spends     1     NOT OK       0.777995     NOT OK       0.838133   \n3  post_spends     2     NOT OK       0.377484     NOT OK       0.375012   \n\n  Chi2Test pass  Chi2Test p-value  control mean   test mean  difference  \\\n0           NaN               NaN    486.733450  487.186103    0.452653   \n1           NaN               NaN    451.794116  452.065333    0.271218   \n2           NaN               NaN    486.733450  487.373456    0.640005   \n3           NaN               NaN    451.794116  452.643266    0.849150   \n\n   difference %  \n0      0.092998  \n1      0.060031  \n2      0.131490  \n3      0.187951  "
->>>>>>> b0092f01
-     },
-     "execution_count": 10,
-     "metadata": {},
-     "output_type": "execute_result"
-    }
-   ],
-   "execution_count": 10
+       "0      0.006539  \n",
+       "1      0.001620  \n",
+       "2     -0.126532  \n",
+       "3     -0.159174  "
+      ]
+     },
+     "execution_count": 12,
+     "metadata": {},
+     "output_type": "execute_result"
+    }
+   ],
+   "execution_count": 12
   },
   {
    "cell_type": "code",
@@ -418,13 +384,8 @@
    "metadata": {
     "collapsed": false,
     "ExecuteTime": {
-<<<<<<< HEAD
-     "end_time": "2024-07-31T11:22:01.158835Z",
-     "start_time": "2024-07-31T11:22:01.135942Z"
-=======
-     "end_time": "2024-08-01T13:14:15.240670400Z",
-     "start_time": "2024-08-01T13:14:15.227554Z"
->>>>>>> b0092f01
+     "end_time": "2024-07-25T15:20:17.151622Z",
+     "start_time": "2024-07-25T15:20:17.145289Z"
     }
    },
    "source": [
@@ -433,14 +394,16 @@
    "outputs": [
     {
      "data": {
-      "text/plain": "\"There was less than three groups or multitest method wasn't provided\""
-     },
-     "execution_count": 11,
-     "metadata": {},
-     "output_type": "execute_result"
-    }
-   ],
-   "execution_count": 11
+      "text/plain": [
+       "\"There was less than three groups or multitest method wasn't provided\""
+      ]
+     },
+     "execution_count": 15,
+     "metadata": {},
+     "output_type": "execute_result"
+    }
+   ],
+   "execution_count": 15
   },
   {
    "cell_type": "code",
@@ -448,13 +411,8 @@
    "metadata": {
     "collapsed": false,
     "ExecuteTime": {
-<<<<<<< HEAD
-     "end_time": "2024-07-31T11:22:01.189030Z",
-     "start_time": "2024-07-31T11:22:01.160965Z"
-=======
-     "end_time": "2024-08-01T13:14:15.288578800Z",
-     "start_time": "2024-08-01T13:14:15.243680300Z"
->>>>>>> b0092f01
+     "end_time": "2024-07-25T15:20:17.273230Z",
+     "start_time": "2024-07-25T15:20:17.263849Z"
     }
    },
    "source": [
@@ -463,22 +421,18 @@
    "outputs": [
     {
      "data": {
-<<<<<<< HEAD
       "text/plain": [
        "   control size  test size  control size %  test size % group\n",
-       "1          3245       3388              48           51     1\n",
-       "2          3245       3367              49           50     2"
-      ]
-=======
-      "text/plain": "   control size  test size  control size %  test size % group\n1          3414       3267              51           48     1\n2          3414       3319              50           49     2"
->>>>>>> b0092f01
-     },
-     "execution_count": 12,
-     "metadata": {},
-     "output_type": "execute_result"
-    }
-   ],
-   "execution_count": 12
+       "1          3449       3322              50           49     1\n",
+       "2          3449       3229              51           48     2"
+      ]
+     },
+     "execution_count": 16,
+     "metadata": {},
+     "output_type": "execute_result"
+    }
+   ],
+   "execution_count": 16
   },
   {
    "cell_type": "markdown",
@@ -495,13 +449,8 @@
    "id": "5921c9e2",
    "metadata": {
     "ExecuteTime": {
-<<<<<<< HEAD
-     "end_time": "2024-07-31T11:22:01.508905Z",
-     "start_time": "2024-07-31T11:22:01.191534Z"
-=======
-     "end_time": "2024-08-01T13:14:15.827620900Z",
-     "start_time": "2024-08-01T13:14:15.273255400Z"
->>>>>>> b0092f01
+     "end_time": "2024-07-25T15:20:17.599231Z",
+     "start_time": "2024-07-25T15:20:17.306635Z"
     }
    },
    "source": [
@@ -509,20 +458,15 @@
     "result = test.execute(data)"
    ],
    "outputs": [],
-   "execution_count": 13
+   "execution_count": 17
   },
   {
    "cell_type": "code",
    "id": "952d21c6",
    "metadata": {
     "ExecuteTime": {
-<<<<<<< HEAD
-     "end_time": "2024-07-31T11:22:01.524320Z",
-     "start_time": "2024-07-31T11:22:01.511933Z"
-=======
-     "end_time": "2024-08-01T13:14:15.890973800Z",
-     "start_time": "2024-08-01T13:14:15.831648900Z"
->>>>>>> b0092f01
+     "end_time": "2024-07-25T15:20:17.619611Z",
+     "start_time": "2024-07-25T15:20:17.604295Z"
     }
    },
    "source": [
@@ -531,43 +475,34 @@
    "outputs": [
     {
      "data": {
-<<<<<<< HEAD
       "text/plain": [
        "       feature group TTest pass  TTest p-value  control mean   test mean  \\\n",
-       "0   pre_spends     1     NOT OK       0.147842    486.785516  487.455726   \n",
-       "1   pre_spends     2     NOT OK       0.599749    451.159904  452.423390   \n",
-       "2  post_spends     1     NOT OK       0.192402    486.785516  487.026582   \n",
-       "3  post_spends     2     NOT OK       0.076589    451.159904  452.872356   \n",
+       "0   pre_spends     1     NOT OK       0.945013    487.282256  487.314118   \n",
+       "1   pre_spends     2     NOT OK       0.178643    452.394639  452.401967   \n",
+       "2  post_spends     1     NOT OK       0.993922    487.282256  486.665686   \n",
+       "3  post_spends     2     NOT OK       0.453960    452.394639  451.674547   \n",
        "\n",
        "   difference  difference %  \n",
-       "0    0.670210      0.137681  \n",
-       "1    1.263486      0.280053  \n",
-       "2    0.241065      0.049522  \n",
-       "3    1.712452      0.379566  "
-      ]
-=======
-      "text/plain": "       feature group TTest pass  TTest p-value  control mean   test mean  \\\n0   pre_spends     1     NOT OK       0.324436    486.733450  487.186103   \n1   pre_spends     2     NOT OK       0.164764    451.794116  452.065333   \n2  post_spends     1     NOT OK       0.777995    486.733450  487.373456   \n3  post_spends     2     NOT OK       0.377484    451.794116  452.643266   \n\n   difference  difference %  \n0    0.452653      0.092998  \n1    0.271218      0.060031  \n2    0.640005      0.131490  \n3    0.849150      0.187951  "
->>>>>>> b0092f01
-     },
-     "execution_count": 14,
-     "metadata": {},
-     "output_type": "execute_result"
-    }
-   ],
-   "execution_count": 14
+       "0    0.031862      0.006539  \n",
+       "1    0.007327      0.001620  \n",
+       "2   -0.616570     -0.126532  \n",
+       "3   -0.720093     -0.159174  "
+      ]
+     },
+     "execution_count": 18,
+     "metadata": {},
+     "output_type": "execute_result"
+    }
+   ],
+   "execution_count": 18
   },
   {
    "cell_type": "code",
    "id": "ad59dec9",
    "metadata": {
     "ExecuteTime": {
-<<<<<<< HEAD
-     "end_time": "2024-07-31T11:22:01.546843Z",
-     "start_time": "2024-07-31T11:22:01.527210Z"
-=======
-     "end_time": "2024-08-01T13:14:15.940553900Z",
-     "start_time": "2024-08-01T13:14:15.869877600Z"
->>>>>>> b0092f01
+     "end_time": "2024-07-25T15:20:17.673079Z",
+     "start_time": "2024-07-25T15:20:17.622495Z"
     }
    },
    "source": [
@@ -576,35 +511,26 @@
    "outputs": [
     {
      "data": {
-<<<<<<< HEAD
       "text/plain": [
        "   control size  test size  control size %  test size % group\n",
-       "1          3245       3388              48           51     1\n",
-       "2          3245       3367              49           50     2"
-      ]
-=======
-      "text/plain": "   control size  test size  control size %  test size % group\n1          3414       3267              51           48     1\n2          3414       3319              50           49     2"
->>>>>>> b0092f01
-     },
-     "execution_count": 15,
-     "metadata": {},
-     "output_type": "execute_result"
-    }
-   ],
-   "execution_count": 15
+       "1          3449       3322              50           49     1\n",
+       "2          3449       3229              51           48     2"
+      ]
+     },
+     "execution_count": 19,
+     "metadata": {},
+     "output_type": "execute_result"
+    }
+   ],
+   "execution_count": 19
   },
   {
    "cell_type": "code",
    "id": "7849230a",
    "metadata": {
     "ExecuteTime": {
-<<<<<<< HEAD
-     "end_time": "2024-07-31T11:22:01.595349Z",
-     "start_time": "2024-07-31T11:22:01.549869Z"
-=======
-     "end_time": "2024-08-01T13:14:15.942058100Z",
-     "start_time": "2024-08-01T13:14:15.906044800Z"
->>>>>>> b0092f01
+     "end_time": "2024-07-25T15:20:26.753867Z",
+     "start_time": "2024-07-25T15:20:26.746145Z"
     }
    },
    "source": [
@@ -613,24 +539,20 @@
    "outputs": [
     {
      "data": {
-<<<<<<< HEAD
       "text/plain": [
        "   correction        field  new p-value  old p-value  rejected   test group\n",
-       "0    0.250000   pre_spends     0.591369     0.147842     False  TTest     1\n",
-       "1    0.599749  post_spends     1.000000     0.599749     False  TTest     1\n",
-       "2    0.250000   pre_spends     0.769606     0.192402     False  TTest     2\n",
-       "3    0.250000  post_spends     0.306357     0.076589     False  TTest     2"
-      ]
-=======
-      "text/plain": "   correction        field  new p-value  old p-value  rejected   test group\n0    0.324436   pre_spends     1.000000     0.324436     False  TTest     1\n1    0.250000  post_spends     0.659057     0.164764     False  TTest     1\n2    0.777995   pre_spends     1.000000     0.777995     False  TTest     2\n3    0.377484  post_spends     1.000000     0.377484     False  TTest     2"
->>>>>>> b0092f01
-     },
-     "execution_count": 16,
-     "metadata": {},
-     "output_type": "execute_result"
-    }
-   ],
-   "execution_count": 16
+       "0    0.945013   pre_spends     1.000000     0.945013     False  TTest     1\n",
+       "1    0.250000  post_spends     0.714571     0.178643     False  TTest     1\n",
+       "2    0.993922   pre_spends     1.000000     0.993922     False  TTest     2\n",
+       "3    0.453960  post_spends     1.000000     0.453960     False  TTest     2"
+      ]
+     },
+     "execution_count": 21,
+     "metadata": {},
+     "output_type": "execute_result"
+    }
+   ],
+   "execution_count": 21
   }
  ],
  "metadata": {
