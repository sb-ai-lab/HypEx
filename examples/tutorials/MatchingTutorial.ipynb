{
 "cells": [
  {
   "cell_type": "markdown",
   "id": "f1de2ec1",
   "metadata": {},
   "source": [
    "# Matching Tutorial"
   ]
  },
  {
   "cell_type": "markdown",
   "id": "412f29ed",
   "metadata": {},
   "source": [
    "The comparison method is used in statistical analysis to eliminate distortions caused by differences in the basic characteristics of the studied groups. Simply put, matching helps to make sure that the results of the experiment are really caused by the studied effect, and not by external factors. \n",
    "\n",
    "Matching is most often performed in cases where the use of a standard AB test is impossible."
   ]
  },
  {
   "cell_type": "code",
   "execution_count": 1,
   "id": "initial_id",
   "metadata": {
    "ExecuteTime": {
<<<<<<< HEAD
     "end_time": "2024-07-05T07:53:41.405304500Z",
     "start_time": "2024-07-05T07:53:38.955468500Z"
    },
    "collapsed": true
   },
   "outputs": [
    {
     "name": "stderr",
     "output_type": "stream",
     "text": [
      "C:\\Users\\User\\AppData\\Local\\Programs\\Python\\Python310\\lib\\site-packages\\tqdm\\auto.py:21: TqdmWarning: IProgress not found. Please update jupyter and ipywidgets. See https://ipywidgets.readthedocs.io/en/stable/user_install.html\n",
      "  from .autonotebook import tqdm as notebook_tqdm\n"
     ]
    }
   ],
   "source": [
    "from hypex.dataset import Dataset, ExperimentData, InfoRole, TreatmentRole, TargetRole \n",
    "from hypex.experiments.twin_search import MATCHING"
   ]
=======
     "end_time": "2024-08-15T14:10:04.778126Z",
     "start_time": "2024-08-15T14:10:04.773363Z"
    }
   },
   "source": [
    "import copy\n",
    "\n",
    "from hypex.dataset import Dataset, InfoRole, TreatmentRole, TargetRole, DefaultRole, FeatureRole\n",
    "from hypex.experiments.matching import Matching"
   ],
   "outputs": [],
   "execution_count": 21
>>>>>>> c2cceadb
  },
  {
   "cell_type": "markdown",
   "id": "1c2ae410",
   "metadata": {},
   "source": [
    "## Creation of a new test dataset with synthetic data. \n",
    "\n",
    "It is important to mark the data fields by assigning the appropriate roles:\n",
    "- FeatureRole: a role for columns that contain features or predictor variables. Our split will be based on them. Applied by default if the role is not specified for the column.\n",
    "- TreatmentRole: a role for columns that show the treatment or intervention.\n",
    "- TargetRole: a role for columns that show the target or outcome variable.\n",
    "- InfoRole: a role for columns that contain information about the data, such as user IDs. "
   ]
  },
  {
   "cell_type": "code",
   "execution_count": 2,
   "id": "8abf891fc6804315",
   "metadata": {
    "ExecuteTime": {
<<<<<<< HEAD
     "end_time": "2024-07-05T07:53:41.514868700Z",
     "start_time": "2024-07-05T07:53:41.412319600Z"
    },
    "collapsed": false
   },
=======
     "end_time": "2024-08-15T14:10:04.886303Z",
     "start_time": "2024-08-15T14:10:04.846549Z"
    }
   },
   "source": [
    "data = Dataset(\n",
    "    roles={\n",
    "        \"user_id\": InfoRole(int),\n",
    "        \"treat\": TreatmentRole(int), \n",
    "        \"post_spends\": TargetRole(float)\n",
    "    }, data=\"data.csv\",\n",
    ")\n",
    "data.replace_roles({DefaultRole(): FeatureRole()}, auto_roles_types=True)\n",
    "data"
   ],
>>>>>>> c2cceadb
   "outputs": [
    {
     "data": {
      "text/plain": [
       "      user_id  signup_month  treat  pre_spends  post_spends   age gender  \\\n",
       "0           0             0      0       488.0   414.444444   NaN      M   \n",
       "1           1             8      1       512.5   462.222222  26.0    NaN   \n",
       "2           2             7      1       483.0   479.444444  25.0      M   \n",
       "3           3             0      0       501.5   424.333333  39.0      M   \n",
       "4           4             1      1       543.0   514.555556  18.0      F   \n",
       "...       ...           ...    ...         ...          ...   ...    ...   \n",
       "9995     9995            10      1       538.5   450.444444  42.0      M   \n",
       "9996     9996             0      0       500.5   430.888889  26.0      F   \n",
       "9997     9997             3      1       473.0   534.111111  22.0      F   \n",
       "9998     9998             2      1       495.0   523.222222  67.0      F   \n",
       "9999     9999             7      1       508.0   475.888889  38.0      F   \n",
       "\n",
       "        industry  \n",
       "0     E-commerce  \n",
       "1     E-commerce  \n",
       "2      Logistics  \n",
       "3     E-commerce  \n",
       "4     E-commerce  \n",
       "...          ...  \n",
       "9995   Logistics  \n",
       "9996   Logistics  \n",
       "9997  E-commerce  \n",
       "9998  E-commerce  \n",
       "9999  E-commerce  \n",
       "\n",
       "[10000 rows x 8 columns]"
      ]
     },
     "execution_count": 22,
     "metadata": {},
     "output_type": "execute_result"
    }
   ],
<<<<<<< HEAD
   "source": [
    "data = Dataset(\n",
    "    roles={\n",
    "        \"user_id\": InfoRole(int),\n",
    "        \"treat\": TreatmentRole(int), \n",
    "        \"post_spends\": TargetRole(float)\n",
    "    }, data=\"data.csv\",\n",
    ")\n",
    "data"
   ]
=======
   "execution_count": 22
>>>>>>> c2cceadb
  },
  {
   "cell_type": "code",
   "execution_count": 3,
   "id": "4ae8c654db6f5f85",
   "metadata": {
    "ExecuteTime": {
<<<<<<< HEAD
     "end_time": "2024-07-05T07:53:41.557721200Z",
     "start_time": "2024-07-05T07:53:41.519946200Z"
    },
    "collapsed": false
=======
     "end_time": "2024-08-15T14:10:04.895815Z",
     "start_time": "2024-08-15T14:10:04.889491Z"
    }
>>>>>>> c2cceadb
   },
   "outputs": [
    {
     "data": {
      "text/plain": [
       "{'user_id': Info(<class 'int'>),\n",
       " 'treat': Treatment(<class 'int'>),\n",
       " 'post_spends': Target(<class 'float'>),\n",
       " 'signup_month': Feature(<class 'int'>),\n",
       " 'pre_spends': Feature(<class 'float'>),\n",
       " 'age': Feature(<class 'float'>),\n",
       " 'gender': Feature(<class 'str'>),\n",
       " 'industry': Feature(<class 'str'>)}"
      ]
     },
     "execution_count": 23,
     "metadata": {},
     "output_type": "execute_result"
    }
   ],
<<<<<<< HEAD
   "source": [
    "data.roles"
   ]
=======
   "execution_count": 23
>>>>>>> c2cceadb
  },
  {
   "cell_type": "markdown",
   "id": "1d261d30",
   "metadata": {},
   "source": [
    "## Simple matching\n",
    "Before execution, we wrap prepared dataset into ExperimentData to be able to run experiments on it. \n",
    "Then we execute pipeline, in this case we select one of the pre-assembled pipeline, in our case MATCHING. Also, pipline may be created depends on your needs with custom executors."
   ]
  },
  {
   "cell_type": "code",
<<<<<<< HEAD
   "execution_count": 5,
=======
   "source": [
    "data = data.fillna(method=\"bfill\")"
   ],
   "metadata": {
    "collapsed": false,
    "ExecuteTime": {
     "end_time": "2024-08-15T14:10:04.922501Z",
     "start_time": "2024-08-15T14:10:04.897854Z"
    }
   },
   "id": "20e64ee990f83d47",
   "outputs": [
    {
     "name": "stderr",
     "output_type": "stream",
     "text": [
      "/home/tony_katkov/job/HypEx/hypex/dataset/backends/pandas_backend.py:385: FutureWarning: DataFrame.fillna with 'method' is deprecated and will raise in a future version. Use obj.ffill() or obj.bfill() instead.\n",
      "  return self.data.fillna(value=values, method=method, **kwargs)\n"
     ]
    }
   ],
   "execution_count": 24
  },
  {
   "cell_type": "code",
>>>>>>> c2cceadb
   "id": "bc7e472bbb7c2a5d",
   "metadata": {
    "ExecuteTime": {
<<<<<<< HEAD
     "end_time": "2024-07-05T07:53:42.746176900Z",
     "start_time": "2024-07-05T07:53:41.663220500Z"
    },
    "collapsed": false
   },
   "outputs": [],
   "source": [
    "test = MATCHING\n",
    "result = test.execute(ExperimentData(data))"
   ]
  },
  {
   "cell_type": "markdown",
   "id": "57d80eb1",
   "metadata": {},
   "source": [
    "## Matching results \n",
    "\n",
    "ATT shows the difference in treated group.      \n",
    "ATC shows the difference in untreated group.      \n",
    "ATE shows the weighted average difference between ATT and ATC.      "
   ]
  },
  {
   "cell_type": "code",
   "execution_count": 6,
=======
     "end_time": "2024-08-15T14:10:05.587592Z",
     "start_time": "2024-08-15T14:10:04.926063Z"
    }
   },
   "source": [
    "test = Matching()\n",
    "result = test.execute(data)"
   ],
   "outputs": [],
   "execution_count": 25
  },
  {
   "cell_type": "markdown",
   "source": [
    "**ATT** shows the difference in treated group.   \n",
    "**ATC** shows the difference in untreated group.   \n",
    "**ATE** shows the weighted average difference between ATT and ATC.  "
   ],
   "metadata": {
    "collapsed": false
   },
   "id": "d8a47b848e13e745"
  },
  {
   "cell_type": "code",
   "source": [
    "result.resume"
   ],
   "metadata": {
    "collapsed": false,
    "ExecuteTime": {
     "end_time": "2024-08-15T14:10:05.596097Z",
     "start_time": "2024-08-15T14:10:05.589548Z"
    }
   },
   "id": "24cb598e7fbd81fd",
   "outputs": [
    {
     "data": {
      "text/plain": [
       "         ATT        ATC        ATE\n",
       "0  64.343019  96.393761  80.573515"
      ]
     },
     "execution_count": 26,
     "metadata": {},
     "output_type": "execute_result"
    }
   ],
   "execution_count": 26
  },
  {
   "cell_type": "code",
   "source": [
    "result.indexes"
   ],
   "metadata": {
    "collapsed": false,
    "ExecuteTime": {
     "end_time": "2024-08-15T14:10:05.650866Z",
     "start_time": "2024-08-15T14:10:05.597779Z"
    }
   },
   "id": "f01b67ab0e1b369d",
   "outputs": [
    {
     "data": {
      "text/plain": [
       "      FaissNearestNeighbors┴┴\n",
       "0                        9433\n",
       "1                        5438\n",
       "2                        5165\n",
       "3                        1735\n",
       "4                         539\n",
       "...                       ...\n",
       "9995                     5893\n",
       "9996                     7731\n",
       "9997                     7066\n",
       "9998                     1885\n",
       "9999                     5748\n",
       "\n",
       "[10000 rows x 1 columns]"
      ]
     },
     "execution_count": 27,
     "metadata": {},
     "output_type": "execute_result"
    }
   ],
   "execution_count": 27
  },
  {
   "cell_type": "code",
>>>>>>> c2cceadb
   "id": "d98c94a8b8a763e9",
   "metadata": {
    "collapsed": false,
    "ExecuteTime": {
<<<<<<< HEAD
     "end_time": "2024-07-05T07:53:42.814330600Z",
     "start_time": "2024-07-05T07:53:42.754191700Z"
    },
    "collapsed": false
   },
=======
     "end_time": "2024-08-15T14:10:05.673816Z",
     "start_time": "2024-08-15T14:10:05.652960Z"
    }
   },
   "source": [
    "result.full_data"
   ],
>>>>>>> c2cceadb
   "outputs": [
    {
     "data": {
      "text/plain": [
<<<<<<< HEAD
       "{\"MatchingMetrics┴┴['post_spends', 'FaissNearestNeighbors||post_spends_matched']\": {'ATT': 275.68659110904105,\n",
       "  'ATC': 309.32492819349966,\n",
       "  'ATE': 291.19931400844945},\n",
       " \"SMD┴┴['post_spends', 'FaissNearestNeighbors||post_spends_matched']\": {0: 76.00524756368492,\n",
       "  1: 23.666228822777718}}"
=======
       "      user_id  signup_month  treat  pre_spends  post_spends   age gender  \\\n",
       "0           0             0      0       488.0   414.444444  26.0      M   \n",
       "1           1             8      1       512.5   462.222222  26.0      M   \n",
       "2           2             7      1       483.0   479.444444  25.0      M   \n",
       "3           3             0      0       501.5   424.333333  39.0      M   \n",
       "4           4             1      1       543.0   514.555556  18.0      F   \n",
       "...       ...           ...    ...         ...          ...   ...    ...   \n",
       "9995     9995            10      1       538.5   450.444444  42.0      M   \n",
       "9996     9996             0      0       500.5   430.888889  26.0      F   \n",
       "9997     9997             3      1       473.0   534.111111  22.0      F   \n",
       "9998     9998             2      1       495.0   523.222222  67.0      F   \n",
       "9999     9999             7      1       508.0   475.888889  38.0      F   \n",
       "\n",
       "        industry  user_id_matched  signup_month_matched  treat_matched  \\\n",
       "0     E-commerce             9433                     1              1   \n",
       "1     E-commerce             5438                     0              0   \n",
       "2      Logistics             5165                     0              0   \n",
       "3     E-commerce             1735                     1              1   \n",
       "4     E-commerce              539                     0              0   \n",
       "...          ...              ...                   ...            ...   \n",
       "9995   Logistics             5893                     0              0   \n",
       "9996   Logistics             7731                     1              1   \n",
       "9997  E-commerce             7066                     0              0   \n",
       "9998  E-commerce             1885                     0              0   \n",
       "9999  E-commerce             5748                     0              0   \n",
       "\n",
       "      pre_spends_matched  post_spends_matched  age_matched gender_matched  \\\n",
       "0                  488.5           518.444444         37.0              F   \n",
       "1                  529.0           417.111111         23.0              F   \n",
       "2                  498.5           412.222222         25.0              F   \n",
       "3                  504.0           516.333333         33.0              M   \n",
       "4                  531.0           414.000000         20.0              F   \n",
       "...                  ...                  ...          ...            ...   \n",
       "9995               535.0           414.555556         40.0              M   \n",
       "9996               500.0           515.888889         25.0              M   \n",
       "9997               480.0           423.222222         22.0              F   \n",
       "9998               499.0           423.000000         67.0              F   \n",
       "9999               522.0           424.444444         36.0              M   \n",
       "\n",
       "     industry_matched  \n",
       "0           Logistics  \n",
       "1          E-commerce  \n",
       "2           Logistics  \n",
       "3           Logistics  \n",
       "4          E-commerce  \n",
       "...               ...  \n",
       "9995       E-commerce  \n",
       "9996        Logistics  \n",
       "9997        Logistics  \n",
       "9998        Logistics  \n",
       "9999       E-commerce  \n",
       "\n",
       "[10000 rows x 16 columns]"
>>>>>>> c2cceadb
      ]
     },
     "execution_count": 28,
     "metadata": {},
     "output_type": "execute_result"
    }
   ],
<<<<<<< HEAD
=======
   "execution_count": 28
  },
  {
   "cell_type": "markdown",
   "id": "3ad7a444",
   "metadata": {},
>>>>>>> c2cceadb
   "source": [
    "result.variables"
   ]
  },
  {
<<<<<<< HEAD
=======
   "cell_type": "code",
   "id": "e22f6e1d",
   "metadata": {
    "ExecuteTime": {
     "end_time": "2024-08-15T14:10:06.191678Z",
     "start_time": "2024-08-15T14:10:05.675917Z"
    }
   },
   "source": [
    "test = Matching(metric=\"atc\")\n",
    "result = test.execute(data)"
   ],
   "outputs": [],
   "execution_count": 29
  },
  {
   "cell_type": "code",
   "id": "60424009",
   "metadata": {
    "ExecuteTime": {
     "end_time": "2024-08-15T14:10:06.201997Z",
     "start_time": "2024-08-15T14:10:06.194594Z"
    }
   },
   "source": "result.resume",
   "outputs": [
    {
     "data": {
      "text/plain": [
       "         ATC\n",
       "0  96.393761"
      ]
     },
     "execution_count": 30,
     "metadata": {},
     "output_type": "execute_result"
    }
   ],
   "execution_count": 30
  },
  {
   "cell_type": "code",
   "source": [
    "result.indexes"
   ],
   "metadata": {
    "collapsed": false,
    "ExecuteTime": {
     "end_time": "2024-08-15T14:10:06.262406Z",
     "start_time": "2024-08-15T14:10:06.204118Z"
    }
   },
   "id": "25b5f585b9cb0776",
   "outputs": [
    {
     "data": {
      "text/plain": [
       "      FaissNearestNeighbors┴┴\n",
       "0                        9433\n",
       "1                        5438\n",
       "2                        5165\n",
       "3                        1735\n",
       "4                         539\n",
       "...                       ...\n",
       "9995                     5893\n",
       "9996                     7731\n",
       "9997                     7066\n",
       "9998                     1885\n",
       "9999                     5748\n",
       "\n",
       "[10000 rows x 1 columns]"
      ]
     },
     "execution_count": 31,
     "metadata": {},
     "output_type": "execute_result"
    }
   ],
   "execution_count": 31
  },
  {
   "cell_type": "code",
   "id": "3d9045c0",
   "metadata": {
    "ExecuteTime": {
     "end_time": "2024-08-15T14:10:06.291047Z",
     "start_time": "2024-08-15T14:10:06.265569Z"
    }
   },
   "source": "result.full_data",
   "outputs": [
    {
     "data": {
      "text/plain": [
       "      user_id  signup_month  treat  pre_spends  post_spends   age gender  \\\n",
       "0           0             0      0       488.0   414.444444  26.0      M   \n",
       "1           1             8      1       512.5   462.222222  26.0      M   \n",
       "2           2             7      1       483.0   479.444444  25.0      M   \n",
       "3           3             0      0       501.5   424.333333  39.0      M   \n",
       "4           4             1      1       543.0   514.555556  18.0      F   \n",
       "...       ...           ...    ...         ...          ...   ...    ...   \n",
       "9995     9995            10      1       538.5   450.444444  42.0      M   \n",
       "9996     9996             0      0       500.5   430.888889  26.0      F   \n",
       "9997     9997             3      1       473.0   534.111111  22.0      F   \n",
       "9998     9998             2      1       495.0   523.222222  67.0      F   \n",
       "9999     9999             7      1       508.0   475.888889  38.0      F   \n",
       "\n",
       "        industry  user_id_matched  signup_month_matched  treat_matched  \\\n",
       "0     E-commerce             9433                     1              1   \n",
       "1     E-commerce             5438                     0              0   \n",
       "2      Logistics             5165                     0              0   \n",
       "3     E-commerce             1735                     1              1   \n",
       "4     E-commerce              539                     0              0   \n",
       "...          ...              ...                   ...            ...   \n",
       "9995   Logistics             5893                     0              0   \n",
       "9996   Logistics             7731                     1              1   \n",
       "9997  E-commerce             7066                     0              0   \n",
       "9998  E-commerce             1885                     0              0   \n",
       "9999  E-commerce             5748                     0              0   \n",
       "\n",
       "      pre_spends_matched  post_spends_matched  age_matched gender_matched  \\\n",
       "0                  488.5           518.444444         37.0              F   \n",
       "1                  529.0           417.111111         23.0              F   \n",
       "2                  498.5           412.222222         25.0              F   \n",
       "3                  504.0           516.333333         33.0              M   \n",
       "4                  531.0           414.000000         20.0              F   \n",
       "...                  ...                  ...          ...            ...   \n",
       "9995               535.0           414.555556         40.0              M   \n",
       "9996               500.0           515.888889         25.0              M   \n",
       "9997               480.0           423.222222         22.0              F   \n",
       "9998               499.0           423.000000         67.0              F   \n",
       "9999               522.0           424.444444         36.0              M   \n",
       "\n",
       "     industry_matched  \n",
       "0           Logistics  \n",
       "1          E-commerce  \n",
       "2           Logistics  \n",
       "3           Logistics  \n",
       "4          E-commerce  \n",
       "...               ...  \n",
       "9995       E-commerce  \n",
       "9996        Logistics  \n",
       "9997        Logistics  \n",
       "9998        Logistics  \n",
       "9999       E-commerce  \n",
       "\n",
       "[10000 rows x 16 columns]"
      ]
     },
     "execution_count": 32,
     "metadata": {},
     "output_type": "execute_result"
    }
   ],
   "execution_count": 32
  },
  {
>>>>>>> c2cceadb
   "cell_type": "markdown",
   "id": "be9dbf60",
   "metadata": {},
   "source": [
    "You may find Mahalanobis distances in `result.groups` and matched treatment column in `result.additional_fields`"
   ]
  },
  {
   "cell_type": "code",
<<<<<<< HEAD
   "execution_count": 7,
   "id": "209df4313b764ca5",
   "metadata": {
    "ExecuteTime": {
     "end_time": "2024-07-05T07:53:42.861050100Z",
     "start_time": "2024-07-05T07:53:42.784850500Z"
    },
    "collapsed": false
=======
   "id": "b67abd5d",
   "metadata": {
    "ExecuteTime": {
     "end_time": "2024-08-15T14:10:06.773038Z",
     "start_time": "2024-08-15T14:10:06.293626Z"
    }
   },
   "source": [
    "test = Matching(two_sides=False)\n",
    "result = test.execute(data)"
   ],
   "outputs": [],
   "execution_count": 33
  },
  {
   "cell_type": "code",
   "id": "cc54c8f3",
   "metadata": {
    "ExecuteTime": {
     "end_time": "2024-08-15T14:10:06.781888Z",
     "start_time": "2024-08-15T14:10:06.775288Z"
    }
   },
   "source": "result.resume",
   "outputs": [
    {
     "data": {
      "text/plain": [
       "         ATT\n",
       "0  64.343019"
      ]
     },
     "execution_count": 34,
     "metadata": {},
     "output_type": "execute_result"
    }
   ],
   "execution_count": 34
  },
  {
   "cell_type": "code",
   "source": [
    "result.indexes"
   ],
   "metadata": {
    "collapsed": false,
    "ExecuteTime": {
     "end_time": "2024-08-15T14:10:06.841184Z",
     "start_time": "2024-08-15T14:10:06.784001Z"
    }
   },
   "id": "501ffee15042d3ea",
   "outputs": [
    {
     "data": {
      "text/plain": [
       "      FaissNearestNeighbors┴┴\n",
       "0                          -1\n",
       "1                        5438\n",
       "2                        5165\n",
       "3                          -1\n",
       "4                         539\n",
       "...                       ...\n",
       "9995                     5893\n",
       "9996                       -1\n",
       "9997                     7066\n",
       "9998                     1885\n",
       "9999                     5748\n",
       "\n",
       "[10000 rows x 1 columns]"
      ]
     },
     "execution_count": 35,
     "metadata": {},
     "output_type": "execute_result"
    }
   ],
   "execution_count": 35
  },
  {
   "cell_type": "code",
   "id": "e061a49b",
   "metadata": {
    "ExecuteTime": {
     "end_time": "2024-08-15T14:10:06.867247Z",
     "start_time": "2024-08-15T14:10:06.842806Z"
    }
>>>>>>> c2cceadb
   },
   "outputs": [
    {
     "data": {
      "text/plain": [
<<<<<<< HEAD
       "{\"MahalanobisDistance┴┴['signup_month', 'pre_spends', 'age']\": {'control':         0          1         2\n",
       "  0     NaN        NaN       NaN\n",
       "  3     0.0  36.929974  3.254733\n",
       "  12    0.0  34.757623  3.442269\n",
       "  13    0.0  37.445447  4.191827\n",
       "  14    0.0  36.598598  5.111848\n",
       "  ...   ...        ...       ...\n",
       "  9988  0.0  36.929974  2.467274\n",
       "  9990  NaN        NaN       NaN\n",
       "  9991  0.0  35.530832  3.523547\n",
       "  9992  0.0  36.193584  2.529632\n",
       "  9996  0.0  36.856335  2.323176\n",
       "  \n",
       "  [4294 rows x 3 columns],\n",
       "  'test':              0          1         2\n",
       "  1     4.293461  37.909827  2.303881\n",
       "  2     3.756778  35.716248  2.208865\n",
       "  5     3.220095  35.952757  3.576048\n",
       "  8     2.146730  34.363881  5.139179\n",
       "  9     2.146730  34.695257  4.284285\n",
       "  ...        ...        ...       ...\n",
       "  9981  3.220095  36.983703  4.090079\n",
       "  9993  2.683413  34.127372  5.060565\n",
       "  9997  1.610048  34.894946  2.000059\n",
       "  9998  1.073365  36.493776  5.245584\n",
       "  9999  3.756778  37.557224  3.162571\n",
       "  \n",
       "  [3675 rows x 3 columns]}}"
      ]
     },
     "execution_count": 7,
=======
       "      user_id  signup_month  treat  pre_spends  post_spends   age gender  \\\n",
       "0           0             0      0       488.0   414.444444  26.0      M   \n",
       "1           1             8      1       512.5   462.222222  26.0      M   \n",
       "2           2             7      1       483.0   479.444444  25.0      M   \n",
       "3           3             0      0       501.5   424.333333  39.0      M   \n",
       "4           4             1      1       543.0   514.555556  18.0      F   \n",
       "...       ...           ...    ...         ...          ...   ...    ...   \n",
       "9995     9995            10      1       538.5   450.444444  42.0      M   \n",
       "9996     9996             0      0       500.5   430.888889  26.0      F   \n",
       "9997     9997             3      1       473.0   534.111111  22.0      F   \n",
       "9998     9998             2      1       495.0   523.222222  67.0      F   \n",
       "9999     9999             7      1       508.0   475.888889  38.0      F   \n",
       "\n",
       "        industry  user_id_matched  signup_month_matched  treat_matched  \\\n",
       "0     E-commerce              NaN                   NaN            NaN   \n",
       "1     E-commerce           5438.0                   0.0            0.0   \n",
       "2      Logistics           5165.0                   0.0            0.0   \n",
       "3     E-commerce              NaN                   NaN            NaN   \n",
       "4     E-commerce            539.0                   0.0            0.0   \n",
       "...          ...              ...                   ...            ...   \n",
       "9995   Logistics           5893.0                   0.0            0.0   \n",
       "9996   Logistics              NaN                   NaN            NaN   \n",
       "9997  E-commerce           7066.0                   0.0            0.0   \n",
       "9998  E-commerce           1885.0                   0.0            0.0   \n",
       "9999  E-commerce           5748.0                   0.0            0.0   \n",
       "\n",
       "      pre_spends_matched  post_spends_matched  age_matched gender_matched  \\\n",
       "0                    NaN                  NaN          NaN            NaN   \n",
       "1                  529.0           417.111111         23.0              F   \n",
       "2                  498.5           412.222222         25.0              F   \n",
       "3                    NaN                  NaN          NaN            NaN   \n",
       "4                  531.0           414.000000         20.0              F   \n",
       "...                  ...                  ...          ...            ...   \n",
       "9995               535.0           414.555556         40.0              M   \n",
       "9996                 NaN                  NaN          NaN            NaN   \n",
       "9997               480.0           423.222222         22.0              F   \n",
       "9998               499.0           423.000000         67.0              F   \n",
       "9999               522.0           424.444444         36.0              M   \n",
       "\n",
       "     industry_matched  \n",
       "0                 NaN  \n",
       "1          E-commerce  \n",
       "2           Logistics  \n",
       "3                 NaN  \n",
       "4          E-commerce  \n",
       "...               ...  \n",
       "9995       E-commerce  \n",
       "9996              NaN  \n",
       "9997        Logistics  \n",
       "9998        Logistics  \n",
       "9999       E-commerce  \n",
       "\n",
       "[10000 rows x 16 columns]"
      ]
     },
     "execution_count": 36,
>>>>>>> c2cceadb
     "metadata": {},
     "output_type": "execute_result"
    }
   ],
<<<<<<< HEAD
=======
   "execution_count": 36
  },
  {
   "cell_type": "markdown",
   "id": "a60205ca",
   "metadata": {},
>>>>>>> c2cceadb
   "source": [
    "result.groups"
   ]
<<<<<<< HEAD
=======
  },
  {
   "cell_type": "code",
   "id": "5ac83bea",
   "metadata": {
    "ExecuteTime": {
     "end_time": "2024-08-15T14:10:07.274045Z",
     "start_time": "2024-08-15T14:10:06.869557Z"
    }
   },
   "source": [
    "test = Matching(distance=\"l2\", two_sides=False)\n",
    "result = test.execute(data)"
   ],
   "outputs": [],
   "execution_count": 37
  },
  {
   "cell_type": "code",
   "id": "4bf5a651",
   "metadata": {
    "ExecuteTime": {
     "end_time": "2024-08-15T14:10:07.282848Z",
     "start_time": "2024-08-15T14:10:07.275678Z"
    }
   },
   "source": [
    "result.resume"
   ],
   "outputs": [
    {
     "data": {
      "text/plain": [
       "         ATT\n",
       "0  64.182315"
      ]
     },
     "execution_count": 38,
     "metadata": {},
     "output_type": "execute_result"
    }
   ],
   "execution_count": 38
  },
  {
   "cell_type": "code",
   "source": [
    "result.indexes"
   ],
   "metadata": {
    "collapsed": false,
    "ExecuteTime": {
     "end_time": "2024-08-15T14:10:07.338172Z",
     "start_time": "2024-08-15T14:10:07.284909Z"
    }
   },
   "id": "c2b000183546bd56",
   "outputs": [
    {
     "data": {
      "text/plain": [
       "      FaissNearestNeighbors┴┴\n",
       "0                          -1\n",
       "1                        2490\n",
       "2                        5493\n",
       "3                          -1\n",
       "4                         321\n",
       "...                       ...\n",
       "9995                     5893\n",
       "9996                       -1\n",
       "9997                     8670\n",
       "9998                      507\n",
       "9999                     7155\n",
       "\n",
       "[10000 rows x 1 columns]"
      ]
     },
     "execution_count": 39,
     "metadata": {},
     "output_type": "execute_result"
    }
   ],
   "execution_count": 39
  },
  {
   "cell_type": "code",
   "id": "06a90f00",
   "metadata": {
    "ExecuteTime": {
     "end_time": "2024-08-15T14:10:07.362435Z",
     "start_time": "2024-08-15T14:10:07.340231Z"
    }
   },
   "source": [
    "result.full_data"
   ],
   "outputs": [
    {
     "data": {
      "text/plain": [
       "      user_id  signup_month  treat  pre_spends  post_spends   age gender  \\\n",
       "0           0             0      0       488.0   414.444444  26.0      M   \n",
       "1           1             8      1       512.5   462.222222  26.0      M   \n",
       "2           2             7      1       483.0   479.444444  25.0      M   \n",
       "3           3             0      0       501.5   424.333333  39.0      M   \n",
       "4           4             1      1       543.0   514.555556  18.0      F   \n",
       "...       ...           ...    ...         ...          ...   ...    ...   \n",
       "9995     9995            10      1       538.5   450.444444  42.0      M   \n",
       "9996     9996             0      0       500.5   430.888889  26.0      F   \n",
       "9997     9997             3      1       473.0   534.111111  22.0      F   \n",
       "9998     9998             2      1       495.0   523.222222  67.0      F   \n",
       "9999     9999             7      1       508.0   475.888889  38.0      F   \n",
       "\n",
       "        industry  user_id_matched  signup_month_matched  treat_matched  \\\n",
       "0     E-commerce              NaN                   NaN            NaN   \n",
       "1     E-commerce           2490.0                   0.0            0.0   \n",
       "2      Logistics           5493.0                   0.0            0.0   \n",
       "3     E-commerce              NaN                   NaN            NaN   \n",
       "4     E-commerce            321.0                   0.0            0.0   \n",
       "...          ...              ...                   ...            ...   \n",
       "9995   Logistics           5893.0                   0.0            0.0   \n",
       "9996   Logistics              NaN                   NaN            NaN   \n",
       "9997  E-commerce           8670.0                   0.0            0.0   \n",
       "9998  E-commerce            507.0                   0.0            0.0   \n",
       "9999  E-commerce           7155.0                   0.0            0.0   \n",
       "\n",
       "      pre_spends_matched  post_spends_matched  age_matched gender_matched  \\\n",
       "0                    NaN                  NaN          NaN            NaN   \n",
       "1                  511.5           417.444444         27.0              F   \n",
       "2                  483.0           408.000000         25.0              M   \n",
       "3                    NaN                  NaN          NaN            NaN   \n",
       "4                  538.0           421.444444         29.0              M   \n",
       "...                  ...                  ...          ...            ...   \n",
       "9995               535.0           414.555556         40.0              M   \n",
       "9996                 NaN                  NaN          NaN            NaN   \n",
       "9997               473.0           415.777778         22.0              F   \n",
       "9998               495.0           429.777778         67.0              F   \n",
       "9999               509.5           415.000000         38.0              M   \n",
       "\n",
       "     industry_matched  \n",
       "0                 NaN  \n",
       "1          E-commerce  \n",
       "2          E-commerce  \n",
       "3                 NaN  \n",
       "4          E-commerce  \n",
       "...               ...  \n",
       "9995       E-commerce  \n",
       "9996              NaN  \n",
       "9997        Logistics  \n",
       "9998        Logistics  \n",
       "9999       E-commerce  \n",
       "\n",
       "[10000 rows x 16 columns]"
      ]
     },
     "execution_count": 40,
     "metadata": {},
     "output_type": "execute_result"
    }
   ],
   "execution_count": 40
>>>>>>> c2cceadb
  }
 ],
 "metadata": {
  "kernelspec": {
   "display_name": "Python 3",
   "language": "python",
   "name": "python3"
  },
  "language_info": {
   "codemirror_mode": {
    "name": "ipython",
    "version": 2
   },
   "file_extension": ".py",
   "mimetype": "text/x-python",
   "name": "python",
   "nbconvert_exporter": "python",
   "pygments_lexer": "ipython2",
   "version": "2.7.6"
  }
 },
 "nbformat": 4,
 "nbformat_minor": 5
}<|MERGE_RESOLUTION|>--- conflicted
+++ resolved
@@ -2,49 +2,30 @@
  "cells": [
   {
    "cell_type": "markdown",
-   "id": "f1de2ec1",
+   "id": "54278f8bd9a4bb39",
+   "metadata": {
+    "collapsed": false
+   },
+   "source": [
+    "# Matching pipline"
+   ]
+  },
+  {
+   "cell_type": "markdown",
+   "id": "de103cc6",
    "metadata": {},
    "source": [
-    "# Matching Tutorial"
-   ]
-  },
-  {
-   "cell_type": "markdown",
-   "id": "412f29ed",
-   "metadata": {},
-   "source": [
-    "The comparison method is used in statistical analysis to eliminate distortions caused by differences in the basic characteristics of the studied groups. Simply put, matching helps to make sure that the results of the experiment are really caused by the studied effect, and not by external factors. \n",
+    "The comparison method is used in statistical analysis to eliminate distortions caused by differences in the basic characteristics of the studied groups. Simply put, matching helps to make sure that the results of the experiment are really caused by the studied effect, and not by external factors.\n",
     "\n",
     "Matching is most often performed in cases where the use of a standard AB test is impossible."
    ]
   },
   {
    "cell_type": "code",
-   "execution_count": 1,
    "id": "initial_id",
    "metadata": {
-    "ExecuteTime": {
-<<<<<<< HEAD
-     "end_time": "2024-07-05T07:53:41.405304500Z",
-     "start_time": "2024-07-05T07:53:38.955468500Z"
-    },
-    "collapsed": true
-   },
-   "outputs": [
-    {
-     "name": "stderr",
-     "output_type": "stream",
-     "text": [
-      "C:\\Users\\User\\AppData\\Local\\Programs\\Python\\Python310\\lib\\site-packages\\tqdm\\auto.py:21: TqdmWarning: IProgress not found. Please update jupyter and ipywidgets. See https://ipywidgets.readthedocs.io/en/stable/user_install.html\n",
-      "  from .autonotebook import tqdm as notebook_tqdm\n"
-     ]
-    }
-   ],
-   "source": [
-    "from hypex.dataset import Dataset, ExperimentData, InfoRole, TreatmentRole, TargetRole \n",
-    "from hypex.experiments.twin_search import MATCHING"
-   ]
-=======
+    "collapsed": true,
+    "ExecuteTime": {
      "end_time": "2024-08-15T14:10:04.778126Z",
      "start_time": "2024-08-15T14:10:04.773363Z"
     }
@@ -57,35 +38,30 @@
    ],
    "outputs": [],
    "execution_count": 21
->>>>>>> c2cceadb
   },
   {
    "cell_type": "markdown",
-   "id": "1c2ae410",
-   "metadata": {},
-   "source": [
-    "## Creation of a new test dataset with synthetic data. \n",
+   "id": "7e41355993e9e59f",
+   "metadata": {
+    "collapsed": false
+   },
+   "source": [
+    "## Data preparation \n",
     "\n",
     "It is important to mark the data fields by assigning the appropriate roles:\n",
-    "- FeatureRole: a role for columns that contain features or predictor variables. Our split will be based on them. Applied by default if the role is not specified for the column.\n",
-    "- TreatmentRole: a role for columns that show the treatment or intervention.\n",
-    "- TargetRole: a role for columns that show the target or outcome variable.\n",
-    "- InfoRole: a role for columns that contain information about the data, such as user IDs. "
+    "\n",
+    "* FeatureRole: a role for columns that contain features or predictor variables. Our split will be based on them. Applied by default if the role is not specified for the column.\n",
+    "* TreatmentRole: a role for columns that show the treatment or intervention.\n",
+    "* TargetRole: a role for columns that show the target or outcome variable.\n",
+    "* InfoRole: a role for columns that contain information about the data, such as user IDs."
    ]
   },
   {
    "cell_type": "code",
-   "execution_count": 2,
    "id": "8abf891fc6804315",
    "metadata": {
-    "ExecuteTime": {
-<<<<<<< HEAD
-     "end_time": "2024-07-05T07:53:41.514868700Z",
-     "start_time": "2024-07-05T07:53:41.412319600Z"
-    },
-    "collapsed": false
-   },
-=======
+    "collapsed": false,
+    "ExecuteTime": {
      "end_time": "2024-08-15T14:10:04.886303Z",
      "start_time": "2024-08-15T14:10:04.846549Z"
     }
@@ -101,7 +77,6 @@
     "data.replace_roles({DefaultRole(): FeatureRole()}, auto_roles_types=True)\n",
     "data"
    ],
->>>>>>> c2cceadb
    "outputs": [
     {
      "data": {
@@ -140,38 +115,21 @@
      "output_type": "execute_result"
     }
    ],
-<<<<<<< HEAD
-   "source": [
-    "data = Dataset(\n",
-    "    roles={\n",
-    "        \"user_id\": InfoRole(int),\n",
-    "        \"treat\": TreatmentRole(int), \n",
-    "        \"post_spends\": TargetRole(float)\n",
-    "    }, data=\"data.csv\",\n",
-    ")\n",
-    "data"
-   ]
-=======
    "execution_count": 22
->>>>>>> c2cceadb
-  },
-  {
-   "cell_type": "code",
-   "execution_count": 3,
+  },
+  {
+   "cell_type": "code",
    "id": "4ae8c654db6f5f85",
    "metadata": {
-    "ExecuteTime": {
-<<<<<<< HEAD
-     "end_time": "2024-07-05T07:53:41.557721200Z",
-     "start_time": "2024-07-05T07:53:41.519946200Z"
-    },
-    "collapsed": false
-=======
+    "collapsed": false,
+    "ExecuteTime": {
      "end_time": "2024-08-15T14:10:04.895815Z",
      "start_time": "2024-08-15T14:10:04.889491Z"
     }
->>>>>>> c2cceadb
-   },
+   },
+   "source": [
+    "data.roles"
+   ],
    "outputs": [
     {
      "data": {
@@ -191,29 +149,25 @@
      "output_type": "execute_result"
     }
    ],
-<<<<<<< HEAD
-   "source": [
-    "data.roles"
+   "execution_count": 23
+  },
+  {
+   "cell_type": "markdown",
+   "id": "8848fdfc6e8c0f45",
+   "metadata": {
+    "collapsed": false
+   },
+   "source": [
+    "## Simple Matching  \n",
+    "Now matching has 4 steps: \n",
+    "1. Dummy Encoder \n",
+    "2. Process Mahalanobis distance \n",
+    "3. Two sides pairs searching by faiss \n",
+    "4. Metrics (ATT, ATC, ATE) estimation depends on your data "
    ]
-=======
-   "execution_count": 23
->>>>>>> c2cceadb
-  },
-  {
-   "cell_type": "markdown",
-   "id": "1d261d30",
-   "metadata": {},
-   "source": [
-    "## Simple matching\n",
-    "Before execution, we wrap prepared dataset into ExperimentData to be able to run experiments on it. \n",
-    "Then we execute pipeline, in this case we select one of the pre-assembled pipeline, in our case MATCHING. Also, pipline may be created depends on your needs with custom executors."
-   ]
-  },
-  {
-   "cell_type": "code",
-<<<<<<< HEAD
-   "execution_count": 5,
-=======
+  },
+  {
+   "cell_type": "code",
    "source": [
     "data = data.fillna(method=\"bfill\")"
    ],
@@ -239,38 +193,10 @@
   },
   {
    "cell_type": "code",
->>>>>>> c2cceadb
    "id": "bc7e472bbb7c2a5d",
    "metadata": {
-    "ExecuteTime": {
-<<<<<<< HEAD
-     "end_time": "2024-07-05T07:53:42.746176900Z",
-     "start_time": "2024-07-05T07:53:41.663220500Z"
-    },
-    "collapsed": false
-   },
-   "outputs": [],
-   "source": [
-    "test = MATCHING\n",
-    "result = test.execute(ExperimentData(data))"
-   ]
-  },
-  {
-   "cell_type": "markdown",
-   "id": "57d80eb1",
-   "metadata": {},
-   "source": [
-    "## Matching results \n",
-    "\n",
-    "ATT shows the difference in treated group.      \n",
-    "ATC shows the difference in untreated group.      \n",
-    "ATE shows the weighted average difference between ATT and ATC.      "
-   ]
-  },
-  {
-   "cell_type": "code",
-   "execution_count": 6,
-=======
+    "collapsed": false,
+    "ExecuteTime": {
      "end_time": "2024-08-15T14:10:05.587592Z",
      "start_time": "2024-08-15T14:10:04.926063Z"
     }
@@ -364,18 +290,10 @@
   },
   {
    "cell_type": "code",
->>>>>>> c2cceadb
    "id": "d98c94a8b8a763e9",
    "metadata": {
     "collapsed": false,
     "ExecuteTime": {
-<<<<<<< HEAD
-     "end_time": "2024-07-05T07:53:42.814330600Z",
-     "start_time": "2024-07-05T07:53:42.754191700Z"
-    },
-    "collapsed": false
-   },
-=======
      "end_time": "2024-08-15T14:10:05.673816Z",
      "start_time": "2024-08-15T14:10:05.652960Z"
     }
@@ -383,18 +301,10 @@
    "source": [
     "result.full_data"
    ],
->>>>>>> c2cceadb
-   "outputs": [
-    {
-     "data": {
-      "text/plain": [
-<<<<<<< HEAD
-       "{\"MatchingMetrics┴┴['post_spends', 'FaissNearestNeighbors||post_spends_matched']\": {'ATT': 275.68659110904105,\n",
-       "  'ATC': 309.32492819349966,\n",
-       "  'ATE': 291.19931400844945},\n",
-       " \"SMD┴┴['post_spends', 'FaissNearestNeighbors||post_spends_matched']\": {0: 76.00524756368492,\n",
-       "  1: 23.666228822777718}}"
-=======
+   "outputs": [
+    {
+     "data": {
+      "text/plain": [
        "      user_id  signup_month  treat  pre_spends  post_spends   age gender  \\\n",
        "0           0             0      0       488.0   414.444444  26.0      M   \n",
        "1           1             8      1       512.5   462.222222  26.0      M   \n",
@@ -448,7 +358,6 @@
        "9999       E-commerce  \n",
        "\n",
        "[10000 rows x 16 columns]"
->>>>>>> c2cceadb
       ]
      },
      "execution_count": 28,
@@ -456,22 +365,17 @@
      "output_type": "execute_result"
     }
    ],
-<<<<<<< HEAD
-=======
    "execution_count": 28
   },
   {
    "cell_type": "markdown",
    "id": "3ad7a444",
    "metadata": {},
->>>>>>> c2cceadb
-   "source": [
-    "result.variables"
+   "source": [
+    "We can change **metric** and do estimation again."
    ]
   },
   {
-<<<<<<< HEAD
-=======
    "cell_type": "code",
    "id": "e22f6e1d",
    "metadata": {
@@ -629,26 +533,15 @@
    "execution_count": 32
   },
   {
->>>>>>> c2cceadb
    "cell_type": "markdown",
-   "id": "be9dbf60",
+   "id": "96a52742",
    "metadata": {},
    "source": [
-    "You may find Mahalanobis distances in `result.groups` and matched treatment column in `result.additional_fields`"
+    "Also it is possible to search pairs only in **test group**. This way we have metric \"auto\" and **ATT** will be estimated. "
    ]
   },
   {
    "cell_type": "code",
-<<<<<<< HEAD
-   "execution_count": 7,
-   "id": "209df4313b764ca5",
-   "metadata": {
-    "ExecuteTime": {
-     "end_time": "2024-07-05T07:53:42.861050100Z",
-     "start_time": "2024-07-05T07:53:42.784850500Z"
-    },
-    "collapsed": false
-=======
    "id": "b67abd5d",
    "metadata": {
     "ExecuteTime": {
@@ -736,45 +629,12 @@
      "end_time": "2024-08-15T14:10:06.867247Z",
      "start_time": "2024-08-15T14:10:06.842806Z"
     }
->>>>>>> c2cceadb
-   },
-   "outputs": [
-    {
-     "data": {
-      "text/plain": [
-<<<<<<< HEAD
-       "{\"MahalanobisDistance┴┴['signup_month', 'pre_spends', 'age']\": {'control':         0          1         2\n",
-       "  0     NaN        NaN       NaN\n",
-       "  3     0.0  36.929974  3.254733\n",
-       "  12    0.0  34.757623  3.442269\n",
-       "  13    0.0  37.445447  4.191827\n",
-       "  14    0.0  36.598598  5.111848\n",
-       "  ...   ...        ...       ...\n",
-       "  9988  0.0  36.929974  2.467274\n",
-       "  9990  NaN        NaN       NaN\n",
-       "  9991  0.0  35.530832  3.523547\n",
-       "  9992  0.0  36.193584  2.529632\n",
-       "  9996  0.0  36.856335  2.323176\n",
-       "  \n",
-       "  [4294 rows x 3 columns],\n",
-       "  'test':              0          1         2\n",
-       "  1     4.293461  37.909827  2.303881\n",
-       "  2     3.756778  35.716248  2.208865\n",
-       "  5     3.220095  35.952757  3.576048\n",
-       "  8     2.146730  34.363881  5.139179\n",
-       "  9     2.146730  34.695257  4.284285\n",
-       "  ...        ...        ...       ...\n",
-       "  9981  3.220095  36.983703  4.090079\n",
-       "  9993  2.683413  34.127372  5.060565\n",
-       "  9997  1.610048  34.894946  2.000059\n",
-       "  9998  1.073365  36.493776  5.245584\n",
-       "  9999  3.756778  37.557224  3.162571\n",
-       "  \n",
-       "  [3675 rows x 3 columns]}}"
-      ]
-     },
-     "execution_count": 7,
-=======
+   },
+   "source": "result.full_data",
+   "outputs": [
+    {
+     "data": {
+      "text/plain": [
        "      user_id  signup_month  treat  pre_spends  post_spends   age gender  \\\n",
        "0           0             0      0       488.0   414.444444  26.0      M   \n",
        "1           1             8      1       512.5   462.222222  26.0      M   \n",
@@ -831,25 +691,19 @@
       ]
      },
      "execution_count": 36,
->>>>>>> c2cceadb
-     "metadata": {},
-     "output_type": "execute_result"
-    }
-   ],
-<<<<<<< HEAD
-=======
+     "metadata": {},
+     "output_type": "execute_result"
+    }
+   ],
    "execution_count": 36
   },
   {
    "cell_type": "markdown",
    "id": "a60205ca",
    "metadata": {},
->>>>>>> c2cceadb
-   "source": [
-    "result.groups"
+   "source": [
+    "Finally, we may search pairs in L2 distance. "
    ]
-<<<<<<< HEAD
-=======
   },
   {
    "cell_type": "code",
@@ -1011,7 +865,6 @@
     }
    ],
    "execution_count": 40
->>>>>>> c2cceadb
   }
  ],
  "metadata": {
@@ -1023,14 +876,14 @@
   "language_info": {
    "codemirror_mode": {
     "name": "ipython",
-    "version": 2
+    "version": 3
    },
    "file_extension": ".py",
    "mimetype": "text/x-python",
    "name": "python",
    "nbconvert_exporter": "python",
-   "pygments_lexer": "ipython2",
-   "version": "2.7.6"
+   "pygments_lexer": "ipython3",
+   "version": "3.10.13"
   }
  },
  "nbformat": 4,
