--- conflicted
+++ resolved
@@ -4,13 +4,8 @@
    "cell_type": "code",
    "metadata": {
     "ExecuteTime": {
-<<<<<<< HEAD
-     "end_time": "2024-07-08T08:21:19.306051Z",
-     "start_time": "2024-07-08T08:21:19.272874500Z"
-=======
      "end_time": "2024-06-24T11:53:26.762283Z",
      "start_time": "2024-06-24T11:53:26.164639Z"
->>>>>>> 1a1df681
     }
    },
    "source": [
@@ -21,7 +16,7 @@
     "from hypex.transformers.category_agg import CategoryAggregator\n"
    ],
    "outputs": [],
-   "execution_count": 9
+   "execution_count": 1
   },
   {
    "cell_type": "markdown",
@@ -34,13 +29,8 @@
    "cell_type": "code",
    "metadata": {
     "ExecuteTime": {
-<<<<<<< HEAD
-     "end_time": "2024-07-08T08:21:19.539051600Z",
-     "start_time": "2024-07-08T08:21:19.308049700Z"
-=======
      "end_time": "2024-06-24T11:53:26.795718Z",
      "start_time": "2024-06-24T11:53:26.764412Z"
->>>>>>> 1a1df681
     }
    },
    "source": [
@@ -92,12 +82,12 @@
        "[10000 rows x 9 columns]"
       ]
      },
-     "execution_count": 10,
+     "execution_count": 2,
      "metadata": {},
      "output_type": "execute_result"
     }
    ],
-   "execution_count": 10
+   "execution_count": 2
   },
   {
    "cell_type": "markdown",
@@ -110,13 +100,8 @@
    "cell_type": "code",
    "metadata": {
     "ExecuteTime": {
-<<<<<<< HEAD
-     "end_time": "2024-07-08T08:21:19.634386500Z",
-     "start_time": "2024-07-08T08:21:19.527478100Z"
-=======
      "end_time": "2024-06-24T11:53:26.842288Z",
      "start_time": "2024-06-24T11:53:26.798350Z"
->>>>>>> 1a1df681
     }
    },
    "source": [
@@ -325,12 +310,12 @@
        "</div>"
       ]
      },
-     "execution_count": 11,
+     "execution_count": 3,
      "metadata": {},
      "output_type": "execute_result"
     }
    ],
-   "execution_count": 11
+   "execution_count": 3
   },
   {
    "metadata": {},
@@ -340,13 +325,8 @@
   {
    "metadata": {
     "ExecuteTime": {
-<<<<<<< HEAD
-     "end_time": "2024-07-08T08:21:19.776290100Z",
-     "start_time": "2024-07-08T08:21:19.627854600Z"
-=======
      "end_time": "2024-06-24T11:53:26.868858Z",
      "start_time": "2024-06-24T11:53:26.846795Z"
->>>>>>> 1a1df681
     }
    },
    "cell_type": "code",
@@ -370,12 +350,12 @@
        " 'spend_for_candies': Feature(<class 'float'>)}"
       ]
      },
-     "execution_count": 12,
+     "execution_count": 4,
      "metadata": {},
      "output_type": "execute_result"
     }
    ],
-   "execution_count": 12
+   "execution_count": 4
   },
   {
    "metadata": {},
@@ -385,13 +365,8 @@
   {
    "metadata": {
     "ExecuteTime": {
-<<<<<<< HEAD
-     "end_time": "2024-07-08T08:21:19.968745300Z",
-     "start_time": "2024-07-08T08:21:19.690542300Z"
-=======
      "end_time": "2024-06-24T11:53:26.977268Z",
      "start_time": "2024-06-24T11:53:26.871511Z"
->>>>>>> 1a1df681
     }
    },
    "cell_type": "code",
@@ -601,12 +576,12 @@
        "</div>"
       ]
      },
-     "execution_count": 13,
+     "execution_count": 5,
      "metadata": {},
      "output_type": "execute_result"
     }
    ],
-   "execution_count": 13
+   "execution_count": 5
   },
   {
    "metadata": {},
@@ -616,13 +591,8 @@
   {
    "metadata": {
     "ExecuteTime": {
-<<<<<<< HEAD
-     "end_time": "2024-07-08T08:21:20.096819900Z",
-     "start_time": "2024-07-08T08:21:19.975011700Z"
-=======
      "end_time": "2024-06-24T11:53:26.996358Z",
      "start_time": "2024-06-24T11:53:26.979980Z"
->>>>>>> 1a1df681
     }
    },
    "cell_type": "code",
@@ -646,12 +616,12 @@
        " 'spend_for_candies': Info(None)}"
       ]
      },
-     "execution_count": 14,
+     "execution_count": 6,
      "metadata": {},
      "output_type": "execute_result"
     }
    ],
-   "execution_count": 14
+   "execution_count": 6
   },
   {
    "metadata": {},
@@ -661,13 +631,8 @@
   {
    "metadata": {
     "ExecuteTime": {
-<<<<<<< HEAD
-     "end_time": "2024-07-08T08:21:20.136770500Z",
-     "start_time": "2024-07-08T08:21:20.032584900Z"
-=======
      "end_time": "2024-06-24T11:53:27.018660Z",
      "start_time": "2024-06-24T11:53:26.999190Z"
->>>>>>> 1a1df681
     }
    },
    "cell_type": "code",
@@ -691,12 +656,12 @@
        " 'spend_for_candies': Feature(<class 'float'>)}"
       ]
      },
-     "execution_count": 15,
+     "execution_count": 7,
      "metadata": {},
      "output_type": "execute_result"
     }
    ],
-   "execution_count": 15
+   "execution_count": 7
   },
   {
    "metadata": {},
@@ -706,13 +671,8 @@
   {
    "metadata": {
     "ExecuteTime": {
-<<<<<<< HEAD
-     "end_time": "2024-07-08T08:21:20.140531800Z",
-     "start_time": "2024-07-08T08:21:20.082511100Z"
-=======
      "end_time": "2024-06-24T11:53:27.033222Z",
      "start_time": "2024-06-24T11:53:27.021072Z"
->>>>>>> 1a1df681
     }
    },
    "cell_type": "code",
@@ -736,12 +696,12 @@
        " 'spend_for_candies': Info(None)}"
       ]
      },
-     "execution_count": 16,
+     "execution_count": 8,
      "metadata": {},
      "output_type": "execute_result"
     }
    ],
-   "execution_count": 16
+   "execution_count": 8
   }
  ],
  "metadata": {
