import pandas as pd
import numpy as np
import matplotlib.pyplot as plt
import logging

logger = logging.getLogger("psi_pandas")
console_out = logging.StreamHandler()
logging.basicConfig(
    handlers=(console_out,),
    format="[%(asctime)s | %(name)s | %(levelname)s]: %(message)s",
    datefmt="%d.%m.%Y %H:%M:%S",
    level=logging.INFO,
)


class PSI:
    """
    Calculates population stability index for different categories of data

    For numeric data the class generates numeric buckets, except when numeric column
    includes only NULL. For categorical data:
    1. For n < 20, a bucket equals the proportion of each category,
    2. For n > 20, a bucket equals to a group of categories,
    3. For n > 100, it calculates unique_index based on Jaccard similarity,
        but in case of imbalance null-good data returns PSI

    Args:
        expected: pd.DataFrame
            The expected values
        actual: pd.DataFrame
            The actual values
        column_name: str
            The column name for which to calculate the PSI
        plot: bool, optional
            If true, generates a distribution plot. Defaults to False

    Returns:
        float: PSI for column
        float: The PSI for each bucket
        list: New categories (empty list for non-categorical data)
        list: Categories that are absent in actual column (empty list for non-categorical data)

    """

    def __init__(
        self, expected: pd.DataFrame, actual: pd.DataFrame, column_name: str, plot: bool = False, silent=False
    ):
        """
        Initializes the PSI class with given parameters

        Args:
            expected: pd.DataFrame
                The expected values
            actual: pd.DataFrame
                The actual values
            column_name: str
                The column name for which to calculate the PSI
            plot: bool, optional
                If true, generates a distribution plot. Defaults to False
        """
        self.expected = expected[column_name].values
        self.actual = actual[column_name].values
        self.actual_len = len(self.actual)
        self.expected_len = len(self.expected)
        self.column_name = column_name
        self.column_type = self.expected.dtype
        self.expected_shape = self.expected.shape
        self.expected_nulls = np.sum(pd.isna(self.expected))
        self.actual_nulls = np.sum(pd.isna(self.actual))
        self.axis = 1
        self.plot = plot
        self.silent = silent
        if self.column_type == np.dtype("O"):
            self.expected_uniqs = expected[column_name].unique()
            self.actual_uniqs = actual[column_name].unique()

    def jac(self) -> float:
        """
        Calculates the Jacquard similarity index

        The Jacquard similarity index measures the intersection between two sequences
        versus the union of the two sequences

        Returns:
            float: The Jacquard similarity index

        """
        x = set(self.expected_uniqs)
        y = set(self.expected_uniqs)

        logger.info(f"Jacquard similarity is {len(x.intersection(y)) / len(x.union(y)): .6f}")

        return len(x.intersection(y)) / len(x.union(y))

    # в функции нет аргумента nulls, а был и испольовался далее в коде
    def plots(self, expected_percents, actual_percents, breakpoints, intervals):
        """
        Generates plots expected and actual percents

        Args:
            expected_percents: float
                The percentage of expected value from all expected values
            actual_percents: float
                The percentage of actual value from all actual values
            breakpoints: list
                The list of breakpoints
            intervals: list
                The list of intervals

        """
        points = [i for i in breakpoints]
        plt.figure(figsize=(15, 7))
        plt.bar(
            np.arange(len(intervals)) - 0.15,  # что такое 0.15? Может вынести в константу?
            expected_percents,
            label="expected",
            alpha=0.7,
            width=0.3,
        )
        plt.bar(np.arange(len(intervals)) + 0.15, actual_percents, label="actual", alpha=0.7, width=0.3)
        plt.legend(loc="best")

        if self.column_type != np.dtype("O"):
            plt.xticks(range(len(intervals)), intervals, rotation=90)
        else:
            plt.xticks(range(len(points)), points, rotation=90)
        plt.title(self.column_name)

        # plt.savefig(f"C:\\Users\\Glazova2-YA\\Documents\\data\\bip\\summary_psi_plots\\{self.column_name}.png")
        plt.show()

    def sub_psi(self, e_perc: float, a_perc: float) -> float:
        """
        Calculates the sub PSI value

        Args:
            e_perc: float
                The expected percentage
            a_perc: float
                The actual percentage

        Returns:
            float: The calculated sub PSI value.
        """
        if a_perc == 0:
            a_perc = 0.0001
        if e_perc == 0:
            e_perc = 0.0001

        value = (e_perc - a_perc) * np.log(e_perc / a_perc)

        logger.debug(f"sub_psi value is {value: .6f}")

        return value

    def psi_num(self):
        """
        Calculate the PSI for a single variable


        Returns:
            float: PSI for column
            dict: The PSI for each bucket
            list: New categories (empty list for non-categorical data)
            list: Categories that are absent in actual column (empty list for non-categorical data)

        """
        buckets = 10
        breakpoints = np.arange(0, buckets / 10, 0.1)

        # Заплатка, на случай, если в актуальной таблице появились значения отличные от null
        if self.expected_nulls == self.expected_len and self.actual_nulls != self.actual_len:
            breakpoints = np.array(list(sorted(set(np.nanquantile(self.actual, breakpoints)))))
        else:
            breakpoints = np.array(list(sorted(set(np.nanquantile(self.expected, breakpoints)))))

        actual_nulls = self.actual_nulls / self.actual_len
        expected_nulls = self.expected_nulls / self.expected_len

        breakpoints = np.concatenate(([-np.inf], breakpoints, [np.inf]))

        expected_percents = np.histogram(self.expected, breakpoints)
        actual_percents = np.histogram(self.actual, breakpoints)
        # breakpoints[0] = -np.inf
        # breakpoints[-1] = np.inf
        expected_percents = [p / self.expected_len for p in expected_percents[0]]
        actual_percents = [p / self.actual_len for p in actual_percents[0]]

        if self.expected_nulls == 0 and actual_nulls == expected_nulls:
            expected_percents = expected_percents
            actual_percents = actual_percents
            nulls = False
        else:
            expected_percents.append(expected_nulls)
            actual_percents.append(actual_nulls)
            nulls = True

        points = [i for i in breakpoints]
        intervals = [f"({np.round(points[i], 5)};{np.round(points[i + 1], 5)})" for i in range(len(points) - 1)]
        if nulls:
            intervals = np.append(intervals, "empty_values")

        if self.plot:
            self.plots(expected_percents, actual_percents, breakpoints, intervals)  # в функции нет аргумента nulls

        psi_dict = {}
        for i in range(0, len(expected_percents)):
            psi_val = self.sub_psi(expected_percents[i], actual_percents[i])
            psi_dict.update({intervals[i]: psi_val})

        psi_value = np.sum(list(psi_dict.values()))
        psi_dict = {k: v for k, v in sorted(psi_dict.items(), key=lambda x: x[1], reverse=True)}
        new_cats = []
        abs_cats = []

        return psi_value, psi_dict, new_cats, abs_cats

    def uniq_psi(self):
        """
        Calculates PSI for categorical unique counts grater than 100

         Returns:
            float: PSI for column
            dict: The PSI for each bucket
            list: New categories (empty list for non-categorical data)
            list: Categories that are absent in actual column (empty list for non-categorical data)

        """
        actual_nulls = self.actual_nulls / self.actual_len
        expected_nulls = self.expected_nulls / self.expected_len

        actual_not_nulls_arr = self.actual[~np.isnan(self.actual)]
        expected_not_nulls_arr = self.expected[~np.isnan(self.expected)]

        actual_not_nulls = len(actual_not_nulls_arr) / self.actual_len
        expected_not_nulls = len(expected_not_nulls_arr) / self.expected_len

        expected_percents = [expected_not_nulls, expected_nulls]
        actual_percents = [actual_not_nulls, actual_nulls]

        breakpoints = ["good_data", "nulls"]
        if self.plot:
            self.plots(expected_percents, actual_percents, breakpoints, breakpoints)  # в функции нет аргумента nulls

        psi_dict = {}
        for i in range(0, len(expected_percents)):
            psi_val = self.sub_psi(expected_percents[i], actual_percents[i])
            if breakpoints[i] == "None":
                psi_dict.update({"empty_value": psi_val})
            else:
                psi_dict.update({breakpoints[i]: psi_val})

        psi_value = np.sum(list(psi_dict.values()))
        jac_metric = self.jac()
        new_cats, abs_cats = [], []
        psi_dict = {k: v for k, v in sorted(psi_dict.items(), key=lambda x: x[1], reverse=True)}

        if psi_value >= 0.2:  # что такое 0.2? Может перенести его в константу?
            psi_value = psi_value
            psi_dict.update({"metric": "stability_index"})
        else:
            psi_value = 1 - jac_metric
            psi_dict.update({"metric": "unique_index"})

        logger.info(f"PSI for categorical unique >100 is {psi_value: .6f}")

        return psi_value, psi_dict, new_cats, abs_cats

    def psi_categ(self):
        """
        Calculates PSI for categorical data excluding unique counts grater than 100

        Returns:
            float: PSI for column
            dict: The PSI for each bucket
            list: New categories (empty list for non-categorical data)
            list: Categories that are absent in actual column (empty list for non-categorical data)

        """
        expected_uniq_count = len(self.expected_uniqs)
        actual_uniq_count = len(self.actual_uniqs)
        # правило для категориальных > 100
        if expected_uniq_count > 100 or actual_uniq_count > 100:
            psi_value, psi_dict, new_cats, abs_cats = self.uniq_psi()

            logger.info(f"PSI is {psi_value: .6f}")

            return psi_value, psi_dict, new_cats, abs_cats

        expected_dict = (
            pd.DataFrame(self.expected, columns=[self.column_name])
            .groupby(self.column_name)[self.column_name]
            .count()
            .sort_values(ascending=False)
            .to_dict()
        )
        actual_dict = (
            pd.DataFrame(self.actual, columns=[self.column_name])
            .groupby(self.column_name)[self.column_name]
            .count()
            .sort_values(ascending=False)
            .to_dict()
        )

        breakpoints = list(expected_dict.keys() | actual_dict.keys())

        new_cats = [k for k in actual_dict.keys() if k not in expected_dict.keys()]
        abs_cats = [k for k in expected_dict.keys() if k not in actual_dict.keys()]

        expected_dict_re = {}
        actual_dict_re = {}

        for b in breakpoints:
            if b in expected_dict and b not in actual_dict:
                expected_dict_re.update({b: expected_dict[b]})
                actual_dict_re.update({b: 0})
            elif b not in expected_dict and b in actual_dict:
                expected_dict_re.update({b: 0})
                actual_dict_re.update({b: actual_dict[b]})
            elif b in expected_dict and b in actual_dict:
                actual_dict_re.update({b: actual_dict[b]})
                expected_dict_re.update({b: expected_dict[b]})

        category_names = [c for c in expected_dict_re.keys()]
        groups = {}
        g_counts = len(category_names)
        group_num = 20
        if g_counts <= group_num:
            for g_n, val in enumerate(category_names):
                groups[val] = g_n
        else:
            group_size = np.floor(g_counts / group_num)
            current_pos = 0
            reminder = g_counts % group_num
            for g_n in range(group_num):
                if g_n < group_num - reminder:
                    group_values = category_names[int(current_pos): int(current_pos + group_size)]
                    current_pos += group_size
                else:
                    group_values = category_names[int(current_pos): int(current_pos + group_size + 1)]
                    current_pos += group_size + 1
                for val in group_values:
                    groups[val] = g_n
        group_sum_exp = 0
        group_sum_act = 0
        exp_dict = {}
        act_dict = {}
        group_re = -1
        cat_group_name = ""
        group_name_re = ""
        for k, v in groups.items():
            current_group = v
            if current_group == group_re:
                group_re = v
                exp_dict.pop(group_name_re, None)
                act_dict.pop(group_name_re, None)
                cat_group_name = cat_group_name + ", " + str(k)
                group_sum_exp += expected_dict_re[k]
                group_sum_act += actual_dict_re[k]
                exp_dict.update({cat_group_name: group_sum_exp})
                act_dict.update({cat_group_name: group_sum_act})
                group_name_re = cat_group_name
            else:
                group_name_re = str(k)
                group_re = v
                cat_group_name = str(k)
                group_sum_exp = expected_dict_re[k]
                group_sum_act = actual_dict_re[k]
                exp_dict.update({cat_group_name: group_sum_exp})
                act_dict.update({cat_group_name: group_sum_act})

        expected_percents = [e / self.expected_len for e in exp_dict.values()]
        actual_percents = [a / self.actual_len for a in act_dict.values()]

        breakpoints = [e for e in exp_dict.keys()]

        if self.plot:
            self.plots(
                expected_percents, actual_percents, breakpoints, breakpoints
            )  # в функции plots нет аргумента nulls

        psi_dict = {}
        for i in range(0, len(expected_percents)):
            psi_val = self.sub_psi(expected_percents[i], actual_percents[i])
            if breakpoints[i] == "None":
                psi_dict.update({"empty_value": psi_val})
            else:
                psi_dict.update({breakpoints[i]: psi_val})
        psi_value = np.sum(list(psi_dict.values()))
        psi_dict = {k: v for k, v in sorted(psi_dict.items(), key=lambda x: x[1], reverse=True)}

        return psi_value, psi_dict, new_cats, abs_cats

    def psi_result(self):
        """
        Calculates PSI.

        Returns:
            float: PSI for column
            dict: The PSI for each bucket
            list: New categories (empty list for non-categorical data)
            list: Categories that are absent in actual column (empty list for non-categorical data)

        """
        if len(self.expected_shape) == 1:
            psi_values = np.empty(len(self.expected_shape))
        else:
            psi_values = np.empty(self.expected_shape[self.axis])

        for i in range(0, len(psi_values)):
            if (self.column_type == np.dtype("O")) or (
                    self.expected_nulls == self.expected_len and self.actual_nulls == self.actual_len
            ):
                psi_values, psi_dict, new_cats, abs_cats = self.psi_categ()
            else:
                psi_values, psi_dict, new_cats, abs_cats = self.psi_num()

        if self.silent:
            logger.debug(f"PSI value: {psi_values: .3f}")
        else:
            logger.info(f"PSI value: {psi_values: .3f}")

        # если expected_shape пустой - будет ошибка
        return round(psi_values, 2), psi_dict, new_cats, abs_cats


<<<<<<< HEAD
def report(expected: pd.DataFrame, actual: pd.DataFrame, plot: bool = False, silent=False) -> pd.DataFrame:
    """Func over class to create report according to the table
=======
def report(expected: pd.DataFrame, actual: pd.DataFrame, plot: bool = False) -> pd.DataFrame:
    """
    Generates a report using PSI (Population Stability Index)  between the expected and actual data
>>>>>>> 1038cc5b

    Args:
        expected: pd.DataFrame
            The expected dataset
        actual: pd.DataFrame
            The new dataset you want to compare to the expected one
        plot: bool
            If True, plots the PSI are created. Defaults to False


    Returns:
        pd.DataFrame: A dataframe with the PSI report. The report includes the columns names,
                      metric names, check results, failed buckets, new categories and disappeared categories.
                      Anomaly score represent the PSI, metrics names indicate with metric was used for PSI calculation,
                      check results indicate whether the PSI is under the threshold (0.2),
                      and failed buckets include up to 5 buckets with the highest PSI.

    """
    if silent:
        logger.debug("Creating report")
    else:
        logger.info("Creating report")

    assert len(expected.columns) == len(actual.columns)

    data_cols = expected.columns
    score_dict = {}
    new_cat_dict = {}
    dfs = []

    for col in data_cols:
        psi_res = PSI(expected, actual, col, plot=plot, silent=silent)
        # отладка, в случае ошибки  выдаст прооблемный столбец
        try:
            score, psi_dict, new_cats, abs_cats = psi_res.psi_result()
        except:
            logger.warning(f"Can not count PSIs, see column {col}")
            continue

        if len(new_cats) > 0:
            new_cat_dict.update({col: new_cats})

        score_dict.update({col: score})
        check_result = "OK" if score < 0.2 else "NOK"  # может 0.2 вынести в константу?
        # psi_dict = {k:v for k,v in sorted(psi_dict.items(), key=lambda x: x[1], reverse=True)}
        failed_buckets = list(psi_dict.keys())[:5] if score > 0.2 else []
        if "metric" in psi_dict:
            new_cats = None
            abs_cats = None
            metric_name = psi_dict["metric"]
            if metric_name == "unique_index":
                failed_buckets = None
        else:
            metric_name = "stability_index"
        df_tmp = pd.DataFrame(
            {
                "column": col,
                "anomaly_score": score,
                "metric_name": metric_name,
                "check_result": check_result,
                "failed_bucket": f"{failed_buckets}",
                "new_category": f"{new_cats}",
                "disappeared_category": f"{abs_cats}",
            },
            index=[1],
        )
        dfs.append(df_tmp)

    df = pd.concat(dfs, ignore_index=True)

    return df<|MERGE_RESOLUTION|>--- conflicted
+++ resolved
@@ -424,14 +424,9 @@
         return round(psi_values, 2), psi_dict, new_cats, abs_cats
 
 
-<<<<<<< HEAD
-def report(expected: pd.DataFrame, actual: pd.DataFrame, plot: bool = False, silent=False) -> pd.DataFrame:
-    """Func over class to create report according to the table
-=======
-def report(expected: pd.DataFrame, actual: pd.DataFrame, plot: bool = False) -> pd.DataFrame:
+def report(expected: pd.DataFrame, actual: pd.DataFrame, plot: bool = False, silent: bool = False) -> pd.DataFrame:
     """
     Generates a report using PSI (Population Stability Index)  between the expected and actual data
->>>>>>> 1038cc5b
 
     Args:
         expected: pd.DataFrame
@@ -440,6 +435,8 @@
             The new dataset you want to compare to the expected one
         plot: bool
             If True, plots the PSI are created. Defaults to False
+        silent: bool, optional
+            If silent, logger in info mode
 
 
     Returns:
