from abc import ABC, abstractmethod

import numpy as np
from scipy.stats import mode

from hypex.dataset.dataset import ExperimentData
from hypex.dataset.roles import TempTargetRole
from hypex.experiment.experiment import Executor
from hypex.utils.hypex_enums import ExperimentDataEnum


class StatDescriptive(ABC, Executor):
    def __init__(self, full_name=None, key=0, **kwargs):
        self.kwargs = kwargs
        super().__init__(full_name, key)

    @abstractmethod
    def calc(self, data):
        raise NotImplementedError

    def _set_value(self, data: ExperimentData, value) -> ExperimentData:
        data.set_value(
<<<<<<< HEAD
            "stats_fields", self._id, self.full_name, value, key=self.field
=======
            ExperimentDataEnum.stats_fields,
            self._id,
            self.get_full_name(),
            value,
            key=self.field,
>>>>>>> 200781a3
        )
        return data

    @abstractmethod
    def execute(self, data: ExperimentData) -> ExperimentData:
        target = data.data.get_columns_by_roles(TempTargetRole, tmp_role=True)[0]
        return self._set_value(data, self.calc(data[target]))


class Mean(StatDescriptive):
    def calc(self, data):
        return np.mean(data, **self.kwargs)


class Median(StatDescriptive):
    def calc(self, data):
        return np.median(data, **self.kwargs)


class Mode(StatDescriptive):
    def calc(self, data):
        return mode(data, **self.kwargs)


class Std(StatDescriptive):
    def calc(self, data):
        return np.std(data, **self.kwargs)


class Variance(StatDescriptive):
    def calc(self, data):
        return np.var(data, **self.kwargs)


class Min(StatDescriptive):
    def calc(self, data):
        return np.min(data, **self.kwargs)


class Max(StatDescriptive):
    def calc(self, data):
        return np.max(data, **self.kwargs)


class Range(StatDescriptive):
    def __init__(self, field: str):
        super().__init__(field, np.ptp)


class Size(StatDescriptive):
    def calc(self, data):
        return len(data)<|MERGE_RESOLUTION|>--- conflicted
+++ resolved
@@ -20,15 +20,11 @@
 
     def _set_value(self, data: ExperimentData, value) -> ExperimentData:
         data.set_value(
-<<<<<<< HEAD
-            "stats_fields", self._id, self.full_name, value, key=self.field
-=======
             ExperimentDataEnum.stats_fields,
-            self._id,
-            self.get_full_name(),
+            self.id,
+            self.full_name,
             value,
             key=self.field,
->>>>>>> 200781a3
         )
         return data
 
