from typing import Optional, Any, Dict

<<<<<<< HEAD
from hypex.comparators.distances import MahalanobisDistance
from hypex.dataset import (
    Dataset,
    ABCRole,
    FeatureRole,
    ExperimentData,
    AdditionalMatchingRole,
)
from hypex.executor import MLExecutor
from hypex.extensions.faiss import FaissExtension
from hypex.utils import ExperimentDataEnum
from hypex.utils.errors import PairsNotFoundError
=======
from ..comparators.distances import MahalanobisDistance
from ..dataset import Dataset, ABCRole, FeatureRole, ExperimentData, AdditionalMatchingRole
from ..executor import MLExecutor
from ..extensions.faiss import FaissExtension
from ..utils import SpaceEnum, ExperimentDataEnum
from ..utils.errors import PairsNotFoundError
>>>>>>> a942cb90


class FaissNearestNeighbors(MLExecutor):
    def __init__(
        self,
        n_neighbors: int = 1,
        two_sides: bool = False,
        test_pairs: bool = False,  
        grouping_role: Optional[ABCRole] = None,
        key: Any = "",
    ):
        self.n_neighbors = n_neighbors
        self.two_sides = two_sides 
        self.test_pairs = test_pairs
        super().__init__(
            grouping_role=grouping_role, target_role=FeatureRole(), key=key
        )

    @classmethod
    def _execute_inner_function(
        cls,
        grouping_data,
        target_field: Optional[str] = None,
        n_neighbors: Optional[int] = None,
        two_sides: Optional[bool] = None,
        test_pairs: Optional[bool] = None, 
        **kwargs,
    ) -> Dict:
        if test_pairs is not True: 
            data = cls._inner_function(
                data=grouping_data[0][1],
                test_data=grouping_data[1][1],
                n_neighbors=n_neighbors or 1,
                **kwargs,
            )
            if two_sides is not True:
                return {"test": data}
            return {
                "test": data,
                "control": cls._inner_function(
                    data=grouping_data[1][1],
                    test_data=grouping_data[0][1],
                    n_neighbors=n_neighbors or 1,
                    **kwargs,
                ),
            }
        data = cls._inner_function(
                data=grouping_data[1][1],
                test_data=grouping_data[0][1],
                n_neighbors=n_neighbors or 1,
                **kwargs,
            )
        if two_sides is not True:
            return {"control": data}
        return {
            "control": data,
            "test": cls._inner_function(
                data=grouping_data[1][1],
                test_data=grouping_data[0][1],
                n_neighbors=n_neighbors or 1,
                **kwargs,
            ),
        }

    @classmethod
    def _inner_function(
        cls,
        data: Dataset,
        test_data: Optional[Dataset] = None,
        target_data: Optional[Dataset] = None,
        n_neighbors: Optional[int] = None,
        **kwargs,
    ) -> Any:
        return FaissExtension(n_neighbors=n_neighbors or 1).calc(
            data=data, test_data=test_data
        )

    def fit(self, X: Dataset, Y: Optional[Dataset] = None) -> "MLExecutor":
        return FaissExtension(self.n_neighbors).fit(X=X, Y=Y)

    def predict(self, X: Dataset) -> Dataset:
        return FaissExtension().predict(X)

    def execute(self, data: ExperimentData) -> ExperimentData:
        group_field, features_fields = self._get_fields(data=data)
        if group_field[0] in data.groups:
            grouping_data = list(data.groups[group_field[0]].items())
        else:
            grouping_data = data.ds.groupby(group_field, fields_list=features_fields)
        distances_keys = data.get_ids(MahalanobisDistance, ExperimentDataEnum.groups)
        if len(distances_keys["MahalanobisDistance"]["groups"]) > 0:
            grouping_data = list(
                data.groups[distances_keys["MahalanobisDistance"]["groups"][0]].items()
            )
        compare_result = self.calc(
            data=data.ds,
            group_field=group_field,
            grouping_data=grouping_data,
            features_fields=features_fields,
            n_neighbors=self.n_neighbors,
            two_sides=self.two_sides,
            test_pairs=self.test_pairs
        )
        ds = data.ds.groupby(group_field)
        matched_indexes = Dataset.create_empty()
        for i in range(len(compare_result.columns)):
            group = (
                grouping_data[1][1]
                if compare_result.columns[i] == "test"
                else grouping_data[0][1]
            )
            t_ds = ds[0][1] if compare_result.columns[i] == "test" else ds[1][1]
            t_index_field = (
                compare_result[compare_result.columns[i]]
                .loc[: len(group) - 1]
                .rename({compare_result.columns[i]: "indexes"})
            )
            if t_index_field.isna().sum() > 0:
                raise PairsNotFoundError
            matched_indexes = matched_indexes.append(
                Dataset.from_dict(
                    data={
                        "indexes": t_ds.iloc[
                            list(map(lambda x: int(x[0]), t_index_field.get_values()))
                        ].index
                    },
                    roles={"indexes": AdditionalMatchingRole()},
                    index=group.index,
                )
            ).sort()
        if len(matched_indexes) < len(data.ds) and not self.two_sides:
            matched_indexes = matched_indexes.reindex(data.ds.index, fill_value=-1)
        elif len(matched_indexes) < len(data.ds) and self.two_sides:
            raise PairsNotFoundError
        return self._set_value(data, matched_indexes, key="matched")<|MERGE_RESOLUTION|>--- conflicted
+++ resolved
@@ -1,26 +1,11 @@
 from typing import Optional, Any, Dict
 
-<<<<<<< HEAD
-from hypex.comparators.distances import MahalanobisDistance
-from hypex.dataset import (
-    Dataset,
-    ABCRole,
-    FeatureRole,
-    ExperimentData,
-    AdditionalMatchingRole,
-)
-from hypex.executor import MLExecutor
-from hypex.extensions.faiss import FaissExtension
-from hypex.utils import ExperimentDataEnum
-from hypex.utils.errors import PairsNotFoundError
-=======
 from ..comparators.distances import MahalanobisDistance
 from ..dataset import Dataset, ABCRole, FeatureRole, ExperimentData, AdditionalMatchingRole
 from ..executor import MLExecutor
 from ..extensions.faiss import FaissExtension
 from ..utils import SpaceEnum, ExperimentDataEnum
 from ..utils.errors import PairsNotFoundError
->>>>>>> a942cb90
 
 
 class FaissNearestNeighbors(MLExecutor):
