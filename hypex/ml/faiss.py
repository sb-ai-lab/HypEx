from typing import Optional, Any, Dict

from hypex.comparators.distances import MahalanobisDistance
<<<<<<< HEAD
from hypex.dataset import Dataset, ABCRole, FeatureRole, ExperimentData
=======
from hypex.dataset import Dataset, ABCRole, FeatureRole, ExperimentData, MatchingRole
>>>>>>> 0f3def02
from hypex.executor import MLExecutor
from hypex.extensions.faiss import FaissExtension
from hypex.utils import SpaceEnum, ExperimentDataEnum
from hypex.utils.errors import PairsNotFoundError


class FaissNearestNeighbors(MLExecutor):
    def __init__(
        self,
        n_neighbors: int = 1,
        two_sides: bool = False,
        grouping_role: Optional[ABCRole] = None,
        space: SpaceEnum = SpaceEnum.auto,
        key: Any = "",
    ):
        self.n_neighbors = n_neighbors
        self.two_sides = two_sides
        super().__init__(
            grouping_role=grouping_role, target_role=FeatureRole(), key=key
        )
        self.space = space

    @classmethod
    def _execute_inner_function(
        cls,
        grouping_data,
        target_field: Optional[str] = None,
        n_neighbors: Optional[int] = None,
        two_sides: Optional[bool] = None,
        **kwargs,
    ) -> Dict:
        data = cls._inner_function(
            data=grouping_data[0][1],
            test_data=grouping_data[1][1],
            n_neighbors=n_neighbors or 1,
            **kwargs,
        )
        if two_sides is None or two_sides == False:
            return {"test": data}
        return {
            "test": data,
            "control": cls._inner_function(
                data=grouping_data[1][1],
                test_data=grouping_data[0][1],
                n_neighbors=n_neighbors or 1,
                **kwargs,
            ),
        }

    @classmethod
    def _inner_function(
        cls,
        data: Dataset,
        test_data: Optional[Dataset] = None,
        target_data: Optional[Dataset] = None,
        n_neighbors: Optional[int] = None,
        **kwargs,
    ) -> Any:
        return FaissExtension(n_neighbors=n_neighbors or 1).calc(
            data=data, test_data=test_data
        )

    def fit(self, X: Dataset, Y: Optional[Dataset] = None) -> "MLExecutor":
        return FaissExtension(self.n_neighbors).fit(X=X, Y=Y)

    def predict(self, X: Dataset) -> Dataset:
        return FaissExtension().predict(X)

    def execute(self, data: ExperimentData) -> ExperimentData:
        group_field, features_fields = self._get_fields(data=data)
        if group_field[0] in data.groups:
            grouping_data = list(data.groups[group_field[0]].items())
        else:
            grouping_data = data.ds.groupby(group_field, fields_list=features_fields)
        distances_keys = data.get_ids(MahalanobisDistance, ExperimentDataEnum.groups)
        if len(distances_keys["MahalanobisDistance"]["groups"]) > 0:
            grouping_data = list(
                data.groups[distances_keys["MahalanobisDistance"]["groups"][0]].items()
            )
        compare_result = self.calc(
            data=data.ds,
            group_field=group_field,
            grouping_data=grouping_data,
            features_fields=features_fields,
            n_neighbors=self.n_neighbors,
            two_sides=self.two_sides,
        )
        ds = data.ds.groupby(group_field)
        matched_indexes = Dataset.create_empty()
        for i in range(len(compare_result.columns)):
            group = (
                grouping_data[1][1]
                if compare_result.columns[i] == "test"
                else grouping_data[0][1]
            )
            t_ds = ds[0][1] if compare_result.columns[i] == "test" else ds[1][1]
            t_index_field = (
                compare_result[compare_result.columns[i]]
                .loc[: len(group) - 1]
                .rename({compare_result.columns[i]: "indexes"})
            )
            if t_index_field.isna().sum() > 0:
                raise PairsNotFoundError
            matched_indexes = matched_indexes.append(
                Dataset.from_dict(
                    data={
                        "indexes": t_ds.iloc[
                            list(map(lambda x: int(x[0]), t_index_field.get_values()))
                        ].index
                    },
                    roles={"indexes": MatchingRole()},
                    index=group.index,
                )
            ).sort()
        if len(matched_indexes) < len(data.ds) and not self.two_sides:
            matched_indexes = matched_indexes.reindex(data.ds.index, fill_value=-1)
        elif len(matched_indexes) < len(data.ds) and self.two_sides:
            raise PairsNotFoundError
        return self._set_value(data, matched_indexes, key="matched")<|MERGE_RESOLUTION|>--- conflicted
+++ resolved
@@ -1,11 +1,7 @@
 from typing import Optional, Any, Dict
 
 from hypex.comparators.distances import MahalanobisDistance
-<<<<<<< HEAD
-from hypex.dataset import Dataset, ABCRole, FeatureRole, ExperimentData
-=======
 from hypex.dataset import Dataset, ABCRole, FeatureRole, ExperimentData, MatchingRole
->>>>>>> 0f3def02
 from hypex.executor import MLExecutor
 from hypex.extensions.faiss import FaissExtension
 from hypex.utils import SpaceEnum, ExperimentDataEnum
@@ -26,7 +22,6 @@
         super().__init__(
             grouping_role=grouping_role, target_role=FeatureRole(), key=key
         )
-        self.space = space
 
     @classmethod
     def _execute_inner_function(
