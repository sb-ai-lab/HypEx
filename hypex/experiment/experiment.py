--- conflicted
+++ resolved
@@ -1,21 +1,10 @@
+from abc import ABC, abstractmethod
+from typing import Iterable, Dict, Union, Any, List
+from copy import deepcopy
 import warnings
-from abc import ABC, abstractmethod
-<<<<<<< HEAD
-=======
-from typing import Iterable, Dict, Union, Any, List
->>>>>>> 63d371ee
-from copy import deepcopy
-from typing import Iterable, Dict, Union
-
-<<<<<<< HEAD
-from hypex.analyzer.analyzer import Analyzer
+
 from hypex.dataset.dataset import Dataset, ExperimentData
 from hypex.dataset.roles import TempGroupingRole, TempTargetRole, TargetRole
-
-=======
-from hypex.dataset.dataset import Dataset, ExperimentData
-from hypex.dataset.roles import TempGroupingRole, TempTargetRole, TargetRole
->>>>>>> 63d371ee
 
 # TODO: discus generators and properties
 class Executor(ABC):
@@ -117,13 +106,8 @@
         return False
 
     def get_executor_ids(
-<<<<<<< HEAD
-        self, searched_classes=None
-    ) -> Union[Dict[type, str], List[str]]:
-=======
         self, searched_classes: Union[type, Iterable[type], None] = None
     ) -> Dict[type, List[str]]:
->>>>>>> 63d371ee
         if searched_classes is None:
             return {}
 
@@ -132,21 +116,10 @@
             if isinstance(searched_classes, Iterable)
             else [searched_classes]
         )
-<<<<<<< HEAD
-        for sc in searched_classes:
-            return {
-                sc: [
-                    executor._id
-                    for executor in self.executors
-                    if isinstance(executor, sc)
-                ]
-            }
-=======
         return {
             sc: [executor.id for executor in self.executors if isinstance(executor, sc)]
             for sc in searched_classes
         }
->>>>>>> 63d371ee
 
     def __init__(
         self,
