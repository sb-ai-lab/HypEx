import warnings
from abc import ABC, abstractmethod
<<<<<<< HEAD
from typing import Iterable, Dict, Union, Any, List
=======
>>>>>>> 200781a3
from copy import deepcopy
from typing import Iterable, Dict, Union, List

<<<<<<< HEAD
from hypex.dataset.dataset import Dataset, ExperimentData
from hypex.dataset.roles import TempGroupingRole, TempTargetRole, TargetRole
=======
from hypex.analyzer.analyzer import Analyzer
from hypex.dataset.dataset import Dataset, ExperimentData
from hypex.dataset.roles import TempGroupingRole, TempTargetRole, TargetRole

>>>>>>> 200781a3

# TODO: discus generators and properties
class Executor(ABC):
    @property
    def _split_symbol(self) -> str:
        return "\u2570"

    def _generate_params_hash(self):
        self._params_hash = ""

    def _generate_id(self):
        self.id = self._split_symbol.join(
            [
                self.__class__.__name__,
                self.params_hash.replace(self._split_symbol, "|"),
                str(self._key),
            ]
        )

<<<<<<< HEAD
    @property
    def id(self) -> str:
        return self._id

    @property
    def full_name(self) -> Union[str, None]:
        return self._full_name

    @full_name.setter
    def full_name(self, value: Union[str, None]):
        self._full_name = str(value or self.__class__.__name__)

    @property
    def key(self) -> Any:
        return self._key

    @key.setter
    def key(self, value: Any):
        self._key = value
        self._generate_id()

    @property
    def params_hash(self) -> str:
        return self._params_hash

    def refresh_params_hash(self):
        self._generate_params_hash()
        self._generate_id()

    def __init__(self, full_name: Union[str, None] = None, key: Any = 0):
        self._id: str = ""
        self.full_name = full_name

        self.key: Any = key
        self._generate_params_hash()
=======
    def __init__(self, full_name: str = None, index: int = 0):
        self.full_name = full_name or self.generate_full_name()
        self.index = index
        self.params_hash = self.generate_params_hash()
        self._id = self.generate_id()
>>>>>>> 200781a3

    @property
    def _is_transformer(self) -> bool:
        return False

    @abstractmethod
    def _set_value(self, data: ExperimentData, value) -> ExperimentData:
        raise NotImplementedError

    @abstractmethod
    def execute(self, data: ExperimentData) -> ExperimentData:
        raise NotImplementedError


class ComplexExecutor(Executor):
    default_inner_executors: Dict[str, Executor] = {}

    def get_inner_executors(
        self, inner_executors: Union[Dict[str, Executor], None] = None
    ) -> Dict[str, Executor]:
        result = {}
        inner_executors = inner_executors or {}
        for key, executor in self.default_inner_executors.items():
            if key not in inner_executors:
                warnings.warn(
                    f"{key} executor not found in inner_executors. Will {key} will be used by default."
                )
                result[key] = executor
            else:
                result[key] = inner_executors[key]
        return inner_executors

    def __init__(
        self,
        inner_executors: Union[Dict[str, Executor], None] = None,
        full_name: Union[str, None] = None,
        key: Any = 0,
    ):
        super().__init__(full_name=full_name, key=key)
        self.inner_executors = self.get_inner_executors(inner_executors)


<<<<<<< HEAD
class Experiment(Executor):
    def _detect_transformer(self) -> bool:
        return False

    def get_executor_ids(
        self, searched_classes: Union[type, Iterable[type], None] = None
    ) -> Dict[type, List[str]]:
=======
class Experiment(ABC, Executor):
    def generate_full_name(self) -> str:
        return f"Experiment({len(self.executors)})"

    @staticmethod
    def _detect_transformer() -> bool:
        return False

    def get_executor_ids(
        self, searched_classes=None
    ) -> Union[Dict[type, Union[str, List[str]]], List[str]]:
>>>>>>> 200781a3
        if searched_classes is None:
            return {}

        searched_classes = (
            searched_classes
            if isinstance(searched_classes, Iterable)
            else [searched_classes]
        )
<<<<<<< HEAD
        return {
            sc: [executor.id for executor in self.executors if isinstance(executor, sc)]
            for sc in searched_classes
        }
=======
        for sc in searched_classes:
            return {
                sc: [
                    executor._id
                    for executor in self.executors
                    if isinstance(executor, sc)
                ]
            }
>>>>>>> 200781a3

    def __init__(
        self,
        executors: List[Executor],
        transformer: Union[bool, None] = None,
        full_name: Union[str, None] = None,
        key: Any = 0,
    ):
        self.executors: List[Executor] = executors
        self.transformer: bool = (
            transformer if transformer is not None else self._detect_transformer()
        )
        full_name = str(full_name or f"Experiment({len(self.executors)})")
        super().__init__(full_name, key)

    def _extract_result(
        self, original_data: ExperimentData, experiment_data: ExperimentData
    ):
        return experiment_data

    def execute(self, data: ExperimentData) -> ExperimentData:
        experiment_data = deepcopy(data) if self.transformer else data
        for executor in self.executors:
            experiment_data = executor.execute(experiment_data)
        return experiment_data


class CycledExperiment(Executor):
    def __init__(
        self,
        inner_executor: Executor,
        n_iterations: int,
        analyzer: Executor,
        full_name: Union[str, None] = None,
        key: Any = 0,
    ):
        self.inner_executor: Executor = inner_executor
        self.n_iterations: int = n_iterations
        self.analyzer: Executor = analyzer
        super().__init__(full_name, key)

    def generate_params_hash(self) -> str:
        return f"{self.inner_executor.full_name} x {self.n_iterations}"

    def execute(self, data: ExperimentData) -> ExperimentData:
        for _ in range(self.n_iterations):
            data = self.analyzer.execute(self.inner_executor.execute(data))
        return data


class GroupExperiment(Executor):
    def generate_params_hash(self) -> str:
        return f"GroupExperiment: {self.inner_executor._id.replace('|', '')}"

    def __init__(
        self,
        inner_executor: Executor,
        full_name: Union[str, None] = None,
        key: Any = 0,
    ):
        self.inner_executor: Executor = inner_executor
        super().__init__(full_name, key)

    def extract_result(self, data: ExperimentData) -> Dataset:
        return data.analysis_tables[self.inner_executor._id]

    def insert_result(
        self, data: ExperimentData, result_list: List[Dataset]
    ) -> ExperimentData:
        result = result_list[0]
        for i in range(1, len(result_list)):
            result = result.append(result_list[i])
        data.analysis_tables[self._id] = result
        return data

    def execute(self, data: ExperimentData) -> ExperimentData:
        result_list = []
        group_field = data.data.get_columns_by_roles(TempGroupingRole, tmp_role=True)

        for group, group_data in data.data.groupby(group_field):
            temp_data = ExperimentData(group_data)
            temp_data = self.inner_executor.execute(temp_data)
            result_list.append(self.extract_result(temp_data))
        return self.insert_result(data, result_list)


class OnTargetExperiment(Experiment):
    def execute(self, data: ExperimentData) -> ExperimentData:
        for field in data.data.get_columns_by_roles(TargetRole):
            data.data.tmp_roles = {field: TempTargetRole}
            data = super().execute(data)
            data.data.tmp_roles = {}
        return data<|MERGE_RESOLUTION|>--- conflicted
+++ resolved
@@ -1,21 +1,11 @@
 import warnings
 from abc import ABC, abstractmethod
-<<<<<<< HEAD
 from typing import Iterable, Dict, Union, Any, List
-=======
->>>>>>> 200781a3
 from copy import deepcopy
-from typing import Iterable, Dict, Union, List
-
-<<<<<<< HEAD
+
 from hypex.dataset.dataset import Dataset, ExperimentData
 from hypex.dataset.roles import TempGroupingRole, TempTargetRole, TargetRole
-=======
-from hypex.analyzer.analyzer import Analyzer
-from hypex.dataset.dataset import Dataset, ExperimentData
-from hypex.dataset.roles import TempGroupingRole, TempTargetRole, TargetRole
-
->>>>>>> 200781a3
+
 
 # TODO: discus generators and properties
 class Executor(ABC):
@@ -35,7 +25,6 @@
             ]
         )
 
-<<<<<<< HEAD
     @property
     def id(self) -> str:
         return self._id
@@ -71,13 +60,6 @@
 
         self.key: Any = key
         self._generate_params_hash()
-=======
-    def __init__(self, full_name: str = None, index: int = 0):
-        self.full_name = full_name or self.generate_full_name()
-        self.index = index
-        self.params_hash = self.generate_params_hash()
-        self._id = self.generate_id()
->>>>>>> 200781a3
 
     @property
     def _is_transformer(self) -> bool:
@@ -120,7 +102,6 @@
         self.inner_executors = self.get_inner_executors(inner_executors)
 
 
-<<<<<<< HEAD
 class Experiment(Executor):
     def _detect_transformer(self) -> bool:
         return False
@@ -128,19 +109,6 @@
     def get_executor_ids(
         self, searched_classes: Union[type, Iterable[type], None] = None
     ) -> Dict[type, List[str]]:
-=======
-class Experiment(ABC, Executor):
-    def generate_full_name(self) -> str:
-        return f"Experiment({len(self.executors)})"
-
-    @staticmethod
-    def _detect_transformer() -> bool:
-        return False
-
-    def get_executor_ids(
-        self, searched_classes=None
-    ) -> Union[Dict[type, Union[str, List[str]]], List[str]]:
->>>>>>> 200781a3
         if searched_classes is None:
             return {}
 
@@ -149,21 +117,10 @@
             if isinstance(searched_classes, Iterable)
             else [searched_classes]
         )
-<<<<<<< HEAD
         return {
             sc: [executor.id for executor in self.executors if isinstance(executor, sc)]
             for sc in searched_classes
         }
-=======
-        for sc in searched_classes:
-            return {
-                sc: [
-                    executor._id
-                    for executor in self.executors
-                    if isinstance(executor, sc)
-                ]
-            }
->>>>>>> 200781a3
 
     def __init__(
         self,
