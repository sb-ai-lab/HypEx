from abc import abstractmethod, ABC
from typing import Any, Dict, List, Optional, Sequence, Union, Tuple

from hypex.dataset import (
    ABCRole,
    Dataset,
    ExperimentData,
    GroupingRole,
    TempTargetRole,
    FeatureRole,
    MatchingRole,
    TargetRole,
)
from hypex.utils import (
    ComparisonNotSuitableFieldError,
    FieldKeyTypes,
    NoColumnsError,
    SpaceEnum,
    AbstractMethodError,
    ID_SPLIT_SYMBOL,
    SetParamsDictTypes,
    ExperimentDataEnum,
)
from hypex.utils.adapter import Adapter


class Executor(ABC):
    def __init__(
            self,
            key: Any = "",
    ):
        self._id: str = ""
        self._params_hash = ""

        self.key: Any = key
        self._generate_id()

    def check_and_setattr(self, params: Dict[str, Any]):
        for key, value in params.items():
            if key in self.__dir__():
                setattr(self, key, value)

    def _generate_params_hash(self):
        self._params_hash = ""

    def _generate_id(self):
        self._generate_params_hash()
        self._id = ID_SPLIT_SYMBOL.join(
            [
                self.__class__.__name__,
                self._params_hash.replace(ID_SPLIT_SYMBOL, "|"),
                str(self._key).replace(ID_SPLIT_SYMBOL, "|"),
            ]
        )

    def set_params(self, params: SetParamsDictTypes) -> None:
        if isinstance(list(params)[0], str):
            self.check_and_setattr(params)
        elif isinstance(list(params)[0], type):
            for executor_class, class_params in params.items():
                if isinstance(self, executor_class):
                    self.check_and_setattr(class_params)
        else:
            raise ValueError(
                "params must be a dict of str to dict or a dict of class to dict"
            )
        self._generate_id()

    def init_from_hash(self, hash: str) -> None:
        self._params_hash = hash
        self._generate_id()

    @classmethod
    def build_from_id(cls, executor_id: str):
        splitted_id = executor_id.split(ID_SPLIT_SYMBOL)
        if splitted_id[0] != cls.__name__:
            raise ValueError(f"{executor_id} is not a valid {cls.__name__} id")
        result = cls()
        result.init_from_hash(splitted_id[1])
        return result

    @property
    def id(self) -> str:
        return self._id

    @property
    def key(self) -> Any:
        return self._key

    @key.setter
    def key(self, value: Any):
        self._key = value
        self._generate_id()

    @property
    def params_hash(self) -> str:
        return self._params_hash

    @property
    def id_for_name(self) -> str:
        return self.id.replace(ID_SPLIT_SYMBOL, "_")

    @property
    def _is_transformer(self) -> bool:
        return False

    def _set_value(
            self, data: ExperimentData, value: Any, key: Any = None
    ) -> ExperimentData:
        # defined in order to avoid  unnecessary redefinition in classes like transformer
        return data

    @abstractmethod
    def execute(self, data: ExperimentData) -> ExperimentData:
        raise AbstractMethodError


class Calculator(Executor, ABC):
    @classmethod
    def calc(cls, data: Dataset, **kwargs):
        return cls._inner_function(data, **kwargs)

    @staticmethod
    @abstractmethod
    def _inner_function(data: Dataset, **kwargs) -> Any:
        raise AbstractMethodError


class GroupCalculator(Calculator):
    def __init__(
            self,
            grouping_role: Optional[ABCRole] = None,
            target_roles: Optional[List[ABCRole]] = None,
            space: SpaceEnum = SpaceEnum.auto,
            key: Any = "",
    ):
        self.grouping_role = grouping_role or GroupingRole()
        self.space = space
        self.__additional_mode = space == SpaceEnum.additional
        self.target_roles = target_roles or []
        super().__init__(key=key)

    @property
    def search_types(self):
        raise AbstractMethodError

    def _field_searching(
            self, data: ExperimentData, field, tmp_role: bool = False, search_types=None
    ):
        searched_field = []
        if self.space in [SpaceEnum.auto, SpaceEnum.data]:
            searched_field = data.ds.search_columns(
                field, tmp_role=tmp_role, search_types=search_types
            )
        if (
                self.space in [SpaceEnum.auto, SpaceEnum.additional]
                and searched_field == []
                and isinstance(data, ExperimentData)
        ):
            searched_field = data.additional_fields.search_columns(
                field, tmp_role=tmp_role, search_types=search_types
            )
            self.__additional_mode = True
        return searched_field

    @staticmethod
    def _check_test_data(test_data: Optional[Dataset] = None) -> Dataset:
        if test_data is None:
            raise ValueError("test_data is needed for comparison")
        return test_data

    def _get_grouping_data(self, data: ExperimentData, group_field: str):
        if self.__additional_mode:
            t_groups = list(data.additional_fields.groupby(group_field))
            result = [
                (group, data.ds.loc[subdata.index]) for (group, subdata) in t_groups
            ]
        else:
            result = list(data.ds.groupby(group_field))

        result = [
            (group[0] if len(group) == 1 else group, subdata)
            for (group, subdata) in result
        ]
        return result

    @staticmethod
    def _field_arg_universalization(
            field: Union[Sequence[FieldKeyTypes], FieldKeyTypes, None]
    ) -> List[FieldKeyTypes]:
        if not field:
            raise NoColumnsError(field)
        elif isinstance(field, str):
            return [field]
        return list(field)

    @classmethod
    @abstractmethod
    def _inner_function(
            cls, data: Dataset, test_data: Optional[Dataset] = None, **kwargs
    ) -> Any:
        raise AbstractMethodError

    @classmethod
    @abstractmethod
    def _execute_inner_function(cls, grouping_data, **kwargs) -> Any:
        raise AbstractMethodError

    @classmethod
    def calc(
<<<<<<< HEAD
            cls,
            data: Dataset,
            group_field: Union[Sequence[FieldKeyTypes], FieldKeyTypes, None] = None,
            grouping_data: Optional[Dict[FieldKeyTypes, Dataset]] = None,
            target_fields: Optional[List[FieldKeyTypes]] = None,
            **kwargs,
=======
        cls,
        data: Dataset,
        group_field: Union[Sequence[FieldKeyTypes], FieldKeyTypes, None] = None,
        grouping_data: Optional[List[Tuple[FieldKeyTypes, Dataset]]] = None,
        target_fields: Union[FieldKeyTypes, List[FieldKeyTypes], None] = None,
        **kwargs,
>>>>>>> ff946bec
    ) -> Dict:
        group_field = Adapter.to_list(group_field)

        if grouping_data is None:
            grouping_data = data.groupby(group_field)
        if len(grouping_data) > 1:
            grouping_data[0][1].tmp_roles = data.tmp_roles
        else:
            raise ComparisonNotSuitableFieldError(group_field)
        return cls._execute_inner_function(
            grouping_data, target_fields=target_fields, old_data=data, **kwargs
        )

    def _get_fields(self, data: ExperimentData):
        group_field = self._field_searching(data, self.grouping_role)
        target_fields = self._field_searching(
            data, TempTargetRole(), tmp_role=True, search_types=self.search_types
        )
        return group_field, target_fields

    # TODO выделить в отдельную функцию с кваргами (нужно для альфы)
    def execute(self, data: ExperimentData) -> ExperimentData:
        group_field, target_fields = self._get_fields(data=data)
        self.key = str(
            target_fields[0] if len(target_fields) == 1 else (target_fields or "")
        )
        if (
                not target_fields and data.ds.tmp_roles
        ):  # если колонка не подходит для теста, то тагет будет пустой, но если есть темп роли, то это нормальное поведение
            return data
        if group_field[0] in data.groups:  # TODO: to recheck if this is a correct check
            grouping_data = list(data.groups[group_field[0]].items())
        else:
            grouping_data = None
        compare_result = self.calc(
            data=data.ds,
            group_field=group_field,
            grouping_data=grouping_data,
            target_fields=target_fields,
        )
        return self._set_value(data, compare_result)


class MLExecutor(GroupCalculator, ABC):
    def __init__(
        self,
        grouping_role: Optional[ABCRole] = None,
        target_role: Optional[ABCRole] = None,
        space: SpaceEnum = SpaceEnum.auto,
        key: Any = "",
    ):
        self.target_role = target_role or TargetRole()
        super().__init__(
            grouping_role=grouping_role or GroupingRole(), space=space, key=key
        )

    def _get_fields(self, data: ExperimentData):
        group_field = self._field_searching(data, self.grouping_role)
        target_field = self._field_searching(
            data, self.target_role, search_types=self.search_types
        )
        return group_field, target_field

    @abstractmethod
    def fit(self, X: Dataset, Y: Optional[Dataset] = None) -> "MLExecutor":
        raise NotImplementedError

    @abstractmethod
    def predict(self, X: Dataset) -> Dataset:
        raise NotImplementedError

    def score(self, X: Dataset, Y: Dataset) -> float:
        raise NotImplementedError

    @property
    def search_types(self):
        return [int, float]

    @classmethod
    @abstractmethod
    def _inner_function(
        cls,
        data: Dataset,
        test_data: Optional[Dataset] = None,
        target_data: Optional[Dataset] = None,
        **kwargs,
    ) -> Any:
        raise AbstractMethodError

    @classmethod
    def _execute_inner_function(
        cls,
        grouping_data,
        target_field: Optional[FieldKeyTypes] = None,
        **kwargs,
    ) -> Any:
        if target_field:
            return cls._inner_function(
                data=grouping_data[0][1].drop(target_field),
                target_data=grouping_data[0][1][target_field],
                test_data=grouping_data[1][1].drop(target_field),
                **kwargs,
            )
        return cls._inner_function(
            data=grouping_data[0][1],
            test_data=grouping_data[1][1],
            **kwargs,
        )

    def _set_value(
        self, data: ExperimentData, value: Any, key: Any = None
    ) -> ExperimentData:
        return data.set_value(
            ExperimentDataEnum.additional_fields,
            (
                f"{self.id}{value.columns[0]}"
                if len(value.columns) == 1
                else {i: f"{self.id}{i}" for i in value.columns}
            ),
            str(self.__class__.__name__),
            value=value,
            key=key,
            role=TargetRole(),
        )

    @classmethod
    def calc(
        cls,
        data: Dataset,
        group_field: Union[Sequence[FieldKeyTypes], FieldKeyTypes, None] = None,
        grouping_data: Optional[List[Tuple[FieldKeyTypes, Dataset]]] = None,
        target_field: Union[FieldKeyTypes, List[FieldKeyTypes], None] = None,
        features_fields: Union[FieldKeyTypes, List[FieldKeyTypes], None] = None,
        **kwargs,
    ) -> Dataset:
        group_field = Adapter.to_list(group_field)
        features_fields = Adapter.to_list(features_fields)
        if grouping_data is None:
            grouping_data = data.groupby(group_field, fields_list=features_fields)
        if len(grouping_data) > 1:
            grouping_data[0][1].tmp_roles = data.tmp_roles
        else:
            raise ComparisonNotSuitableFieldError(group_field)
        result = cls._execute_inner_function(
            grouping_data, target_field=target_field, **kwargs
        )
        return Adapter.to_dataset(
            result,
            {i: MatchingRole() for i in list(result.keys())},
        )

    def execute(self, data: ExperimentData) -> ExperimentData:
        group_field, target_fields = self._get_fields(data=data)
        features_fields = data.ds.search_columns(
            FeatureRole(), search_types=self.search_types
        )
        self.key = str(
            target_fields[0] if len(target_fields) == 1 else (target_fields or "")
        )
        if (
            not target_fields and data.ds.tmp_roles
        ):  # если колонка не подходит для теста, то тагет будет пустой, но если есть темп роли, то это нормальное поведение
            return data
        if group_field[0] in data.groups:  # TODO: to recheck if this is a correct check
            grouping_data = list(data.groups[group_field[0]].items())
        else:
            grouping_data = None
        compare_result = self.calc(
            data=data.ds,
            group_field=group_field,
            grouping_data=grouping_data,
            target_fields=target_fields,
            features_fields=features_fields,
        )
        return self._set_value(data, compare_result)<|MERGE_RESOLUTION|>--- conflicted
+++ resolved
@@ -26,8 +26,8 @@
 
 class Executor(ABC):
     def __init__(
-            self,
-            key: Any = "",
+        self,
+        key: Any = "",
     ):
         self._id: str = ""
         self._params_hash = ""
@@ -105,7 +105,7 @@
         return False
 
     def _set_value(
-            self, data: ExperimentData, value: Any, key: Any = None
+        self, data: ExperimentData, value: Any, key: Any = None
     ) -> ExperimentData:
         # defined in order to avoid  unnecessary redefinition in classes like transformer
         return data
@@ -128,11 +128,11 @@
 
 class GroupCalculator(Calculator):
     def __init__(
-            self,
-            grouping_role: Optional[ABCRole] = None,
-            target_roles: Optional[List[ABCRole]] = None,
-            space: SpaceEnum = SpaceEnum.auto,
-            key: Any = "",
+        self,
+        grouping_role: Optional[ABCRole] = None,
+        target_roles: Optional[List[ABCRole]] = None,
+        space: SpaceEnum = SpaceEnum.auto,
+        key: Any = "",
     ):
         self.grouping_role = grouping_role or GroupingRole()
         self.space = space
@@ -145,7 +145,7 @@
         raise AbstractMethodError
 
     def _field_searching(
-            self, data: ExperimentData, field, tmp_role: bool = False, search_types=None
+        self, data: ExperimentData, field, tmp_role: bool = False, search_types=None
     ):
         searched_field = []
         if self.space in [SpaceEnum.auto, SpaceEnum.data]:
@@ -153,9 +153,9 @@
                 field, tmp_role=tmp_role, search_types=search_types
             )
         if (
-                self.space in [SpaceEnum.auto, SpaceEnum.additional]
-                and searched_field == []
-                and isinstance(data, ExperimentData)
+            self.space in [SpaceEnum.auto, SpaceEnum.additional]
+            and searched_field == []
+            and isinstance(data, ExperimentData)
         ):
             searched_field = data.additional_fields.search_columns(
                 field, tmp_role=tmp_role, search_types=search_types
@@ -186,7 +186,7 @@
 
     @staticmethod
     def _field_arg_universalization(
-            field: Union[Sequence[FieldKeyTypes], FieldKeyTypes, None]
+        field: Union[Sequence[FieldKeyTypes], FieldKeyTypes, None]
     ) -> List[FieldKeyTypes]:
         if not field:
             raise NoColumnsError(field)
@@ -197,7 +197,7 @@
     @classmethod
     @abstractmethod
     def _inner_function(
-            cls, data: Dataset, test_data: Optional[Dataset] = None, **kwargs
+        cls, data: Dataset, test_data: Optional[Dataset] = None, **kwargs
     ) -> Any:
         raise AbstractMethodError
 
@@ -208,21 +208,12 @@
 
     @classmethod
     def calc(
-<<<<<<< HEAD
-            cls,
-            data: Dataset,
-            group_field: Union[Sequence[FieldKeyTypes], FieldKeyTypes, None] = None,
-            grouping_data: Optional[Dict[FieldKeyTypes, Dataset]] = None,
-            target_fields: Optional[List[FieldKeyTypes]] = None,
-            **kwargs,
-=======
         cls,
         data: Dataset,
         group_field: Union[Sequence[FieldKeyTypes], FieldKeyTypes, None] = None,
         grouping_data: Optional[List[Tuple[FieldKeyTypes, Dataset]]] = None,
         target_fields: Union[FieldKeyTypes, List[FieldKeyTypes], None] = None,
         **kwargs,
->>>>>>> ff946bec
     ) -> Dict:
         group_field = Adapter.to_list(group_field)
 
@@ -250,7 +241,7 @@
             target_fields[0] if len(target_fields) == 1 else (target_fields or "")
         )
         if (
-                not target_fields and data.ds.tmp_roles
+            not target_fields and data.ds.tmp_roles
         ):  # если колонка не подходит для теста, то тагет будет пустой, но если есть темп роли, то это нормальное поведение
             return data
         if group_field[0] in data.groups:  # TODO: to recheck if this is a correct check
@@ -260,8 +251,8 @@
         compare_result = self.calc(
             data=data.ds,
             group_field=group_field,
-            grouping_data=grouping_data,
             target_fields=target_fields,
+            grouping_data=grouping_data
         )
         return self._set_value(data, compare_result)
 
