from itertools import product
from typing import Optional, List, Dict, Sequence, Any

from tqdm.auto import tqdm

<<<<<<< HEAD
from ..dataset import ExperimentData, Dataset
from ..dataset import TempGroupingRole
from ..executor import Executor
from .base import Experiment
from ..reporters import Reporter, DatasetReporter
=======
from hypex.dataset import ExperimentData, Dataset
from hypex.dataset import TempGroupingRole
from hypex.executor import Executor
from hypex.executor.executor import IfExecutor
from hypex.experiments.base import Experiment
from hypex.reporters import Reporter, DatasetReporter
from hypex.utils.enums import ExperimentDataEnum
>>>>>>> 5186c626


class ExperimentWithReporter(Experiment):
    def __init__(
        self,
        executors: Sequence[Executor],
        reporter: Reporter,
        transformer: Optional[bool] = None,
        key: str = "",
    ):
        super().__init__(executors, transformer, key)
        self.reporter = reporter

    def one_iteration(self, data: ExperimentData, key: str = ""):
        t_data = ExperimentData(data.ds)
        self.key = key
        t_data = super().execute(t_data)
        return self.reporter.report(t_data)

    def _set_result(self, data: ExperimentData, result: List[Dataset]):
        result = result[0].append(result[1:], True) if len(result) > 1 else result[0]
        return self._set_value(data, result)


class CycledExperiment(ExperimentWithReporter):
    def __init__(
        self,
        executors: List[Executor],
        reporter: DatasetReporter,
        n_iterations: int,
        transformer: Optional[bool] = None,
        key: str = "",
    ):
        super().__init__(executors, reporter, transformer, key)
        self.n_iterations: int = n_iterations

    def generate_params_hash(self) -> str:
        return f"{self.reporter.__class__.__name__} x {self.n_iterations}"

    def execute(self, data: ExperimentData) -> ExperimentData:
        result: List[Dataset] = [
            self.one_iteration(data, str(i)) for i in tqdm(range(self.n_iterations))
        ]
        return self._set_result(data, result)


class GroupExperiment(ExperimentWithReporter):
    def generate_params_hash(self) -> str:
        return f"GroupExperiment: {self.reporter.__class__.__name__}"

    def execute(self, data: ExperimentData) -> ExperimentData:
        group_field = data.ds.search_columns(TempGroupingRole(), tmp_role=True)
        result: List[Dataset] = [
            self.one_iteration(group_data, str(group))
            for group, group_data in tqdm(data.ds.groupby(group_field))
        ]
        return self._set_result(data, result)


class ParamsExperiment(ExperimentWithReporter):
    def __init__(
        self,
        executors: Sequence[Executor],
        reporter: DatasetReporter,
        params: Dict[type, Dict[str, Sequence[Any]]],
        transformer: Optional[bool] = None,
        key: str = "",
    ):
        super().__init__(executors, reporter, transformer, key)
        self._params = params
        self._flat_params: List[Dict[type, Dict[str, Any]]] = []

    def generate_params_hash(self) -> str:
        return f"ParamsExperiment: {self.reporter.__class__.__name__}"

    def _update_flat_params(self):
        classes = list(self._params)
        param_combinations = [
            list(
                product(
                    *[
                        product([parameter], values)
                        for parameter, values in class_params.items()
                    ]
                )
            )
            for class_params in self._params.values()
        ]
        new_flat_params = [
            {
                classes[i]: dict(param_combination[i])
                for i in range(len(param_combination))
            }
            for param_combination in product(*param_combinations)
        ]
        self._flat_params = new_flat_params

    @property
    def flat_params(self) -> List[Dict[type, Dict[str, Any]]]:
        return self._flat_params

    @property
    def params(self) -> Dict[type, Dict[str, Sequence[Any]]]:
        return self._params

    @params.setter
    def params(self, params: Dict[type, Dict[str, Sequence[Any]]]):
        self._params = params
        self._update_flat_params()

    def execute(self, data: ExperimentData) -> ExperimentData:
        results = []
        self._update_flat_params()
        for flat_param in self._flat_params:
            t_data = ExperimentData(data.ds)
            for executor in self.executors:
                executor.set_params(flat_param)
                t_data = executor.execute(t_data)
            report = self.reporter.report(t_data)
            results.append(report)
        return self._set_result(data, results)


class IfParamsExperiment(ParamsExperiment):
    def __init__(
        self,
        executors: Sequence[Executor],
        reporter: DatasetReporter,
        params: Dict[type, Dict[str, Sequence[Any]]],
        stopping_criterion: IfExecutor,
        transformer: Optional[bool] = None,
        key: str = "",
    ):
        self.stopping_criterion = stopping_criterion
        super().__init__(executors, reporter, params, transformer, key)

    def execute(self, data: ExperimentData) -> ExperimentData:
        self._update_flat_params()
        for flat_param in self._flat_params:
            t_data = ExperimentData(data.ds)
            for executor in self.executors:
                executor.set_params(flat_param)
                t_data = executor.execute(t_data)
            if_result = self.stopping_criterion.execute(t_data)
            if_executor_id = if_result.get_one_id(self.stopping_criterion.__class__, ExperimentDataEnum.variables)
            if if_result.variables[if_executor_id]["response"]:
                return self._set_result(data, [self.reporter.report(t_data)])
        return data<|MERGE_RESOLUTION|>--- conflicted
+++ resolved
@@ -3,21 +3,12 @@
 
 from tqdm.auto import tqdm
 
-<<<<<<< HEAD
 from ..dataset import ExperimentData, Dataset
 from ..dataset import TempGroupingRole
-from ..executor import Executor
+from ..executor import Executor, IfExecutor
 from .base import Experiment
 from ..reporters import Reporter, DatasetReporter
-=======
-from hypex.dataset import ExperimentData, Dataset
-from hypex.dataset import TempGroupingRole
-from hypex.executor import Executor
-from hypex.executor.executor import IfExecutor
-from hypex.experiments.base import Experiment
-from hypex.reporters import Reporter, DatasetReporter
-from hypex.utils.enums import ExperimentDataEnum
->>>>>>> 5186c626
+from ..utils.enums import ExperimentDataEnum
 
 
 class ExperimentWithReporter(Experiment):
