<<<<<<< HEAD
from HypEx.hypex.ab import ABTest
=======

>>>>>>> a942cb90
from .base import (
    Experiment,
    OnRoleExperiment,
)
from .base_complex import GroupExperiment, CycledExperiment
<<<<<<< HEAD
from HypEx.hypex.matching import Matching
=======
>>>>>>> a942cb90

__all__ = [
    "CycledExperiment",
    "GroupExperiment"
]<|MERGE_RESOLUTION|>--- conflicted
+++ resolved
@@ -1,17 +1,8 @@
-<<<<<<< HEAD
-from HypEx.hypex.ab import ABTest
-=======
-
->>>>>>> a942cb90
 from .base import (
     Experiment,
     OnRoleExperiment,
 )
 from .base_complex import GroupExperiment, CycledExperiment
-<<<<<<< HEAD
-from HypEx.hypex.matching import Matching
-=======
->>>>>>> a942cb90
 
 __all__ = [
     "CycledExperiment",
