--- conflicted
+++ resolved
@@ -11,15 +11,11 @@
 
 class AATest(ParamsExperiment):
     def __init__(
-<<<<<<< HEAD
-        self, random_states=range(2000), additional_params: Optional[Dict] = None
-=======
         self,
         stratification: bool = False,
         random_states=range(2000),
         control_size: float = 0.5,
         additional_params: Optional[Dict] = None,
->>>>>>> 4e7a2a61
     ):
         additional_params = additional_params or {}
         params = {
