from copy import deepcopy
from typing import Iterable, Dict, Union, Any, List, Optional

from tqdm.auto import tqdm

from hypex.dataset import (
    ExperimentData,
    Dataset,
    TempGroupingRole,
    TempTargetRole,
    ABCRole,
    GroupingRole,
    TreatmentRole,
    TempTreatmentRole,
)
from hypex.executor import Executor
from hypex.utils import ID_SPLIT_SYMBOL, ExperimentDataEnum


class Experiment(Executor):
    def _detect_transformer(self) -> bool:
        return all(executor._is_transformer for executor in self.executors)

    def get_executor_ids(
        self, searched_classes: Union[type, Iterable[type], None] = None
    ) -> Dict[type, List[str]]:
        if not searched_classes:
            return {}

        searched_classes = (
            searched_classes
            if isinstance(searched_classes, Iterable)
            else [searched_classes]
        )
        return {
            searched_class: [
                executor.id
                for executor in self.executors
                if isinstance(executor, searched_class)
            ]
            for searched_class in searched_classes
        }

    def __init__(
        self,
        executors: List[Executor],
        transformer: Optional[bool] = None,
        full_name: Optional[str] = None,
        key: Any = "",
    ):
        self.executors: List[Executor] = executors
        self.transformer: bool = (
            transformer if transformer is not None else self._detect_transformer()
        )
        full_name = str(full_name or f"Experiment({len(self.executors)})")
        super().__init__(full_name, key)

    def execute(self, data: ExperimentData) -> ExperimentData:
        experiment_data = deepcopy(data) if self.transformer else data
        for executor in self.executors:
            executor.key = self.key
            executor.random_state = self.random_state
            experiment_data = executor.execute(experiment_data)
        return experiment_data


class CycledExperiment(Executor):
    def __init__(
        self,
        inner_executor: Executor,
        n_iterations: int,
        analyzer: Executor,
        full_name: Optional[str] = None,
        key: Any = "",
    ):
        self.inner_executor: Executor = inner_executor
        self.n_iterations: int = n_iterations
        self.analyzer: Executor = analyzer
        super().__init__(full_name, key)

    def generate_params_hash(self) -> str:
        return f"{self.inner_executor.full_name} x {self.n_iterations}"

    def execute(self, data: ExperimentData) -> ExperimentData:
        for i in tqdm(range(self.n_iterations)):
            self.analyzer.key = f"{i}"
            self.inner_executor.key = f"{i}"
            self.inner_executor.random_state = i
            data = self.analyzer.execute(self.inner_executor.execute(data))
<<<<<<< HEAD
            column = data.additional_fields.get_columns_by_roles(TreatmentRole())[0]
=======
            column = data.additional_fields.search_columns(TreatmentRole())[0]
>>>>>>> 58cc0678
            data.additional_fields.roles[column] = TempTreatmentRole()
        return data


class GroupExperiment(Executor):
    def generate_params_hash(self) -> str:
        return (
            f"GroupExperiment: {self.inner_executor._id.replace(ID_SPLIT_SYMBOL, '|')}"
        )

    def __init__(
        self,
        inner_executor: Executor,
        full_name: Optional[str] = None,
        key: Any = "",
    ):
        self.inner_executor: Executor = inner_executor
        super().__init__(full_name, key)

    def _extract_result(self, data: ExperimentData) -> Dataset:
        return data.analysis_tables[self.inner_executor._id]

    def _insert_result(
        self, data: ExperimentData, result_list: List[Dataset]
    ) -> ExperimentData:
        result = result_list[0]
        for i in range(1, len(result_list)):
            result = result.append(result_list[i])
        data.set_value(
            ExperimentDataEnum.analysis_tables, self._id, str(self.full_name), result
        )
        return data

    def execute(self, data: ExperimentData) -> ExperimentData:
        result_list = []
<<<<<<< HEAD
        group_field = data.ds.get_columns_by_roles(TempGroupingRole(), tmp_role=True)
=======
        group_field = data.ds.search_columns(TempGroupingRole(), tmp_role=True)
>>>>>>> 58cc0678

        for group, group_data in data.ds.groupby(group_field):
            temp_data = ExperimentData(group_data)
            temp_data = self.inner_executor.execute(temp_data)
            temp_data = temp_data.ds.add_column(
                [group] * len(temp_data.ds),
                role={f"group({self.id_for_name})": GroupingRole()},
            )
            result_list.append(self._extract_result(temp_data))
        return self._insert_result(data, result_list)


class OnRoleExperiment(Experiment):
    def __init__(
        self,
        executors: List[Executor],
        role: ABCRole,
        transformer: Optional[bool] = None,
        full_name: Optional[str] = None,
        key: Any = "",
    ):
        self.role: ABCRole = role
        super().__init__(executors, transformer, full_name, key)

    def execute(self, data: ExperimentData) -> ExperimentData:
<<<<<<< HEAD
        for field in data.ds.get_columns_by_roles(self.role):
=======
        for field in data.ds.search_columns(self.role):
>>>>>>> 58cc0678
            data.ds.tmp_roles = {field: TempTargetRole()}
            data = super().execute(data)
            data.ds.tmp_roles = {}
        return data<|MERGE_RESOLUTION|>--- conflicted
+++ resolved
@@ -87,11 +87,7 @@
             self.inner_executor.key = f"{i}"
             self.inner_executor.random_state = i
             data = self.analyzer.execute(self.inner_executor.execute(data))
-<<<<<<< HEAD
-            column = data.additional_fields.get_columns_by_roles(TreatmentRole())[0]
-=======
             column = data.additional_fields.search_columns(TreatmentRole())[0]
->>>>>>> 58cc0678
             data.additional_fields.roles[column] = TempTreatmentRole()
         return data
 
@@ -127,11 +123,7 @@
 
     def execute(self, data: ExperimentData) -> ExperimentData:
         result_list = []
-<<<<<<< HEAD
-        group_field = data.ds.get_columns_by_roles(TempGroupingRole(), tmp_role=True)
-=======
         group_field = data.ds.search_columns(TempGroupingRole(), tmp_role=True)
->>>>>>> 58cc0678
 
         for group, group_data in data.ds.groupby(group_field):
             temp_data = ExperimentData(group_data)
@@ -157,11 +149,7 @@
         super().__init__(executors, transformer, full_name, key)
 
     def execute(self, data: ExperimentData) -> ExperimentData:
-<<<<<<< HEAD
-        for field in data.ds.get_columns_by_roles(self.role):
-=======
         for field in data.ds.search_columns(self.role):
->>>>>>> 58cc0678
             data.ds.tmp_roles = {field: TempTargetRole()}
             data = super().execute(data)
             data.ds.tmp_roles = {}
