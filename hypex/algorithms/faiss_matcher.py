"""Class that searches indexes."""

import datetime as dt
import functools
import logging
from time import perf_counter
from typing import Any, Union, Dict, Tuple

import faiss
import numpy as np
import pandas as pd
from scipy.stats import norm

try:
    from tqdm.auto import tqdm
except:
    try:
        from tqdm import tqdm
    except:
        raise Exception("Can't import tqdm")

from ..utils.metrics import check_repeats
from ..utils.metrics import matching_quality


def timer(func):
    """Decorator to measure the execution time of a function.

    Uses time.perf_counter() to determine the start and end times
    of the decorated function and then prints the total execution time

    Usage Example:

        @timer
        def example_function():
            ...

    Args:
        func: The function whose execution time is to be measured

    Returns:
        Wrapped version of the original function with added time measurement
    """

    @functools.wraps(func)
    def _wrapper(*args, **kwargs):
        start = perf_counter()
        result = func(*args, **kwargs)
        runtime = perf_counter() - start
        print(f"{func.__name__} took {runtime:.4f} secs")
        return result

    return _wrapper


faiss.cvar.distance_compute_blas_threshold = 100000
POSTFIX = "_matched"
POSTFIX_BIAS = "_matched_bias"

logger = logging.getLogger("Faiss hypex")
console_out = logging.StreamHandler()
logging.basicConfig(
    handlers=(console_out,),
    format="[%(asctime)s | %(name)s | %(levelname)s]: %(message)s",
    datefmt="%d.%m.%Y %H:%M:%S",
    level=logging.INFO,
)


class FaissMatcher:
    """A class used to match instances using Faiss library."""

    def __init__(
<<<<<<< HEAD
        self,
        df: pd.DataFrame,
        outcomes: str,
        treatment: str,
        info_col: list,
        features: [list, pd.DataFrame] = None,
        group_col: Union[str, list] = None,
        weights: dict = None,
        sigma: float = 1.96,
        validation: bool = None,
        n_neighbors: int = 10,
        silent: bool = True,
        pbar: bool = True,
=======
            self,
            df: pd.DataFrame,
            outcomes: str,
            treatment: str,
            info_col: list,
            features: [list, pd.DataFrame] = None,
            group_col: str = None,
            weights: dict = None,
            sigma: float = 1.96,
            validation: bool = None,
            refuter: str = "random_feature",
            n_neighbors: int = 10,
            silent: bool = True,
            pbar: bool = True,
>>>>>>> d3e62f03
    ):
        """Construct all the necessary attributes.

        Args:
            df:
                The input dataframe
            outcomes:
                The target column name
            treatment:
                The column name with treatment
            info_col:
                A list with informational column names
            features:
                A list with names of feature using to matching. Defaults to None
            group_col:
                The column for stratification. Defaults to None
            weights:
                Dict with wight of features to matching. If you would like that matching will be more for
                1 feature and less for another one
            sigma:
                The significant level for confidence interval calculation Defaults to 1.96
            validation:
                The flag for validation of estimated ATE with default method `random_feature`
            n_neighbors:
                The number of neighbors to find for each object. Defaults to 10
            silent:
                Write logs in debug mode
            pbar:
                Display progress bar while get index
        """
        self.n_neighbors = n_neighbors
        if group_col is None:
            self.df = df
        else:
            group_col = group_col if isinstance(group_col, list) else [group_col]
            self.df = df.sort_values([treatment, group_col[0]])
        self.columns_del = [outcomes]
        if info_col:
            self.info_col = info_col
        else:
            self.info_col = []

        if self.info_col is not None:
            self.columns_del = self.columns_del + [
                x for x in self.info_col if x in self.df.columns
            ]
        self.outcomes = outcomes if type(outcomes) == list else [outcomes]
        self.treatment = treatment

        if features is None:
            self.columns_match = list(
                set(
                    [x for x in list(self.df.columns) if x not in self.info_col]
                    + [self.treatment]
                    + self.outcomes
                )
            )
        else:
            try:
                self.columns_match = (
                    features["Feature"].tolist() + [self.treatment] + self.outcomes
                )
            except TypeError:
                self.columns_match = features + [self.treatment] + self.outcomes

        self.features_quality = (
            self.df.drop(columns=[self.treatment] + self.outcomes + self.info_col)
            .select_dtypes(
                include=["int16", "int32", "int64", "float16", "float32", "float64"]
            )
            .columns
        )
        self.dict_outcome_untreated = {}
        self.dict_outcome_treated = {}
        self.group_col = group_col
        self.weights = weights
        self.treated_index = None
        self.untreated_index = None
        self.orig_treated_index = None
        self.orig_untreated_index = None
        self.results = {}
        self.ATE = None
        self.refuter = refuter
        self.sigma = sigma
        self.quality_dict = {}
        self.rep_dict = None
        self.validation = validation
        self.silent = silent
        self.pbar = pbar
        self.tqdm = None
        self.results = pd.DataFrame()

    def __getstate__(self) -> dict:
        """Prepare the object for serialization.

        This method is called when the object is about to be serialized.
        It removes the `tqdm` attribute from the object's dictionary
        because `tqdm` objects cannot be serialized.

        Returns:
            A copy of the object's dictionary with the `tqdm` attribute removed.
        """
        state = self.__dict__.copy()
        if "tqdm" in state:
            del state["tqdm"]
        return state

    def __setstate__(self, state: dict):
        """Restore the object after deserialization.

        This method is called when the object is deserialized.
        It adds the `tqdm` attribute back to the object's dictionary
        if the `pbar` attribute is True.

        Args:
            state:
                The deserialized state of the object
        """
        if "pbar" in state and state["pbar"]:
            state["tqdm"] = None
        self.__dict__.update(state)

    def _get_split(self, df: pd.DataFrame) -> (pd.DataFrame, pd.DataFrame):
        """Creates split data by treatment column.

        Separate treatment column with 1 (treated) an 0 (untreated),
        scales and transforms treatment column

        Args:
            df:
                The input dataframe

        Returns:
            Tuple of dataframes - one for treated (df[self.treatment] == 1]) and
            one for untreated (df[self.treatment] == 0]). Drops self.outcomes and
            `self.treatment` columns

        """
        logger.debug("Creating split data by treatment column")

        treated = df[df[self.treatment] == 1].drop(
            [self.treatment] + self.outcomes, axis=1
        )
        untreated = df[df[self.treatment] == 0].drop(
            [self.treatment] + self.outcomes, axis=1
        )

        return treated, untreated

    def _predict_outcome(self, std_treated: pd.DataFrame, std_untreated: pd.DataFrame):
        """Applies LinearRegression to input arrays.

        Calculate biases of treated and untreated values,
        creates dict of y - regular, matched and without bias.

        Args:
            std_treated:
                The dataframe of treated data
            std_untreated:
                The dataframe of untreated data

        """
        logger.debug("Predicting target by Linear Regression")

        start_time = dt.datetime.now()
        logger.debug("start --")

        self.dict_outcome_untreated = {}
        self.dict_outcome_treated = {}
        df = self.df.drop(columns=self.info_col)

        for outcome in self.outcomes:
            y_untreated = df[df[self.treatment] == 0][outcome].to_numpy()
            y_treated = df[df[self.treatment] == 1][outcome].to_numpy()

            x_treated = std_treated.to_numpy()
            x_untreated = std_untreated.to_numpy()
            y_match_treated = np.array(
                [y_untreated[idx].mean() for idx in self.treated_index]
            )
            y_match_untreated = np.array(
                [y_treated[idx].mean() for idx in self.untreated_index]
            )
            x_match_treated = np.array(
                [x_untreated[idx].mean(0) for idx in self.treated_index]
            )
            x_match_untreated = np.array(
                [x_treated[idx].mean(0) for idx in self.untreated_index]
            )
            bias_coefs_c = bias_coefs(self.untreated_index, y_treated, x_treated)
            bias_coefs_t = bias_coefs(self.treated_index, y_untreated, x_untreated)
            bias_c = bias(x_untreated, x_match_untreated, bias_coefs_c)
            bias_t = bias(x_treated, x_match_treated, bias_coefs_t)

            y_match_treated_bias = y_treated - y_match_treated + bias_t
            y_match_untreated_bias = y_match_untreated - y_untreated - bias_c

            self.dict_outcome_untreated[outcome] = y_untreated
            self.dict_outcome_untreated[outcome + POSTFIX] = y_match_untreated
            self.dict_outcome_untreated[outcome + POSTFIX_BIAS] = y_match_untreated_bias

            self.dict_outcome_treated[outcome] = y_treated
            self.dict_outcome_treated[outcome + POSTFIX] = y_match_treated
            self.dict_outcome_treated[outcome + POSTFIX_BIAS] = y_match_treated_bias

        end_time = dt.datetime.now()
        total = dt.datetime.strptime(
            str(end_time - start_time), "%H:%M:%S.%f"
        ).strftime("%H:%M:%S")
        logger.debug(f"end -- [work time{total}]")

    def _create_outcome_matched_df(
        self, dict_outcome: dict, is_treated: bool
    ) -> pd.DataFrame:
        """Creates dataframe with outcomes values and treatment.

        Args:
            dict_outcome:
                A dictionary containing outcomes
            is_treated:
                A boolean value indicating whether the outcome is treated or not

        Returns:
            A dataframe with matched outcome and treatment columns

        """
        df_pred = pd.DataFrame(dict_outcome)
        df_pred[self.treatment] = int(is_treated)
        df_pred[self.treatment + POSTFIX] = int(not is_treated)

        return df_pred

    def _create_features_matched_df(
        self, index: np.ndarray, is_treated: bool
    ) -> pd.DataFrame:
        """Creates matched dataframe with features.

        Args:
            index:
                An array of indices
            is_treated:
                A boolean value indicating whether the outcome is treated or not


        Returns:
            A dataframe of matched features

        """
        df = self.df.drop(columns=self.outcomes + self.info_col)

        if self.group_col is None:
            untreated_index = df[
                df[self.treatment] == int(not is_treated)
            ].index.to_numpy()
            converted_index = [untreated_index[i] for i in index]
            filtered = df.loc[df[self.treatment] == int(not is_treated)].values
            untreated_df = pd.DataFrame(
                data=np.array([filtered[idx].mean(axis=0) for idx in index]),
                columns=df.columns,
            )  # добавить дату в данные и пофиксить баги с этим (тут ломалось)
            if self.info_col is not None and len(self.info_col) != 1:
                untreated_df["index"] = pd.Series(converted_index)
                treated_df = df[df[self.treatment] == int(is_treated)].reset_index()
            else:
                ids = self.df[df[self.treatment] == int(not is_treated)][
                    self.info_col
                ].values.ravel()
                converted_index = [ids[i] for i in index]
                untreated_df["index"] = pd.Series(converted_index)
                treated_df = df[df[self.treatment] == int(is_treated)].reset_index()
                treated_df["index"] = self.df[
                    self.df[self.treatment] == int(is_treated)
                ][self.info_col].values.ravel()
        else:
            df = df.sort_values([self.treatment, self.group_col[0]])
            untreated_index = df[
                df[self.treatment] == int(not is_treated)
            ].index.to_numpy()
            converted_index = [untreated_index[i] for i in index]
            filtered = df.loc[df[self.treatment] == int(not is_treated)]
            cols_untreated = [
                col for col in filtered.columns if col != self.group_col[0]
            ]
            filtered = filtered.drop(columns=self.group_col[0]).to_numpy()
            untreated_df = pd.DataFrame(
                data=np.array([filtered[idx].mean(axis=0) for idx in index]),
                columns=cols_untreated,
            )
            treated_df = df[df[self.treatment] == int(is_treated)].reset_index()
            grp = treated_df[self.group_col[0]]
            untreated_df[self.group_col[0]] = grp
            if self.info_col is not None and len(self.info_col) != 1:
                untreated_df["index"] = pd.Series(converted_index)
            else:
                ids = (
                    self.df[df[self.treatment] == int(not is_treated)]
                    .sort_values([self.treatment, self.group_col[0]])[self.info_col]
                    .values.ravel()
                )
                converted_index = [ids[i] for i in index]
                untreated_df["index"] = pd.Series(converted_index)
                treated_df["index"] = self.df[
                    self.df[self.treatment] == int(is_treated)
                ][self.info_col].values.ravel()
        untreated_df.columns = [col + POSTFIX for col in untreated_df.columns]

        x = pd.concat([treated_df, untreated_df], axis=1).drop(
            columns=[self.treatment, self.treatment + POSTFIX], axis=1
        )
        return x

    def _create_matched_df(self) -> pd.DataFrame:
        """Creates matched df of features and outcome.

        Returns:
            Matched dataframe
        """
        df_pred_treated = self._create_outcome_matched_df(
            self.dict_outcome_treated, True
        )
        df_pred_untreated = self._create_outcome_matched_df(
            self.dict_outcome_untreated, False
        )

        df_matched = pd.concat([df_pred_treated, df_pred_untreated])

        treated_x = self._create_features_matched_df(self.treated_index, True)
        untreated_x = self._create_features_matched_df(self.untreated_index, False)

        untreated_x = pd.concat([treated_x, untreated_x])

        columns = list(untreated_x.columns) + list(df_matched.columns)

        df_matched = pd.concat([untreated_x, df_matched], axis=1, ignore_index=True)
        df_matched.columns = columns

        return df_matched

    def calc_atc(self, df: pd.DataFrame, outcome: str) -> tuple:
        """Calculates Average Treatment Effect for the control group (ATC).

        Effect on control group if it was affected

        Args:
            df:
                Input dataframe
            outcome:
                The outcome to be considered for treatment effect

        Returns:
            Contains ATC, scaled counts, and variances as numpy arrays

        """
        logger.debug("Calculating ATC")

        df = df[df[self.treatment] == 0]
        N_c = len(df)
        ITT_c = df[outcome + POSTFIX_BIAS]
        scaled_counts_c = scaled_counts(N_c, self.treated_index, self.silent)

        vars_c = np.repeat(ITT_c.var(), N_c)  # conservative
        atc = ITT_c.mean()

        return atc, scaled_counts_c, vars_c

    def calc_att(self, df: pd.DataFrame, outcome: str) -> tuple:
        """Calculates Average Treatment Effect for the treated (ATT).

        Args:
            df:
                Input dataframe
            outcome:
                The outcome to be considered for treatment effect

        Returns:
            Contains ATT, scaled counts, and variances as numpy arrays

        """
        logger.debug("Calculating ATT")

        df = df[df[self.treatment] == 1]
        N_t = len(df)
        ITT_t = df[outcome + POSTFIX_BIAS]
        scaled_counts_t = scaled_counts(N_t, self.untreated_index, self.silent)

        vars_t = np.repeat(ITT_t.var(), N_t)  # conservative
        att = ITT_t.mean()

        return att, scaled_counts_t, vars_t

    def _calculate_ate_all_target(self, df: pd.DataFrame):
        """Creates dictionaries of all effect: ATE, ATC, ATT.

        Args:
            df:
                Input dataframe

        """
        logger.debug("Creating dicts of all effects: ATE, ATC, ATT")

        att_dict = {}
        atc_dict = {}
        ate_dict = {}
        N = len(df)
        N_t = df[self.treatment].sum()
        N_c = N - N_t

        for outcome in self.outcomes:
            att, scaled_counts_t, vars_t = self.calc_att(df, outcome)
            atc, scaled_counts_c, vars_c = self.calc_atc(df, outcome)
            ate = (N_c / N) * atc + (N_t / N) * att

            att_se = calc_att_se(vars_c, vars_t, scaled_counts_c)
            atc_se = calc_atc_se(vars_c, vars_t, scaled_counts_t)
            ate_se = calc_ate_se(vars_c, vars_t, scaled_counts_c, scaled_counts_t)

            ate_dict[outcome] = [
                ate,
                ate_se,
                pval_calc(ate / ate_se),
                ate - self.sigma * ate_se,
                ate + self.sigma * ate_se,
            ]
            atc_dict[outcome] = [
                atc,
                atc_se,
                pval_calc(atc / atc_se),
                atc - self.sigma * atc_se,
                atc + self.sigma * atc_se,
            ]
            att_dict[outcome] = [
                att,
                att_se,
                pval_calc(att / att_se),
                att - self.sigma * att_se,
                att + self.sigma * att_se,
            ]

        self.ATE, self.ATC, self.ATT = ate_dict, atc_dict, att_dict
        self.val_dict = ate_dict

    def matching_quality(self, df_matched) -> Dict[str, Union[Dict[str, float], float]]:
        """Estimated the quality of covariates balance and repeat fraction.

        Calculates population stability index,Standardized mean difference
        and Kolmogorov-Smirnov test for numeric values. Returns a dictionary of reports.

        Args:
            df_matched:
                Matched DataFrame to calculate quality

        Returns:
            dictionary containing PSI, KS-test, SMD data and repeat fractions

        """
        if self.silent:
            logger.debug("Estimating quality of matching")
        else:
            logger.info("Estimating quality of matching")

        psi_columns = set(self.columns_match)
        psi_columns = list(psi_columns - set([self.treatment] + self.outcomes))
        psi_data, ks_data, smd_data = matching_quality(
            df_matched,
            self.treatment,
            sorted(self.features_quality),
            sorted(psi_columns),
            self.silent,
        )

        rep_dict = {
            "match_control_to_treat": check_repeats(
                np.concatenate(self.treated_index), silent=self.silent
            ),
            "match_treat_to_control": check_repeats(
                np.concatenate(self.untreated_index), silent=self.silent
            ),
        }

        self.quality_dict = {
            "psi": psi_data,
            "ks_test": ks_data,
            "smd": smd_data,
            "repeats": rep_dict,
        }

        rep_df = pd.DataFrame.from_dict(rep_dict, orient="index").rename(
            columns={0: "value"}
        )
        self.rep_dict = rep_df

        if self.silent:
            logger.debug(f"PSI info: \n {psi_data.head(10)} \nshape:{psi_data.shape}")
            logger.debug(
                f"Kolmogorov-Smirnov test info: \n {ks_data.head(10)} \nshape:{ks_data.shape}"
            )
            logger.debug(
                f"Standardised mean difference info: \n {smd_data.head(10)} \nshape:{smd_data.shape}"
            )
            logger.debug(f"Repeats info: \n {rep_df.head(10)}")
        else:
            logger.info(f"PSI info: \n {psi_data.head(10)} \nshape:{psi_data.shape}")
            logger.info(
                f"Kolmogorov-Smirnov test info: \n {ks_data.head(10)} \nshape:{ks_data.shape}"
            )
            logger.info(
                f"Standardised mean difference info: \n {smd_data.head(10)} \nshape:{smd_data.shape}"
            )
            logger.info(f"Repeats info: \n {rep_df.head(10)}")

        return self.quality_dict

    def group_match(self):
        """Matches the dataframe if it divided by groups.

        Returns:
            A tuple containing the matched dataframe and metrics such as ATE, ATT and ATC

        """
        df = self.df.drop(columns=self.info_col)
        groups = sorted(df[self.group_col[0]].unique())
        matches_c = []
        matches_t = []
        group_arr_c = df[df[self.treatment] == 0][self.group_col[0]].to_numpy()
        group_arr_t = df[df[self.treatment] == 1][self.group_col[0]].to_numpy()
        treat_arr_c = df[df[self.treatment] == 0][self.treatment].to_numpy()
        treat_arr_t = df[df[self.treatment] == 1][self.treatment].to_numpy()

        if self.pbar:
            self.tqdm = tqdm(total=len(groups) * 2)

        for group in groups:
            df_group = df[df[self.group_col[0]] == group]
            temp = df_group[self.columns_match + [self.group_col[0]]]
            temp = temp.loc[:, (temp != 0).any(axis=0)].drop(columns=self.group_col[0])
            treated, untreated = self._get_split(temp)

            std_treated_np, std_untreated_np = _transform_to_np(
                treated, untreated, self.weights
            )

            if self.pbar:
                self.tqdm.set_description(desc=f"Get untreated index by group {group}")
            matches_u_i = _get_index(std_treated_np, std_untreated_np, self.n_neighbors)

            if self.pbar:
                self.tqdm.update(1)
                self.tqdm.set_description(desc=f"Get treated index by group {group}")
            matches_t_i = _get_index(std_untreated_np, std_treated_np, self.n_neighbors)
            if self.pbar:
                self.tqdm.update(1)
                self.tqdm.refresh()

            group_mask_c = group_arr_c == group
            group_mask_t = group_arr_t == group
            matches_c_mask = np.arange(treat_arr_t.shape[0])[group_mask_t]
            matches_u_i = [matches_c_mask[i] for i in matches_u_i]
            matches_t_mask = np.arange(treat_arr_c.shape[0])[group_mask_c]
            matches_t_i = [matches_t_mask[i] for i in matches_t_i]
            matches_c.extend(matches_u_i)
            matches_t.extend(matches_t_i)

        if self.pbar:
            self.tqdm.close()

        self.untreated_index = matches_c
        self.treated_index = matches_t

        df_group = df[self.columns_match].drop(columns=self.group_col[0])
        treated, untreated = self._get_split(df_group)
        self._predict_outcome(treated, untreated)
        df_matched = self._create_matched_df()
        self._calculate_ate_all_target(df_matched)

        if self.validation:
            if self.refuter == "emissions":
                return self.report_view()
            else:
                return self.val_dict

        return self.report_view(), df_matched

    def match(self):
        """Matches the dataframe.

        Returns:
            A tuple containing the matched dataframe and metrics such as ATE, ATT and ATC

        """
        if self.group_col is not None:
            return self.group_match()

        df = self.df[self.columns_match]
        treated, untreated = self._get_split(df)

        std_treated_np, std_untreated_np = _transform_to_np(
            treated, untreated, self.weights
        )

        if self.pbar:
            self.tqdm = tqdm(total=len(std_treated_np) + len(std_untreated_np))
            self.tqdm.set_description(desc="Get untreated index")

        untreated_index = _get_index(std_treated_np, std_untreated_np, self.n_neighbors)

        if self.pbar:
            self.tqdm.update(len(std_treated_np))
            self.tqdm.set_description(desc="Get treated index")
        treated_index = _get_index(std_untreated_np, std_treated_np, self.n_neighbors)

        if self.pbar:
            self.tqdm.update(len(std_untreated_np))
            self.tqdm.refresh()
            self.tqdm.close()

        self.untreated_index = untreated_index
        self.treated_index = treated_index

        self._predict_outcome(treated, untreated)

        df_matched = self._create_matched_df()
        self._calculate_ate_all_target(df_matched)

        if self.validation:
            if self.refuter == "emissions":
                return self.report_view()
            else:
                return self.val_dict

        return self.report_view(), df_matched

    def report_view(self) -> pd.DataFrame:
        """Formats the ATE, ATC, and ATT results into a Pandas DataFrame for easy viewing.

        Returns:
            DataFrame containing ATE, ATC, and ATT results
        """
        result = (self.ATE, self.ATC, self.ATT)

        for outcome in self.outcomes:
            res = pd.DataFrame(
                [x[outcome] + [outcome] for x in result],
                columns=[
                    "effect_size",
                    "std_err",
                    "p-val",
                    "ci_lower",
                    "ci_upper",
                    "outcome",
                ],
                index=["ATE", "ATC", "ATT"],
            )
            self.results = pd.concat([self.results, res])
        return self.results


def map_func(x: np.ndarray) -> np.ndarray:
    """Get the indices of elements in an array that are equal to the first element.

    Args:
        x:
            An input array.

    Returns:
        Array of indices where the elements match the first element of x.
    """
    return np.where(x == x[0])[0]


def f2(x: np.ndarray, y: np.ndarray) -> Any:
    """Index an array using a secondary array of indices.

    Args:
        x:
            An input array.
        y:
            Array of indices used for indexing x.

    Returns:
        Indexed element from the input array x.
    """
    return x[y]


def _get_index(base: np.ndarray, new: np.ndarray, n_neighbors: int) -> list:
    """Gets array of indexes that match a new array.

    Args:
        base:
            A numpy array serving as the reference for matching
        new:
            A numpy array that needs to be matched with the base
        n_neighbors:
            The number of neighbors to use for the matching

    Returns:
        An array of indexes containing all neighbours with minimum distance
    """
    index = faiss.IndexFlatL2(base.shape[1])
    index.add(base)
    dist, indexes = index.search(new, 20)
    if n_neighbors == 1:
        equal_dist = list(map(map_func, dist))
        indexes = [f2(i, j) for i, j in zip(indexes, equal_dist)]
    else:
        indexes = f3(indexes, dist, n_neighbors)
    return indexes


def _transform_to_np(
    treated: pd.DataFrame, untreated: pd.DataFrame, weights: dict
) -> Tuple[np.ndarray, np.ndarray]:
    """Transforms df to numpy and transform via Cholesky decomposition.

    Args:
        treated:
            Test subset DataFrame to be transformed
        untreated:
            Control subset DataFrame to be transformed
        weights:
            Dict with weights for each feature. By default is 1

    Returns:
        A tuple of transformed numpy arrays for treated and untreated data respectively
    """
    xc = untreated.to_numpy()
    xt = treated.to_numpy()

    cov = conditional_covariance(xc, xt)

    epsilon = 1e-3
    cov = cov + np.eye(cov.shape[0]) * epsilon

    L = np.linalg.cholesky(cov)
    mahalanobis_transform = np.linalg.inv(L)
    if weights is not None:
        features = treated.columns
        w_list = np.array(
            [weights[col] if col in weights.keys() else 1 for col in features]
        )
        w_matrix = np.sqrt(np.diag(w_list / w_list.sum()))
        mahalanobis_transform = np.dot(w_matrix, mahalanobis_transform)
    yc = np.dot(xc, mahalanobis_transform.T)
    yt = np.dot(xt, mahalanobis_transform.T)

    return yt.copy(order="C").astype("float32"), yc.copy(order="C").astype("float32")


def calc_atx_var(
    vars_c: np.ndarray, vars_t: np.ndarray, weights_c: np.ndarray, weights_t: np.ndarray
) -> float:
    """Calculates Average Treatment Effect for the treated (ATT) variance.

    Args:
        vars_c:
            Control group variance
        vars_t:
            Treatment group variance
        weights_c:
            Control group weights
        weights_t:
            Treatment group weights

    Returns:
        The calculated ATT variance

    """
    N_c, N_t = len(vars_c), len(vars_t)
    summands_c = weights_c**2 * vars_c
    summands_t = weights_t**2 * vars_t

    return summands_t.sum() / N_t**2 + summands_c.sum() / N_c**2


def calc_atc_se(
    vars_c: np.ndarray, vars_t: np.ndarray, scaled_counts_t: np.ndarray
) -> float:
    """Calculates Average Treatment Effect for the control group (ATC) standard error.

    Args:
        vars_c:
            Control group variance
        vars_t:
            Treatment group variance
        scaled_counts_t:
            Scaled counts for treatment group

    Returns:
        The calculated ATC standard error
    """
    N_c, N_t = len(vars_c), len(vars_t)
    weights_c = np.ones(N_c)
    weights_t = (N_t / N_c) * scaled_counts_t

    var = calc_atx_var(vars_c, vars_t, weights_c, weights_t)

    return np.sqrt(var)


def conditional_covariance(xc, xt):
    """Calculates covariance according to Imbens, Rubin model."""
    cov_c = np.cov(xc, rowvar=False, ddof=0)
    cov_t = np.cov(xt, rowvar=False, ddof=0)
    cov = (cov_c + cov_t) / 2

    return cov


def calc_att_se(
    vars_c: np.ndarray, vars_t: np.ndarray, scaled_counts_c: np.ndarray
) -> float:
    """Calculates Average Treatment Effect for the treated (ATT) standard error.

    Args:
        vars_c:
            Control group variance
        vars_t:
            Treatment group variance
        scaled_counts_c:
            Scaled counts for control group

    Returns:
        The calculated ATT standard error
    """
    N_c, N_t = len(vars_c), len(vars_t)
    weights_c = (N_c / N_t) * scaled_counts_c
    weights_t = np.ones(N_t)

    var = calc_atx_var(vars_c, vars_t, weights_c, weights_t)

    return np.sqrt(var)


def calc_ate_se(
    vars_c: np.ndarray,
    vars_t: np.ndarray,
    scaled_counts_c: np.ndarray,
    scaled_counts_t: np.ndarray,
) -> float:
    """Calculates Average Treatment Effect for the control group (ATC) standard error.

    Args:
        vars_c:
            Control group variance
        vars_t:
            Treatment group variance
        scaled_counts_c:
            Scaled counts for control group
        scaled_counts_t:
            Scaled counts for treatment group

    Returns:
        The calculated ATE standard error
    """
    N_c, N_t = len(vars_c), len(vars_t)
    N = N_c + N_t
    weights_c = (N_c / N) * (1 + scaled_counts_c)
    weights_t = (N_t / N) * (1 + scaled_counts_t)

    var = calc_atx_var(vars_c, vars_t, weights_c, weights_t)

    return np.sqrt(var)


def pval_calc(z):
    """Calculates p-value of the normal cumulative distribution function based on z.

    Args:
        z:
            The z-score for which the p-value is calculated

    Returns:
        The calculated p-value rounded to 2 decimal places

    """
    return round(2 * (1 - norm.cdf(abs(z))), 2)


def scaled_counts(N: int, matches: np.ndarray, silent: bool = True) -> np.ndarray:
    """Counts the number of times each subject has appeared as a match.

    In the case of multiple matches, each subject only gets partial credit.

    Args:
        N:
            The length of original treated or control group
        matches:
            A numpy array of matched indexes from control or treated group
        silent:
            If true logger in info mode

    Returns:
        An array representing the number of times each subject has appeared as a match
    """
    s_counts = np.zeros(N)

    for matches_i in matches:
        scale = 1 / len(matches_i)
        for match in matches_i:
            s_counts[match] += scale

    if silent:
        logger.debug(
            f"Calculated the number of times each subject has appeared as a match: {len(s_counts)}"
        )
    else:
        logger.info(
            f"Calculated the number of times each subject has appeared as a match: {len(s_counts)}"
        )

    return s_counts


def bias_coefs(matches, Y_m, X_m):
    """Computes Ordinary Least Squares (OLS) coefficient in bias correction regression.

    Constructs data for regression by including (possibly multiple times) every
    observation that has appeared in the matched sample.

    Args:
        matches:
            A numpy array of matched indexes
        Y_m:
            The dependent variable values
        X_m:
            The independent variable values

    Returns:
        The calculated OLS coefficients excluding the intercept
    """
    flat_idx = np.concatenate(matches)
    N, K = len(flat_idx), X_m.shape[1]

    Y = Y_m[flat_idx]
    X = np.empty((N, K + 1))
    X[:, 0] = 1  # intercept term
    X[:, 1:] = X_m[flat_idx]

    return np.linalg.lstsq(X, Y)[0][1:]  # don't need intercept coef


def bias(X, X_m, coefs):
    """Computes bias correction term.

    It is approximated by the dot product of the
    matching discrepancy (i.e., X-X_matched) and the
    coefficients from the bias correction regression.

    Args:
        X:
            The original independent variable values
        X_m:
            The matched independent variable values
        coefs:
            The coefficients from the bias correction regression

    Returns:
        The calculated bias correction terms for each observation
    """
    bias_list = [(X_j - X_i).dot(coefs) for X_i, X_j in zip(X, X_m)]

    return np.array(bias_list)


def f3(index: np.array, dist: np.array, k: int) -> list:
    """Function returns list of n matches with equal distance in case n>1.

    Args:
        index:
            Array of matched indexes
        dist:
            Array of matched distances
        k:
            k of neareast neighbors with same distance

    Returns:
        Array of indexes for k neighbors with same distance
    """
    new = []
    for i, val in enumerate(index):
        eq_dist = sorted(set(dist[i]))
        unit = []
        for d in eq_dist[:k]:
            unit.append(val[np.where(dist[i] == d)[0]])
        new.append(np.concatenate(unit))
    return new<|MERGE_RESOLUTION|>--- conflicted
+++ resolved
@@ -71,28 +71,13 @@
     """A class used to match instances using Faiss library."""
 
     def __init__(
-<<<<<<< HEAD
-        self,
-        df: pd.DataFrame,
-        outcomes: str,
-        treatment: str,
-        info_col: list,
-        features: [list, pd.DataFrame] = None,
-        group_col: Union[str, list] = None,
-        weights: dict = None,
-        sigma: float = 1.96,
-        validation: bool = None,
-        n_neighbors: int = 10,
-        silent: bool = True,
-        pbar: bool = True,
-=======
             self,
             df: pd.DataFrame,
             outcomes: str,
             treatment: str,
             info_col: list,
             features: [list, pd.DataFrame] = None,
-            group_col: str = None,
+            group_col: Union[str, list] = None,
             weights: dict = None,
             sigma: float = 1.96,
             validation: bool = None,
@@ -100,7 +85,6 @@
             n_neighbors: int = 10,
             silent: bool = True,
             pbar: bool = True,
->>>>>>> d3e62f03
     ):
         """Construct all the necessary attributes.
 
