"""Class that searches indexes."""

import datetime as dt
import functools
import logging
from time import perf_counter
from typing import Any, Union, Dict, Tuple

import faiss
import numpy as np
import pandas as pd
from scipy.stats import norm

try:
    from tqdm.auto import tqdm
except:
    try:
        from tqdm import tqdm
    except:
        raise Exception("Can't import tqdm")

from ..utils.metrics import check_repeats
from ..utils.metrics import matching_quality


def timer(func):
    """Decorator to measure the execution time of a function.

    Uses time.perf_counter() to determine the start and end times
    of the decorated function and then prints the total execution time

    Usage Example:

        @timer
        def example_function():
            ...

    Args:
        func: The function whose execution time is to be measured

    Returns:
        Wrapped version of the original function with added time measurement
    """

    @functools.wraps(func)
    def _wrapper(*args, **kwargs):
        start = perf_counter()
        result = func(*args, **kwargs)
        runtime = perf_counter() - start
        print(f"{func.__name__} took {runtime:.4f} secs")
        return result

    return _wrapper


faiss.cvar.distance_compute_blas_threshold = 100000
POSTFIX = "_matched"
POSTFIX_BIAS = "_matched_bias"

logger = logging.getLogger("Faiss hypex")
console_out = logging.StreamHandler()
logging.basicConfig(
    handlers=(console_out,),
    format="[%(asctime)s | %(name)s | %(levelname)s]: %(message)s",
    datefmt="%d.%m.%Y %H:%M:%S",
    level=logging.INFO,
)


class FaissMatcher:
    """A class used to match instances using Faiss library."""

    def __init__(
            self,
            df: pd.DataFrame,
            outcomes: str,
            treatment: str,
            info_col: list,
            features: [list, pd.DataFrame] = None,
            group_col: Union[str, list] = None,
            weights: dict = None,
            sigma: float = 1.96,
            validation: bool = None,
            refuter: str = "random_feature",
            n_neighbors: int = 10,
            silent: bool = True,
            pbar: bool = True,
    ):
        """Construct all the necessary attributes.

        Args:
            df:
                The input dataframe
            outcomes:
                The target column name
            treatment:
                The column name with treatment
            info_col:
                A list with informational column names
            features:
                A list with names of feature using to matching. Defaults to None
            group_col:
                The column for stratification. Defaults to None
            weights:
                Dict with wight of features to matching. If you would like that matching will be more for
                1 feature and less for another one
            sigma:
                The significant level for confidence interval calculation Defaults to 1.96
            validation:
                The flag for validation of estimated ATE with default method `random_feature`
            n_neighbors:
                The number of neighbors to find for each object. Defaults to 10
            silent:
                Write logs in debug mode
            pbar:
                Display progress bar while get index
        """
        self.n_neighbors = n_neighbors
        if group_col is None:
            self.df = df
        else:
            group_col = group_col if isinstance(group_col, list) else [group_col]
            self.df = df.sort_values([treatment, group_col[0]])
        self.columns_del = [outcomes]
        if info_col:
            self.info_col = info_col
        else:
            self.info_col = []

        if self.info_col is not None:
            self.columns_del = self.columns_del + [
                x for x in self.info_col if x in self.df.columns
            ]
        self.outcomes = outcomes if type(outcomes) == list else [outcomes]
        self.treatment = treatment

        if features is None:
            self.columns_match = list(
                set(
                    [x for x in list(self.df.columns) if x not in self.info_col]
                    + [self.treatment]
                    + self.outcomes
                )
            )
        else:
            try:
                self.columns_match = (
                    features["Feature"].tolist() + [self.treatment] + self.outcomes
                )
            except TypeError:
                self.columns_match = features + [self.treatment] + self.outcomes

        self.features_quality = (
            self.df.drop(columns=[self.treatment] + self.outcomes + self.info_col)
            .select_dtypes(
                include=["int16", "int32", "int64", "float16", "float32", "float64"]
            )
            .columns
        )
        self.dict_outcome_untreated = {}
        self.dict_outcome_treated = {}
        self.group_col = group_col
        self.weights = weights
        self.treated_index = None
        self.untreated_index = None
        self.orig_treated_index = None
        self.orig_untreated_index = None
        self.results = {}
        self.ATE = None
<<<<<<< HEAD
        self.refuter = refuter
=======
        self.delta_t = None
>>>>>>> ee83c9cc
        self.sigma = sigma
        self.quality_dict = {}
        self.rep_dict = None
        self.validation = validation
        self.silent = silent
        self.pbar = pbar
        self.tqdm = None
        self.results = pd.DataFrame()

    def __getstate__(self) -> dict:
        """Prepare the object for serialization.

        This method is called when the object is about to be serialized.
        It removes the `tqdm` attribute from the object's dictionary
        because `tqdm` objects cannot be serialized.

        Returns:
            A copy of the object's dictionary with the `tqdm` attribute removed.
        """
        state = self.__dict__.copy()
        if "tqdm" in state:
            del state["tqdm"]
        return state

    def __setstate__(self, state: dict):
        """Restore the object after deserialization.

        This method is called when the object is deserialized.
        It adds the `tqdm` attribute back to the object's dictionary
        if the `pbar` attribute is True.

        Args:
            state:
                The deserialized state of the object
        """
        if "pbar" in state and state["pbar"]:
            state["tqdm"] = None
        self.__dict__.update(state)

    def _get_split(self, df: pd.DataFrame) -> (pd.DataFrame, pd.DataFrame):
        """Creates split data by treatment column.

        Separate treatment column with 1 (treated) an 0 (untreated),
        scales and transforms treatment column

        Args:
            df:
                The input dataframe

        Returns:
            Tuple of dataframes - one for treated (df[self.treatment] == 1]) and
            one for untreated (df[self.treatment] == 0]). Drops self.outcomes and
            `self.treatment` columns

        """
        logger.debug("Creating split data by treatment column")

        treated = df[df[self.treatment] == 1].drop(
            [self.treatment] + self.outcomes, axis=1
        )
        untreated = df[df[self.treatment] == 0].drop(
            [self.treatment] + self.outcomes, axis=1
        )

        return treated, untreated

    def _predict_outcome(self, std_treated: pd.DataFrame, std_untreated: pd.DataFrame):
        """Applies LinearRegression to input arrays.

        Calculate biases of treated and untreated values,
        creates dict of y - regular, matched and without bias.

        Args:
            std_treated:
                The dataframe of treated data
            std_untreated:
                The dataframe of untreated data

        """
        logger.debug("Predicting target by Linear Regression")

        start_time = dt.datetime.now()
        logger.debug("start --")

        self.dict_outcome_untreated = {}
        self.dict_outcome_treated = {}
        df = self.df.drop(columns=self.info_col)

        for outcome in self.outcomes:
            y_untreated = df[df[self.treatment] == 0][outcome].to_numpy()
            y_treated = df[df[self.treatment] == 1][outcome].to_numpy()

            x_treated = std_treated.to_numpy()
            x_untreated = std_untreated.to_numpy()
            y_match_treated = np.array(
                [y_untreated[idx].mean() for idx in self.treated_index]
            )
            y_match_untreated = np.array(
                [y_treated[idx].mean() for idx in self.untreated_index]
            )
            x_match_treated = np.array(
                [x_untreated[idx].mean(0) for idx in self.treated_index]
            )
            x_match_untreated = np.array(
                [x_treated[idx].mean(0) for idx in self.untreated_index]
            )
            bias_coefs_c = bias_coefs(self.untreated_index, y_treated, x_treated)
            bias_coefs_t = bias_coefs(self.treated_index, y_untreated, x_untreated)
            bias_c = bias(x_untreated, x_match_untreated, bias_coefs_c)
            bias_t = bias(x_treated, x_match_treated, bias_coefs_t)

            y_match_treated_bias = y_treated - y_match_treated + bias_t
            y_match_untreated_bias = y_match_untreated - y_untreated - bias_c

            self.delta_t = round(abs(bias_t.mean()) * 100 / abs(y_match_treated_bias.mean()), 1)

            self.dict_outcome_untreated[outcome] = y_untreated
            self.dict_outcome_untreated[outcome + POSTFIX] = y_match_untreated
            self.dict_outcome_untreated[outcome + POSTFIX_BIAS] = y_match_untreated_bias

            self.dict_outcome_treated[outcome] = y_treated
            self.dict_outcome_treated[outcome + POSTFIX] = y_match_treated
            self.dict_outcome_treated[outcome + POSTFIX_BIAS] = y_match_treated_bias

        end_time = dt.datetime.now()
        total = dt.datetime.strptime(
            str(end_time - start_time), "%H:%M:%S.%f"
        ).strftime("%H:%M:%S")
        logger.debug(f"end -- [work time{total}]")

    def _create_outcome_matched_df(
        self, dict_outcome: dict, is_treated: bool
    ) -> pd.DataFrame:
        """Creates dataframe with outcomes values and treatment.

        Args:
            dict_outcome:
                A dictionary containing outcomes
            is_treated:
                A boolean value indicating whether the outcome is treated or not

        Returns:
            A dataframe with matched outcome and treatment columns

        """
        df_pred = pd.DataFrame(dict_outcome)
        df_pred[self.treatment] = int(is_treated)
        df_pred[self.treatment + POSTFIX] = int(not is_treated)

        return df_pred

    def _create_features_matched_df(
        self, index: np.ndarray, is_treated: bool
    ) -> pd.DataFrame:
        """Creates matched dataframe with features.

        Args:
            index:
                An array of indices
            is_treated:
                A boolean value indicating whether the outcome is treated or not


        Returns:
            A dataframe of matched features

        """
        df = self.df.drop(columns=self.outcomes + self.info_col)

        if self.group_col is None:
            untreated_index = df[
                df[self.treatment] == int(not is_treated)
            ].index.to_numpy()
            converted_index = [untreated_index[i] for i in index]
            filtered = df.loc[df[self.treatment] == int(not is_treated)].values
            untreated_df = pd.DataFrame(
                data=np.array([filtered[idx].mean(axis=0) for idx in index]),
                columns=df.columns,
            )  # добавить дату в данные и пофиксить баги с этим (тут ломалось)
            if self.info_col is not None and len(self.info_col) != 1:
                untreated_df["index"] = pd.Series(converted_index)
                treated_df = df[df[self.treatment] == int(is_treated)].reset_index()
            else:
                ids = self.df[df[self.treatment] == int(not is_treated)][
                    self.info_col
                ].values.ravel()
                converted_index = [ids[i] for i in index]
                untreated_df["index"] = pd.Series(converted_index)
                treated_df = df[df[self.treatment] == int(is_treated)].reset_index()
                treated_df["index"] = self.df[
                    self.df[self.treatment] == int(is_treated)
                ][self.info_col].values.ravel()
        else:
            df = df.sort_values([self.treatment, self.group_col[0]])
            untreated_index = df[
                df[self.treatment] == int(not is_treated)
            ].index.to_numpy()
            converted_index = [untreated_index[i] for i in index]
            filtered = df.loc[df[self.treatment] == int(not is_treated)]
            cols_untreated = [
                col for col in filtered.columns if col != self.group_col[0]
            ]
            filtered = filtered.drop(columns=self.group_col[0]).to_numpy()
            untreated_df = pd.DataFrame(
                data=np.array([filtered[idx].mean(axis=0) for idx in index]),
                columns=cols_untreated,
            )
            treated_df = df[df[self.treatment] == int(is_treated)].reset_index()
            grp = treated_df[self.group_col[0]]
            untreated_df[self.group_col[0]] = grp
            if self.info_col is not None and len(self.info_col) != 1:
                untreated_df["index"] = pd.Series(converted_index)
            else:
                ids = (
                    self.df[df[self.treatment] == int(not is_treated)]
                    .sort_values([self.treatment, self.group_col[0]])[self.info_col]
                    .values.ravel()
                )
                converted_index = [ids[i] for i in index]
                untreated_df["index"] = pd.Series(converted_index)
                treated_df["index"] = self.df[
                    self.df[self.treatment] == int(is_treated)
                ][self.info_col].values.ravel()
        untreated_df.columns = [col + POSTFIX for col in untreated_df.columns]

        x = pd.concat([treated_df, untreated_df], axis=1).drop(
            columns=[self.treatment, self.treatment + POSTFIX], axis=1
        )
        return x

    def _create_matched_df(self) -> pd.DataFrame:
        """Creates matched df of features and outcome.

        Returns:
            Matched dataframe
        """
        df_pred_treated = self._create_outcome_matched_df(
            self.dict_outcome_treated, True
        )
        df_pred_untreated = self._create_outcome_matched_df(
            self.dict_outcome_untreated, False
        )

        df_matched = pd.concat([df_pred_treated, df_pred_untreated])

        treated_x = self._create_features_matched_df(self.treated_index, True)
        untreated_x = self._create_features_matched_df(self.untreated_index, False)

        untreated_x = pd.concat([treated_x, untreated_x])

        columns = list(untreated_x.columns) + list(df_matched.columns)

        df_matched = pd.concat([untreated_x, df_matched], axis=1, ignore_index=True)
        df_matched.columns = columns

        return df_matched

    def calc_atc(self, df: pd.DataFrame, outcome: str) -> tuple:
        """Calculates Average Treatment Effect for the control group (ATC).

        Effect on control group if it was affected

        Args:
            df:
                Input dataframe
            outcome:
                The outcome to be considered for treatment effect

        Returns:
            Contains ATC, scaled counts, and variances as numpy arrays

        """
        logger.debug("Calculating ATC")

        df = df[df[self.treatment] == 0]
        N_c = len(df)
        ITT_c = df[outcome + POSTFIX_BIAS]
        scaled_counts_c = scaled_counts(N_c, self.treated_index, self.silent)

        vars_c = np.repeat(ITT_c.var(), N_c)  # conservative
        atc = ITT_c.mean()

        return atc, scaled_counts_c, vars_c

    def calc_att(self, df: pd.DataFrame, outcome: str) -> tuple:
        """Calculates Average Treatment Effect for the treated (ATT).

        Args:
            df:
                Input dataframe
            outcome:
                The outcome to be considered for treatment effect

        Returns:
            Contains ATT, scaled counts, and variances as numpy arrays

        """
        logger.debug("Calculating ATT")

        df = df[df[self.treatment] == 1]
        N_t = len(df)
        ITT_t = df[outcome + POSTFIX_BIAS]
        scaled_counts_t = scaled_counts(N_t, self.untreated_index, self.silent)

        vars_t = np.repeat(ITT_t.var(), N_t)  # conservative
        att = ITT_t.mean()

        return att, scaled_counts_t, vars_t

    def _calculate_ate_all_target(self, df: pd.DataFrame):
        """Creates dictionaries of all effect: ATE, ATC, ATT.

        Args:
            df:
                Input dataframe

        """
        logger.debug("Creating dicts of all effects: ATE, ATC, ATT")

        att_dict = {}
        atc_dict = {}
        ate_dict = {}
        N = len(df)
        N_t = df[self.treatment].sum()
        N_c = N - N_t

        for outcome in self.outcomes:
            att, scaled_counts_t, vars_t = self.calc_att(df, outcome)
            atc, scaled_counts_c, vars_c = self.calc_atc(df, outcome)
            ate = (N_c / N) * atc + (N_t / N) * att

            att_se = calc_att_se(vars_c, vars_t, scaled_counts_c)
            atc_se = calc_atc_se(vars_c, vars_t, scaled_counts_t)
            ate_se = calc_ate_se(vars_c, vars_t, scaled_counts_c, scaled_counts_t)

            ate_dict[outcome] = [
                ate,
                ate_se,
                pval_calc(ate / ate_se),
                ate - self.sigma * ate_se,
                ate + self.sigma * ate_se,
            ]
            atc_dict[outcome] = [
                atc,
                atc_se,
                pval_calc(atc / atc_se),
                atc - self.sigma * atc_se,
                atc + self.sigma * atc_se,
            ]
            att_dict[outcome] = [
                att,
                att_se,
                pval_calc(att / att_se),
                att - self.sigma * att_se,
                att + self.sigma * att_se,
            ]

        self.ATE, self.ATC, self.ATT = ate_dict, atc_dict, att_dict
        self.val_dict = ate_dict

    def matching_quality(self, df_matched) -> Dict[str, Union[Dict[str, float], float]]:
        """Estimated the quality of covariates balance and repeat fraction.

        Calculates population stability index,Standardized mean difference
        and Kolmogorov-Smirnov test for numeric values. Returns a dictionary of reports.

        Args:
            df_matched:
                Matched DataFrame to calculate quality

        Returns:
            dictionary containing PSI, KS-test, SMD data and repeat fractions

        """
        if self.silent:
            logger.debug("Estimating quality of matching")
        else:
            logger.info("Estimating quality of matching")

        psi_columns = set(self.columns_match)
        psi_columns = list(psi_columns - set([self.treatment] + self.outcomes))
        psi_data, ks_data, smd_data = matching_quality(
            df_matched,
            self.treatment,
            sorted(self.features_quality),
            sorted(psi_columns),
            self.silent,
        )

        rep_dict = {
            "match_control_to_treat": check_repeats(
                np.concatenate(self.treated_index), silent=self.silent
            ),
            "match_treat_to_control": check_repeats(
                np.concatenate(self.untreated_index), silent=self.silent
            ),
        }

        self.quality_dict = {
            "psi": psi_data,
            "ks_test": ks_data,
            "smd": smd_data,
            "repeats": rep_dict,
        }

        rep_df = pd.DataFrame.from_dict(rep_dict, orient="index").rename(
            columns={0: "value"}
        )
        self.rep_dict = rep_df

        if self.silent:
            logger.debug(f"PSI info: \n {psi_data.head(10)} \nshape:{psi_data.shape}")
            logger.debug(
                f"Kolmogorov-Smirnov test info: \n {ks_data.head(10)} \nshape:{ks_data.shape}"
            )
            logger.debug(
                f"Standardised mean difference info: \n {smd_data.head(10)} \nshape:{smd_data.shape}"
            )
            logger.debug(f"Repeats info: \n {rep_df.head(10)}")
        else:
            logger.info(f"PSI info: \n {psi_data.head(10)} \nshape:{psi_data.shape}")
            logger.info(
                f"Kolmogorov-Smirnov test info: \n {ks_data.head(10)} \nshape:{ks_data.shape}"
            )
            logger.info(
                f"Standardised mean difference info: \n {smd_data.head(10)} \nshape:{smd_data.shape}"
            )
            logger.info(f"Repeats info: \n {rep_df.head(10)}")

        return self.quality_dict

    def _group_match_attribute(self) -> pd.DataFrame:
        """Modifies the dataframe, removing categories for grouping for which it
         is impossible to perform a Cholesky decomposition.

        Returns:
            Dataframe with deleted categories.

        """
        df = self.df.drop(columns=self.info_col)
        groups = sorted(df[self.group_col].unique())
        group_error = []

        for group in groups:
            df_group = df[df[self.group_col] == group]
            temp = df_group[self.columns_match + [self.group_col]]
            temp = temp.loc[:, (temp != 0).any(axis=0)].drop(columns=self.group_col)

            treated, untreated = self._get_split(temp)

            xc = untreated.to_numpy()
            xt = treated.to_numpy()

            cov_c = np.cov(xc, rowvar=False, ddof=0)
            cov_t = np.cov(xt, rowvar=False, ddof=0)
            cov = (cov_c + cov_t) / 2

            epsilon = 1e-3
            cov = cov + np.eye(cov.shape[0]) * epsilon
            try:
                np.linalg.cholesky(cov)
            except:
                if not self.validation:
                    logger.info(f'Grouping by attribute {group} is not possible')
                group_error.append(group)

                treated_duplicated = treated.columns[treated.T.duplicated()].values
                untreated_duplicated = untreated.columns[untreated.T.duplicated()].values
                if treated_duplicated is not [] and not self.validation:
                    logger.info(f'The data has the duplicate columns: {treated_duplicated} in test group')
                if untreated_duplicated is not [] and not self.validation:
                    logger.info(f'The data has the duplicate columns: {untreated_duplicated} in control group')

        df_group_positive = self.df[~self.df[self.group_col].isin(group_error)]

        return df_group_positive

    def group_match(self):
        """Matches the dataframe if it divided by groups.
    
        Returns:
            A tuple containing the matched dataframe and metrics such as ATE, ATT and ATC
    
        """
        self.df = self._group_match_attribute()
        df = self.df.drop(columns=self.info_col)
        groups = sorted(df[self.group_col[0]].unique())
        matches_c = []
        matches_t = []
        group_arr_c = df[df[self.treatment] == 0][self.group_col[0]].to_numpy()
        group_arr_t = df[df[self.treatment] == 1][self.group_col[0]].to_numpy()
        treat_arr_c = df[df[self.treatment] == 0][self.treatment].to_numpy()
        treat_arr_t = df[df[self.treatment] == 1][self.treatment].to_numpy()

        if self.pbar:
            self.tqdm = tqdm(total=len(groups) * 2)

        for group in groups:
            df_group = df[df[self.group_col[0]] == group]
            temp = df_group[self.columns_match + [self.group_col[0]]]
            temp = temp.loc[:, (temp != 0).any(axis=0)].drop(columns=self.group_col[0])
            treated, untreated = self._get_split(temp)

            std_treated_np, std_untreated_np = _transform_to_np(treated, untreated, self.weights, self.validation)

            if self.pbar:
                self.tqdm.set_description(desc=f"Get untreated index by group {group}")
            matches_u_i = _get_index(std_treated_np, std_untreated_np, self.n_neighbors)

            if self.pbar:
                self.tqdm.update(1)
                self.tqdm.set_description(desc=f"Get treated index by group {group}")
            matches_t_i = _get_index(std_untreated_np, std_treated_np, self.n_neighbors)
            if self.pbar:
                self.tqdm.update(1)
                self.tqdm.refresh()

            group_mask_c = group_arr_c == group
            group_mask_t = group_arr_t == group
            matches_c_mask = np.arange(treat_arr_t.shape[0])[group_mask_t]
            matches_u_i = [matches_c_mask[i] for i in matches_u_i]
            matches_t_mask = np.arange(treat_arr_c.shape[0])[group_mask_c]
            matches_t_i = [matches_t_mask[i] for i in matches_t_i]
            matches_c.extend(matches_u_i)
            matches_t.extend(matches_t_i)

        if self.pbar:
            self.tqdm.close()

        self.untreated_index = matches_c
        self.treated_index = matches_t

        df_group = df[self.columns_match].drop(columns=self.group_col[0])
        treated, untreated = self._get_split(df_group)
        self._predict_outcome(treated, untreated)
        df_matched = self._create_matched_df()
        self._calculate_ate_all_target(df_matched)

        if self.validation:
            if self.refuter == "emissions":
                return self.report_view()
            else:
                return self.val_dict

        return self.report_view(), df_matched

    def match(self):
        """Matches the dataframe.

        Returns:
            A tuple containing the matched dataframe and metrics such as ATE, ATT and ATC

        """
        if self.group_col is not None:
            return self.group_match()

        df = self.df[self.columns_match]
        treated, untreated = self._get_split(df)

        std_treated_np, std_untreated_np = _transform_to_np(treated, untreated, self.weights, self.validation)

        if self.pbar:
            self.tqdm = tqdm(total=len(std_treated_np) + len(std_untreated_np))
            self.tqdm.set_description(desc="Get untreated index")

        untreated_index = _get_index(std_treated_np, std_untreated_np, self.n_neighbors)

        if self.pbar:
            self.tqdm.update(len(std_treated_np))
            self.tqdm.set_description(desc="Get treated index")
        treated_index = _get_index(std_untreated_np, std_treated_np, self.n_neighbors)

        if self.pbar:
            self.tqdm.update(len(std_untreated_np))
            self.tqdm.refresh()
            self.tqdm.close()

        self.untreated_index = untreated_index
        self.treated_index = treated_index

        self._predict_outcome(treated, untreated)

        df_matched = self._create_matched_df()
        self._calculate_ate_all_target(df_matched)

        if self.validation:
            if self.refuter == "emissions":
                return self.report_view()
            else:
                return self.val_dict

        return self.report_view(), df_matched

    def report_view(self) -> pd.DataFrame:
        """Formats the ATE, ATC, and ATT results into a Pandas DataFrame for easy viewing.

        Returns:
            DataFrame containing ATE, ATC, and ATT results
        """
        result = (self.ATE, self.ATC, self.ATT)
        if not self.validation:
            logger.info(f"The entry of bias into the ATT is {str(self.delta_t) + '%'}")

        for outcome in self.outcomes:
            res = pd.DataFrame(
                [x[outcome] + [outcome] for x in result],
                columns=[
                    "effect_size",
                    "std_err",
                    "p-val",
                    "ci_lower",
                    "ci_upper",
                    "outcome",
                ],
                index=["ATE", "ATC", "ATT"],
            )
            self.results = pd.concat([self.results, res])
        return self.results


def map_func(x: np.ndarray) -> np.ndarray:
    """Get the indices of elements in an array that are equal to the first element.

    Args:
        x:
            An input array.

    Returns:
        Array of indices where the elements match the first element of x.
    """
    return np.where(x == x[0])[0]


def f2(x: np.ndarray, y: np.ndarray) -> Any:
    """Index an array using a secondary array of indices.

    Args:
        x:
            An input array.
        y:
            Array of indices used for indexing x.

    Returns:
        Indexed element from the input array x.
    """
    return x[y]


def _get_index(base: np.ndarray, new: np.ndarray, n_neighbors: int) -> list:
    """Gets array of indexes that match a new array.

    Args:
        base:
            A numpy array serving as the reference for matching
        new:
            A numpy array that needs to be matched with the base
        n_neighbors:
            The number of neighbors to use for the matching

    Returns:
        An array of indexes containing all neighbours with minimum distance
    """
    index = faiss.IndexFlatL2(base.shape[1])
    index.add(base)
    dist, indexes = index.search(new, 20)
    if n_neighbors == 1:
        equal_dist = list(map(map_func, dist))
        indexes = [f2(i, j) for i, j in zip(indexes, equal_dist)]
    else:
        indexes = f3(indexes, dist, n_neighbors)
    return indexes


def _transform_to_np(treated: pd.DataFrame, untreated: pd.DataFrame, weights: dict, validation: bool) -> Tuple[
    np.ndarray, np.ndarray]:
    """Transforms df to numpy and transform via Cholesky decomposition.
    If there are features that cannot be decomposed Cholesky, these features are removed.

    Args:
        treated:
            Test subset DataFrame to be transformed
        untreated:
            Control subset DataFrame to be transformed
        weights:
            Dict with weights for each feature. By default is 1
        validation:
            Flag is validation


    Returns:
        A tuple of transformed numpy arrays for treated and untreated data respectively
    """
    ## TODO: Create one more function for calculating cov
    xc = untreated.to_numpy()
    xt = treated.to_numpy()

    cov_c = np.cov(xc, rowvar=False, ddof=0)
    cov_t = np.cov(xt, rowvar=False, ddof=0)
    cov = (cov_c + cov_t) / 2

    epsilon = 1e-3

    cov = cov + np.eye(cov.shape[0]) * epsilon
    try:
        L = np.linalg.cholesky(cov)

    except:  # Вносим заглушку для удаления колонок без группировки, если таковые имеются

        treated_duplicated = list(treated.columns[treated.T.duplicated()].values)
        untreated_duplicated = list(untreated.columns[untreated.T.duplicated()].values)
        if treated_duplicated is not [] and not validation:
            logger.info(f'The data has the duplicate columns: {treated_duplicated} in test group')
        if untreated_duplicated is not [] and not validation:
            logger.info(f'The data has the duplicate columns: {untreated_duplicated} in control group')

        columns_duplicated = set(treated_duplicated + untreated_duplicated)
        treated = treated.drop(columns=columns_duplicated)
        untreated = untreated.drop(columns=columns_duplicated)

        xc = untreated.to_numpy()
        xt = treated.to_numpy()

        cov_c = np.cov(xc, rowvar=False, ddof=0)
        cov_t = np.cov(xt, rowvar=False, ddof=0)
        cov = (cov_c + cov_t) / 2

        epsilon = 1e-3

        cov = cov + np.eye(cov.shape[0]) * epsilon
        L = np.linalg.cholesky(cov)

    mahalanobis_transform = np.linalg.inv(L)
    if weights is not None:
        features = treated.columns
        w_list = np.array(
            [weights[col] if col in weights.keys() else 1 for col in features]
        )
        w_matrix = np.sqrt(np.diag(w_list / w_list.sum()))
        mahalanobis_transform = np.dot(w_matrix, mahalanobis_transform)
    yc = np.dot(xc, mahalanobis_transform.T)
    yt = np.dot(xt, mahalanobis_transform.T)

    return yt.copy(order="C").astype("float32"), yc.copy(order="C").astype("float32")


def calc_atx_var(
    vars_c: np.ndarray, vars_t: np.ndarray, weights_c: np.ndarray, weights_t: np.ndarray
) -> float:
    """Calculates Average Treatment Effect for the treated (ATT) variance.

    Args:
        vars_c:
            Control group variance
        vars_t:
            Treatment group variance
        weights_c:
            Control group weights
        weights_t:
            Treatment group weights

    Returns:
        The calculated ATT variance

    """
    N_c, N_t = len(vars_c), len(vars_t)
    summands_c = weights_c**2 * vars_c
    summands_t = weights_t**2 * vars_t

    return summands_t.sum() / N_t**2 + summands_c.sum() / N_c**2


def calc_atc_se(
    vars_c: np.ndarray, vars_t: np.ndarray, scaled_counts_t: np.ndarray
) -> float:
    """Calculates Average Treatment Effect for the control group (ATC) standard error.

    Args:
        vars_c:
            Control group variance
        vars_t:
            Treatment group variance
        scaled_counts_t:
            Scaled counts for treatment group

    Returns:
        The calculated ATC standard error
    """
    N_c, N_t = len(vars_c), len(vars_t)
    weights_c = np.ones(N_c)
    weights_t = (N_t / N_c) * scaled_counts_t

    var = calc_atx_var(vars_c, vars_t, weights_c, weights_t)

    return np.sqrt(var)


def conditional_covariance(xc, xt):
    """Calculates covariance according to Imbens, Rubin model."""
    cov_c = np.cov(xc, rowvar=False, ddof=0)
    cov_t = np.cov(xt, rowvar=False, ddof=0)
    cov = (cov_c + cov_t) / 2

    return cov


def calc_att_se(
    vars_c: np.ndarray, vars_t: np.ndarray, scaled_counts_c: np.ndarray
) -> float:
    """Calculates Average Treatment Effect for the treated (ATT) standard error.

    Args:
        vars_c:
            Control group variance
        vars_t:
            Treatment group variance
        scaled_counts_c:
            Scaled counts for control group

    Returns:
        The calculated ATT standard error
    """
    N_c, N_t = len(vars_c), len(vars_t)
    weights_c = (N_c / N_t) * scaled_counts_c
    weights_t = np.ones(N_t)

    var = calc_atx_var(vars_c, vars_t, weights_c, weights_t)

    return np.sqrt(var)


def calc_ate_se(
    vars_c: np.ndarray,
    vars_t: np.ndarray,
    scaled_counts_c: np.ndarray,
    scaled_counts_t: np.ndarray,
) -> float:
    """Calculates Average Treatment Effect for the control group (ATC) standard error.

    Args:
        vars_c:
            Control group variance
        vars_t:
            Treatment group variance
        scaled_counts_c:
            Scaled counts for control group
        scaled_counts_t:
            Scaled counts for treatment group

    Returns:
        The calculated ATE standard error
    """
    N_c, N_t = len(vars_c), len(vars_t)
    N = N_c + N_t
    weights_c = (N_c / N) * (1 + scaled_counts_c)
    weights_t = (N_t / N) * (1 + scaled_counts_t)

    var = calc_atx_var(vars_c, vars_t, weights_c, weights_t)

    return np.sqrt(var)


def pval_calc(z):
    """Calculates p-value of the normal cumulative distribution function based on z.

    Args:
        z:
            The z-score for which the p-value is calculated

    Returns:
        The calculated p-value rounded to 2 decimal places

    """
    return round(2 * (1 - norm.cdf(abs(z))), 2)


def scaled_counts(N: int, matches: np.ndarray, silent: bool = True) -> np.ndarray:
    """Counts the number of times each subject has appeared as a match.

    In the case of multiple matches, each subject only gets partial credit.

    Args:
        N:
            The length of original treated or control group
        matches:
            A numpy array of matched indexes from control or treated group
        silent:
            If true logger in info mode

    Returns:
        An array representing the number of times each subject has appeared as a match
    """
    s_counts = np.zeros(N)

    for matches_i in matches:
        scale = 1 / len(matches_i)
        for match in matches_i:
            s_counts[match] += scale

    if silent:
        logger.debug(
            f"Calculated the number of times each subject has appeared as a match: {len(s_counts)}"
        )
    else:
        logger.info(
            f"Calculated the number of times each subject has appeared as a match: {len(s_counts)}"
        )

    return s_counts


def bias_coefs(matches, Y_m, X_m):
    """Computes Ordinary Least Squares (OLS) coefficient in bias correction regression.

    Constructs data for regression by including (possibly multiple times) every
    observation that has appeared in the matched sample.

    Args:
        matches:
            A numpy array of matched indexes
        Y_m:
            The dependent variable values
        X_m:
            The independent variable values

    Returns:
        The calculated OLS coefficients excluding the intercept
    """
    flat_idx = np.concatenate(matches)
    N, K = len(flat_idx), X_m.shape[1]

    Y = Y_m[flat_idx]
    X = np.empty((N, K + 1))
    X[:, 0] = 1  # intercept term
    X[:, 1:] = X_m[flat_idx]

    return np.linalg.lstsq(X, Y)[0][1:]  # don't need intercept coef


def bias(X, X_m, coefs):
    """Computes bias correction term.

    It is approximated by the dot product of the
    matching discrepancy (i.e., X-X_matched) and the
    coefficients from the bias correction regression.

    Args:
        X:
            The original independent variable values
        X_m:
            The matched independent variable values
        coefs:
            The coefficients from the bias correction regression

    Returns:
        The calculated bias correction terms for each observation
    """
    bias_list = [(X_j - X_i).dot(coefs) for X_i, X_j in zip(X, X_m)]

    return np.array(bias_list)


def f3(index: np.array, dist: np.array, k: int) -> list:
    """Function returns list of n matches with equal distance in case n>1.

    Args:
        index:
            Array of matched indexes
        dist:
            Array of matched distances
        k:
            k of neareast neighbors with same distance

    Returns:
        Array of indexes for k neighbors with same distance
    """
    new = []
    for i, val in enumerate(index):
        eq_dist = sorted(set(dist[i]))
        unit = []
        for d in eq_dist[:k]:
            unit.append(val[np.where(dist[i] == d)[0]])
        new.append(np.concatenate(unit))
    return new<|MERGE_RESOLUTION|>--- conflicted
+++ resolved
@@ -167,11 +167,8 @@
         self.orig_untreated_index = None
         self.results = {}
         self.ATE = None
-<<<<<<< HEAD
         self.refuter = refuter
-=======
         self.delta_t = None
->>>>>>> ee83c9cc
         self.sigma = sigma
         self.quality_dict = {}
         self.rep_dict = None
@@ -651,10 +648,10 @@
 
     def group_match(self):
         """Matches the dataframe if it divided by groups.
-    
+
         Returns:
             A tuple containing the matched dataframe and metrics such as ATE, ATT and ATC
-    
+
         """
         self.df = self._group_match_attribute()
         df = self.df.drop(columns=self.info_col)
