"""Class that searches indexes."""

import datetime as dt
import functools
import logging
from time import perf_counter
from typing import Any, Union, Dict, Tuple

import faiss
import numpy as np
import pandas as pd
from scipy.stats import norm

try:
    from tqdm.auto import tqdm
except:
    try:
        from tqdm import tqdm
    except:
        raise Exception("Can't import tqdm")

from ..utils.metrics import check_repeats
from ..utils.metrics import matching_quality


def timer(func):
    """Decorator to measure the execution time of a function.

    Uses time.perf_counter() to determine the start and end times
    of the decorated function and then prints the total execution time

    Usage Example:

        @timer
        def example_function():
            ...

    Args:
        func: The function whose execution time is to be measured

    Returns:
        Wrapped version of the original function with added time measurement
    """

    @functools.wraps(func)
    def _wrapper(*args, **kwargs):
        start = perf_counter()
        result = func(*args, **kwargs)
        runtime = perf_counter() - start
        print(f"{func.__name__} took {runtime:.4f} secs")
        return result

    return _wrapper


faiss.cvar.distance_compute_blas_threshold = 100000
POSTFIX = "_matched"
POSTFIX_BIAS = "_matched_bias"

logger = logging.getLogger("Faiss hypex")
console_out = logging.StreamHandler()
logging.basicConfig(
    handlers=(console_out,),
    format="[%(asctime)s | %(name)s | %(levelname)s]: %(message)s",
    datefmt="%d.%m.%Y %H:%M:%S",
    level=logging.INFO,
)


class FaissMatcher:
    """A class used to match instances using Faiss library."""

    def __init__(
            self,
            df: pd.DataFrame,
            outcomes: str,
            treatment: str,
            info_col: list,
            features: [list, pd.DataFrame] = None,
            group_col: Union[str, list] = None,
            weights: dict = None,
            sigma: float = 1.96,
            validation: bool = None,
            refuter: str = "random_feature",
            n_neighbors: int = 10,
            silent: bool = True,
            pbar: bool = True,
    ):
        """Construct all the necessary attributes.

        Args:
            df:
                The input dataframe
            outcomes:
                The target column name
            treatment:
                The column name with treatment
            info_col:
                A list with informational column names
            features:
                A list with names of feature using to matching. Defaults to None
            group_col:
                The column for stratification. Defaults to None
            weights:
                Dict with wight of features to matching. If you would like that matching will be more for
                1 feature and less for another one
            sigma:
                The significant level for confidence interval calculation Defaults to 1.96
            validation:
                The flag for validation of estimated ATE with default method `random_feature`
            n_neighbors:
                The number of neighbors to find for each object. Defaults to 10
            silent:
                Write logs in debug mode
            pbar:
                Display progress bar while get index
        """
        self.n_neighbors = n_neighbors
        if group_col is None:
            self.df = df
        else:
            group_col = group_col if isinstance(group_col, list) else [group_col]
            self.df = df.sort_values([treatment, group_col[0]])
        self.columns_del = [outcomes]
        if info_col:
            self.info_col = info_col
        else:
            self.info_col = []

        if self.info_col is not None:
            self.columns_del = self.columns_del + [
                x for x in self.info_col if x in self.df.columns
            ]
        self.outcomes = outcomes if type(outcomes) == list else [outcomes]
        self.treatment = treatment

        if features is None:
            self.columns_match = list(
                set(
                    [x for x in list(self.df.columns) if x not in self.info_col]
                    + [self.treatment]
                    + self.outcomes
                )
            )
        else:
            try:
                self.columns_match = (
                    features["Feature"].tolist() + [self.treatment] + self.outcomes
                )
            except TypeError:
                self.columns_match = features + [self.treatment] + self.outcomes

        self.features_quality = (
            self.df.drop(columns=[self.treatment] + self.outcomes + self.info_col)
            .select_dtypes(
                include=["int16", "int32", "int64", "float16", "float32", "float64"]
            )
            .columns
        )
        self.dict_outcome_untreated = {}
        self.dict_outcome_treated = {}
        self.group_col = group_col
        self.weights = weights
        self.treated_index = None
        self.untreated_index = None
        self.orig_treated_index = None
        self.orig_untreated_index = None
        self.results = {}
        self.ATE = None
        self.refuter = refuter
        self.sigma = sigma
        self.quality_dict = {}
        self.rep_dict = None
        self.validation = validation
        self.silent = silent
        self.pbar = pbar
        self.tqdm = None
        self.results = pd.DataFrame()

    def __getstate__(self) -> dict:
        """Prepare the object for serialization.

        This method is called when the object is about to be serialized.
        It removes the `tqdm` attribute from the object's dictionary
        because `tqdm` objects cannot be serialized.

        Returns:
            A copy of the object's dictionary with the `tqdm` attribute removed.
        """
        state = self.__dict__.copy()
        if "tqdm" in state:
            del state["tqdm"]
        return state

    def __setstate__(self, state: dict):
        """Restore the object after deserialization.

        This method is called when the object is deserialized.
        It adds the `tqdm` attribute back to the object's dictionary
        if the `pbar` attribute is True.

        Args:
            state:
                The deserialized state of the object
        """
        if "pbar" in state and state["pbar"]:
            state["tqdm"] = None
        self.__dict__.update(state)

    def _get_split(self, df: pd.DataFrame) -> (pd.DataFrame, pd.DataFrame):
        """Creates split data by treatment column.

        Separate treatment column with 1 (treated) an 0 (untreated),
        scales and transforms treatment column

        Args:
            df:
                The input dataframe

        Returns:
            Tuple of dataframes - one for treated (df[self.treatment] == 1]) and
            one for untreated (df[self.treatment] == 0]). Drops self.outcomes and
            `self.treatment` columns

        """
        logger.debug("Creating split data by treatment column")

        treated = df[df[self.treatment] == 1].drop(
            [self.treatment] + self.outcomes, axis=1
        )
        untreated = df[df[self.treatment] == 0].drop(
            [self.treatment] + self.outcomes, axis=1
        )

        return treated, untreated

    def _predict_outcome(self, std_treated: pd.DataFrame, std_untreated: pd.DataFrame):
        """Applies LinearRegression to input arrays.

        Calculate biases of treated and untreated values,
        creates dict of y - regular, matched and without bias.

        Args:
            std_treated:
                The dataframe of treated data
            std_untreated:
                The dataframe of untreated data

        """
        logger.debug("Predicting target by Linear Regression")

        start_time = dt.datetime.now()
        logger.debug("start --")

        self.dict_outcome_untreated = {}
        self.dict_outcome_treated = {}
        df = self.df.drop(columns=self.info_col)

        for outcome in self.outcomes:
            y_untreated = df[df[self.treatment] == 0][outcome].to_numpy()
            y_treated = df[df[self.treatment] == 1][outcome].to_numpy()

            x_treated = std_treated.to_numpy()
            x_untreated = std_untreated.to_numpy()
            y_match_treated = np.array(
                [y_untreated[idx].mean() for idx in self.treated_index]
            )
            y_match_untreated = np.array(
                [y_treated[idx].mean() for idx in self.untreated_index]
            )
            x_match_treated = np.array(
                [x_untreated[idx].mean(0) for idx in self.treated_index]
            )
            x_match_untreated = np.array(
                [x_treated[idx].mean(0) for idx in self.untreated_index]
            )
            bias_coefs_c = bias_coefs(self.untreated_index, y_treated, x_treated)
            bias_coefs_t = bias_coefs(self.treated_index, y_untreated, x_untreated)
            bias_c = bias(x_untreated, x_match_untreated, bias_coefs_c)
            bias_t = bias(x_treated, x_match_treated, bias_coefs_t)

            y_match_treated_bias = y_treated - y_match_treated + bias_t
            y_match_untreated_bias = y_match_untreated - y_untreated - bias_c

            self.dict_outcome_untreated[outcome] = y_untreated
            self.dict_outcome_untreated[outcome + POSTFIX] = y_match_untreated
            self.dict_outcome_untreated[outcome + POSTFIX_BIAS] = y_match_untreated_bias

            self.dict_outcome_treated[outcome] = y_treated
            self.dict_outcome_treated[outcome + POSTFIX] = y_match_treated
            self.dict_outcome_treated[outcome + POSTFIX_BIAS] = y_match_treated_bias

        end_time = dt.datetime.now()
        total = dt.datetime.strptime(
            str(end_time - start_time), "%H:%M:%S.%f"
        ).strftime("%H:%M:%S")
        logger.debug(f"end -- [work time{total}]")

    def _create_outcome_matched_df(
        self, dict_outcome: dict, is_treated: bool
    ) -> pd.DataFrame:
        """Creates dataframe with outcomes values and treatment.

        Args:
            dict_outcome:
                A dictionary containing outcomes
            is_treated:
                A boolean value indicating whether the outcome is treated or not

        Returns:
            A dataframe with matched outcome and treatment columns

        """
        df_pred = pd.DataFrame(dict_outcome)
        df_pred[self.treatment] = int(is_treated)
        df_pred[self.treatment + POSTFIX] = int(not is_treated)

        return df_pred

    def _create_features_matched_df(
        self, index: np.ndarray, is_treated: bool
    ) -> pd.DataFrame:
        """Creates matched dataframe with features.

        Args:
            index:
                An array of indices
            is_treated:
                A boolean value indicating whether the outcome is treated or not


        Returns:
            A dataframe of matched features

        """
        df = self.df.drop(columns=self.outcomes + self.info_col)

        if self.group_col is None:
            untreated_index = df[
                df[self.treatment] == int(not is_treated)
            ].index.to_numpy()
            converted_index = [untreated_index[i] for i in index]
            filtered = df.loc[df[self.treatment] == int(not is_treated)].values
            untreated_df = pd.DataFrame(
                data=np.array([filtered[idx].mean(axis=0) for idx in index]),
                columns=df.columns,
            )  # добавить дату в данные и пофиксить баги с этим (тут ломалось)
            if self.info_col is not None and len(self.info_col) != 1:
                untreated_df["index"] = pd.Series(converted_index)
                treated_df = df[df[self.treatment] == int(is_treated)].reset_index()
            else:
                ids = self.df[df[self.treatment] == int(not is_treated)][
                    self.info_col
                ].values.ravel()
                converted_index = [ids[i] for i in index]
                untreated_df["index"] = pd.Series(converted_index)
                treated_df = df[df[self.treatment] == int(is_treated)].reset_index()
                treated_df["index"] = self.df[
                    self.df[self.treatment] == int(is_treated)
                ][self.info_col].values.ravel()
        else:
            df = df.sort_values([self.treatment, self.group_col[0]])
            untreated_index = df[
                df[self.treatment] == int(not is_treated)
            ].index.to_numpy()
            converted_index = [untreated_index[i] for i in index]
            filtered = df.loc[df[self.treatment] == int(not is_treated)]
            cols_untreated = [
                col for col in filtered.columns if col != self.group_col[0]
            ]
            filtered = filtered.drop(columns=self.group_col[0]).to_numpy()
            untreated_df = pd.DataFrame(
                data=np.array([filtered[idx].mean(axis=0) for idx in index]),
                columns=cols_untreated,
            )
            treated_df = df[df[self.treatment] == int(is_treated)].reset_index()
            grp = treated_df[self.group_col[0]]
            untreated_df[self.group_col[0]] = grp
            if self.info_col is not None and len(self.info_col) != 1:
                untreated_df["index"] = pd.Series(converted_index)
            else:
                ids = (
                    self.df[df[self.treatment] == int(not is_treated)]
                    .sort_values([self.treatment, self.group_col[0]])[self.info_col]
                    .values.ravel()
                )
                converted_index = [ids[i] for i in index]
                untreated_df["index"] = pd.Series(converted_index)
                treated_df["index"] = self.df[
                    self.df[self.treatment] == int(is_treated)
                ][self.info_col].values.ravel()
        untreated_df.columns = [col + POSTFIX for col in untreated_df.columns]

        x = pd.concat([treated_df, untreated_df], axis=1).drop(
            columns=[self.treatment, self.treatment + POSTFIX], axis=1
        )
        return x

    def _create_matched_df(self) -> pd.DataFrame:
        """Creates matched df of features and outcome.

        Returns:
            Matched dataframe
        """
        df_pred_treated = self._create_outcome_matched_df(
            self.dict_outcome_treated, True
        )
        df_pred_untreated = self._create_outcome_matched_df(
            self.dict_outcome_untreated, False
        )

        df_matched = pd.concat([df_pred_treated, df_pred_untreated])

        treated_x = self._create_features_matched_df(self.treated_index, True)
        untreated_x = self._create_features_matched_df(self.untreated_index, False)

        untreated_x = pd.concat([treated_x, untreated_x])

        columns = list(untreated_x.columns) + list(df_matched.columns)

        df_matched = pd.concat([untreated_x, df_matched], axis=1, ignore_index=True)
        df_matched.columns = columns

        return df_matched

    def calc_atc(self, df: pd.DataFrame, outcome: str) -> tuple:
        """Calculates Average Treatment Effect for the control group (ATC).

        Effect on control group if it was affected

        Args:
            df:
                Input dataframe
            outcome:
                The outcome to be considered for treatment effect

        Returns:
            Contains ATC, scaled counts, and variances as numpy arrays

        """
        logger.debug("Calculating ATC")

        df = df[df[self.treatment] == 0]
        N_c = len(df)
        ITT_c = df[outcome + POSTFIX_BIAS]
        scaled_counts_c = scaled_counts(N_c, self.treated_index, self.silent)

        vars_c = np.repeat(ITT_c.var(), N_c)  # conservative
        atc = ITT_c.mean()

        return atc, scaled_counts_c, vars_c

    def calc_att(self, df: pd.DataFrame, outcome: str) -> tuple:
        """Calculates Average Treatment Effect for the treated (ATT).

        Args:
            df:
                Input dataframe
            outcome:
                The outcome to be considered for treatment effect

        Returns:
            Contains ATT, scaled counts, and variances as numpy arrays

        """
        logger.debug("Calculating ATT")

        df = df[df[self.treatment] == 1]
        N_t = len(df)
        ITT_t = df[outcome + POSTFIX_BIAS]
        scaled_counts_t = scaled_counts(N_t, self.untreated_index, self.silent)

        vars_t = np.repeat(ITT_t.var(), N_t)  # conservative
        att = ITT_t.mean()

        return att, scaled_counts_t, vars_t

    def _calculate_ate_all_target(self, df: pd.DataFrame):
        """Creates dictionaries of all effect: ATE, ATC, ATT.

        Args:
            df:
                Input dataframe

        """
        logger.debug("Creating dicts of all effects: ATE, ATC, ATT")

        att_dict = {}
        atc_dict = {}
        ate_dict = {}
        N = len(df)
        N_t = df[self.treatment].sum()
        N_c = N - N_t

        for outcome in self.outcomes:
            att, scaled_counts_t, vars_t = self.calc_att(df, outcome)
            atc, scaled_counts_c, vars_c = self.calc_atc(df, outcome)
            ate = (N_c / N) * atc + (N_t / N) * att

            att_se = calc_att_se(vars_c, vars_t, scaled_counts_c)
            atc_se = calc_atc_se(vars_c, vars_t, scaled_counts_t)
            ate_se = calc_ate_se(vars_c, vars_t, scaled_counts_c, scaled_counts_t)

            ate_dict[outcome] = [
                ate,
                ate_se,
                pval_calc(ate / ate_se),
                ate - self.sigma * ate_se,
                ate + self.sigma * ate_se,
            ]
            atc_dict[outcome] = [
                atc,
                atc_se,
                pval_calc(atc / atc_se),
                atc - self.sigma * atc_se,
                atc + self.sigma * atc_se,
            ]
            att_dict[outcome] = [
                att,
                att_se,
                pval_calc(att / att_se),
                att - self.sigma * att_se,
                att + self.sigma * att_se,
            ]

        self.ATE, self.ATC, self.ATT = ate_dict, atc_dict, att_dict
        self.val_dict = ate_dict

    def matching_quality(self, df_matched) -> Dict[str, Union[Dict[str, float], float]]:
        """Estimated the quality of covariates balance and repeat fraction.

        Calculates population stability index,Standardized mean difference
        and Kolmogorov-Smirnov test for numeric values. Returns a dictionary of reports.

        Args:
            df_matched:
                Matched DataFrame to calculate quality

        Returns:
            dictionary containing PSI, KS-test, SMD data and repeat fractions

        """
        if self.silent:
            logger.debug("Estimating quality of matching")
        else:
            logger.info("Estimating quality of matching")

        psi_columns = set(self.columns_match)
        psi_columns = list(psi_columns - set([self.treatment] + self.outcomes))
        psi_data, ks_data, smd_data = matching_quality(
            df_matched,
            self.treatment,
            sorted(self.features_quality),
            sorted(psi_columns),
            self.silent,
        )

        rep_dict = {
            "match_control_to_treat": check_repeats(
                np.concatenate(self.treated_index), silent=self.silent
            ),
            "match_treat_to_control": check_repeats(
                np.concatenate(self.untreated_index), silent=self.silent
            ),
        }

        self.quality_dict = {
            "psi": psi_data,
            "ks_test": ks_data,
            "smd": smd_data,
            "repeats": rep_dict,
        }

        rep_df = pd.DataFrame.from_dict(rep_dict, orient="index").rename(
            columns={0: "value"}
        )
        self.rep_dict = rep_df

        if self.silent:
            logger.debug(f"PSI info: \n {psi_data.head(10)} \nshape:{psi_data.shape}")
            logger.debug(
                f"Kolmogorov-Smirnov test info: \n {ks_data.head(10)} \nshape:{ks_data.shape}"
            )
            logger.debug(
                f"Standardised mean difference info: \n {smd_data.head(10)} \nshape:{smd_data.shape}"
            )
            logger.debug(f"Repeats info: \n {rep_df.head(10)}")
        else:
            logger.info(f"PSI info: \n {psi_data.head(10)} \nshape:{psi_data.shape}")
            logger.info(
                f"Kolmogorov-Smirnov test info: \n {ks_data.head(10)} \nshape:{ks_data.shape}"
            )
            logger.info(
                f"Standardised mean difference info: \n {smd_data.head(10)} \nshape:{smd_data.shape}"
            )
            logger.info(f"Repeats info: \n {rep_df.head(10)}")

        return self.quality_dict

    def _group_match_attribute(self) -> pd.DataFrame:
        """Modifies the dataframe, removing categories for grouping for which it
         is impossible to perform a Cholesky decomposition.
    
        Returns:
            Dataframe with deleted categories.
    
        """
        df = self.df.drop(columns=self.info_col)
        groups = sorted(df[self.group_col].unique())
        group_error = []

        for group in groups:
            df_group = df[df[self.group_col] == group]
            temp = df_group[self.columns_match + [self.group_col]]
            temp = temp.loc[:, (temp != 0).any(axis=0)].drop(columns=self.group_col)

            treated, untreated = self._get_split(temp)

            xc = untreated.to_numpy()
            xt = treated.to_numpy()

            cov_c = np.cov(xc, rowvar=False, ddof=0)
            cov_t = np.cov(xt, rowvar=False, ddof=0)
            cov = (cov_c + cov_t) / 2

            epsilon = 1e-3
            cov = cov + np.eye(cov.shape[0]) * epsilon
            try:
                np.linalg.cholesky(cov)
            except:
                if not self.validation:
                    logger.info(f'Grouping by attribute {group} is not possible')
                group_error.append(group)

                treated_duplicated = treated.columns[treated.T.duplicated()].values
                untreated_duplicated = untreated.columns[untreated.T.duplicated()].values
                if treated_duplicated is not [] and not self.validation:
                    logger.info(f'The data has the duplicate columns: {treated_duplicated} in test group')
                if untreated_duplicated is not [] and not self.validation:
                    logger.info(f'The data has the duplicate columns: {untreated_duplicated} in control group')

        df_group_positive = self.df[~self.df[self.group_col].isin(group_error)]

        return df_group_positive

    def group_match(self):
        """Matches the dataframe if it divided by groups.
    
        Returns:
            A tuple containing the matched dataframe and metrics such as ATE, ATT and ATC
    
        """
        self.df = self._group_match_attribute()
        df = self.df.drop(columns=self.info_col)
        groups = sorted(df[self.group_col[0]].unique())
        matches_c = []
        matches_t = []
        group_arr_c = df[df[self.treatment] == 0][self.group_col[0]].to_numpy()
        group_arr_t = df[df[self.treatment] == 1][self.group_col[0]].to_numpy()
        treat_arr_c = df[df[self.treatment] == 0][self.treatment].to_numpy()
        treat_arr_t = df[df[self.treatment] == 1][self.treatment].to_numpy()

        if self.pbar:
            self.tqdm = tqdm(total=len(groups) * 2)

        for group in groups:
            df_group = df[df[self.group_col[0]] == group]
            temp = df_group[self.columns_match + [self.group_col[0]]]
            temp = temp.loc[:, (temp != 0).any(axis=0)].drop(columns=self.group_col[0])
            treated, untreated = self._get_split(temp)

<<<<<<< HEAD
            std_treated_np, std_untreated_np = _transform_to_np(
                treated, untreated, self.weights
            )
=======
            std_treated_np, std_untreated_np = _transform_to_np(treated, untreated, self.weights, self.validation)
>>>>>>> e4ef5471

            if self.pbar:
                self.tqdm.set_description(desc=f"Get untreated index by group {group}")
            matches_u_i = _get_index(std_treated_np, std_untreated_np, self.n_neighbors)

            if self.pbar:
                self.tqdm.update(1)
                self.tqdm.set_description(desc=f"Get treated index by group {group}")
            matches_t_i = _get_index(std_untreated_np, std_treated_np, self.n_neighbors)
            if self.pbar:
                self.tqdm.update(1)
                self.tqdm.refresh()

            group_mask_c = group_arr_c == group
            group_mask_t = group_arr_t == group
            matches_c_mask = np.arange(treat_arr_t.shape[0])[group_mask_t]
            matches_u_i = [matches_c_mask[i] for i in matches_u_i]
            matches_t_mask = np.arange(treat_arr_c.shape[0])[group_mask_c]
            matches_t_i = [matches_t_mask[i] for i in matches_t_i]
            matches_c.extend(matches_u_i)
            matches_t.extend(matches_t_i)

        if self.pbar:
            self.tqdm.close()

        self.untreated_index = matches_c
        self.treated_index = matches_t

        df_group = df[self.columns_match].drop(columns=self.group_col[0])
        treated, untreated = self._get_split(df_group)
        self._predict_outcome(treated, untreated)
        df_matched = self._create_matched_df()
        self._calculate_ate_all_target(df_matched)

        if self.validation:
            if self.refuter == "emissions":
                return self.report_view()
            else:
                return self.val_dict

        return self.report_view(), df_matched

    def match(self):
        """Matches the dataframe.

        Returns:
            A tuple containing the matched dataframe and metrics such as ATE, ATT and ATC

        """
        if self.group_col is not None:
            return self.group_match()

        df = self.df[self.columns_match]
        treated, untreated = self._get_split(df)

<<<<<<< HEAD
        std_treated_np, std_untreated_np = _transform_to_np(
            treated, untreated, self.weights
        )
=======
        std_treated_np, std_untreated_np = _transform_to_np(treated, untreated, self.weights, self.validation)
>>>>>>> e4ef5471

        if self.pbar:
            self.tqdm = tqdm(total=len(std_treated_np) + len(std_untreated_np))
            self.tqdm.set_description(desc="Get untreated index")

        untreated_index = _get_index(std_treated_np, std_untreated_np, self.n_neighbors)

        if self.pbar:
            self.tqdm.update(len(std_treated_np))
            self.tqdm.set_description(desc="Get treated index")
        treated_index = _get_index(std_untreated_np, std_treated_np, self.n_neighbors)

        if self.pbar:
            self.tqdm.update(len(std_untreated_np))
            self.tqdm.refresh()
            self.tqdm.close()

        self.untreated_index = untreated_index
        self.treated_index = treated_index

        self._predict_outcome(treated, untreated)

        df_matched = self._create_matched_df()
        self._calculate_ate_all_target(df_matched)

        if self.validation:
            if self.refuter == "emissions":
                return self.report_view()
            else:
                return self.val_dict

        return self.report_view(), df_matched

    def report_view(self) -> pd.DataFrame:
        """Formats the ATE, ATC, and ATT results into a Pandas DataFrame for easy viewing.

        Returns:
            DataFrame containing ATE, ATC, and ATT results
        """
        result = (self.ATE, self.ATC, self.ATT)

        for outcome in self.outcomes:
            res = pd.DataFrame(
                [x[outcome] + [outcome] for x in result],
                columns=[
                    "effect_size",
                    "std_err",
                    "p-val",
                    "ci_lower",
                    "ci_upper",
                    "outcome",
                ],
                index=["ATE", "ATC", "ATT"],
            )
            self.results = pd.concat([self.results, res])
        return self.results


def map_func(x: np.ndarray) -> np.ndarray:
    """Get the indices of elements in an array that are equal to the first element.

    Args:
        x:
            An input array.

    Returns:
        Array of indices where the elements match the first element of x.
    """
    return np.where(x == x[0])[0]


def f2(x: np.ndarray, y: np.ndarray) -> Any:
    """Index an array using a secondary array of indices.

    Args:
        x:
            An input array.
        y:
            Array of indices used for indexing x.

    Returns:
        Indexed element from the input array x.
    """
    return x[y]


def _get_index(base: np.ndarray, new: np.ndarray, n_neighbors: int) -> list:
    """Gets array of indexes that match a new array.

    Args:
        base:
            A numpy array serving as the reference for matching
        new:
            A numpy array that needs to be matched with the base
        n_neighbors:
            The number of neighbors to use for the matching

    Returns:
        An array of indexes containing all neighbours with minimum distance
    """
    index = faiss.IndexFlatL2(base.shape[1])
    index.add(base)
    dist, indexes = index.search(new, 20)
    if n_neighbors == 1:
        equal_dist = list(map(map_func, dist))
        indexes = [f2(i, j) for i, j in zip(indexes, equal_dist)]
    else:
        indexes = f3(indexes, dist, n_neighbors)
    return indexes


<<<<<<< HEAD
def _transform_to_np(
    treated: pd.DataFrame, untreated: pd.DataFrame, weights: dict
) -> Tuple[np.ndarray, np.ndarray]:
=======
def _transform_to_np(treated: pd.DataFrame, untreated: pd.DataFrame, weights: dict, validation: bool) -> Tuple[
    np.ndarray, np.ndarray]:
>>>>>>> e4ef5471
    """Transforms df to numpy and transform via Cholesky decomposition.
    If there are features that cannot be decomposed Cholesky, these features are removed.

    Args:
        treated:
            Test subset DataFrame to be transformed
        untreated:
            Control subset DataFrame to be transformed
        weights:
            Dict with weights for each feature. By default is 1
        validation:
            Flag is validation


    Returns:
        A tuple of transformed numpy arrays for treated and untreated data respectively
    """
    ## TODO: Create one more function for calculating cov
    xc = untreated.to_numpy()
    xt = treated.to_numpy()

    cov_c = np.cov(xc, rowvar=False, ddof=0)
    cov_t = np.cov(xt, rowvar=False, ddof=0)
    cov = (cov_c + cov_t) / 2

    epsilon = 1e-3

    cov = cov + np.eye(cov.shape[0]) * epsilon
    try:
        L = np.linalg.cholesky(cov)

    except:  # Вносим заглушку для удаления колонок без группировки, если таковые имеются

        treated_duplicated = list(treated.columns[treated.T.duplicated()].values)
        untreated_duplicated = list(untreated.columns[untreated.T.duplicated()].values)
        if treated_duplicated is not [] and not validation:
            logger.info(f'The data has the duplicate columns: {treated_duplicated} in test group')
        if untreated_duplicated is not [] and not validation:
            logger.info(f'The data has the duplicate columns: {untreated_duplicated} in control group')

        columns_duplicated = set(treated_duplicated + untreated_duplicated)
        treated = treated.drop(columns=columns_duplicated)
        untreated = untreated.drop(columns=columns_duplicated)

        xc = untreated.to_numpy()
        xt = treated.to_numpy()

        cov_c = np.cov(xc, rowvar=False, ddof=0)
        cov_t = np.cov(xt, rowvar=False, ddof=0)
        cov = (cov_c + cov_t) / 2

        epsilon = 1e-3

        cov = cov + np.eye(cov.shape[0]) * epsilon
        L = np.linalg.cholesky(cov)

    mahalanobis_transform = np.linalg.inv(L)
    if weights is not None:
        features = treated.columns
        w_list = np.array(
            [weights[col] if col in weights.keys() else 1 for col in features]
        )
        w_matrix = np.sqrt(np.diag(w_list / w_list.sum()))
        mahalanobis_transform = np.dot(w_matrix, mahalanobis_transform)
    yc = np.dot(xc, mahalanobis_transform.T)
    yt = np.dot(xt, mahalanobis_transform.T)

    return yt.copy(order="C").astype("float32"), yc.copy(order="C").astype("float32")


def calc_atx_var(
    vars_c: np.ndarray, vars_t: np.ndarray, weights_c: np.ndarray, weights_t: np.ndarray
) -> float:
    """Calculates Average Treatment Effect for the treated (ATT) variance.

    Args:
        vars_c:
            Control group variance
        vars_t:
            Treatment group variance
        weights_c:
            Control group weights
        weights_t:
            Treatment group weights

    Returns:
        The calculated ATT variance

    """
    N_c, N_t = len(vars_c), len(vars_t)
    summands_c = weights_c**2 * vars_c
    summands_t = weights_t**2 * vars_t

    return summands_t.sum() / N_t**2 + summands_c.sum() / N_c**2


def calc_atc_se(
    vars_c: np.ndarray, vars_t: np.ndarray, scaled_counts_t: np.ndarray
) -> float:
    """Calculates Average Treatment Effect for the control group (ATC) standard error.

    Args:
        vars_c:
            Control group variance
        vars_t:
            Treatment group variance
        scaled_counts_t:
            Scaled counts for treatment group

    Returns:
        The calculated ATC standard error
    """
    N_c, N_t = len(vars_c), len(vars_t)
    weights_c = np.ones(N_c)
    weights_t = (N_t / N_c) * scaled_counts_t

    var = calc_atx_var(vars_c, vars_t, weights_c, weights_t)

    return np.sqrt(var)


def conditional_covariance(xc, xt):
    """Calculates covariance according to Imbens, Rubin model."""
    cov_c = np.cov(xc, rowvar=False, ddof=0)
    cov_t = np.cov(xt, rowvar=False, ddof=0)
    cov = (cov_c + cov_t) / 2

    return cov


def calc_att_se(
    vars_c: np.ndarray, vars_t: np.ndarray, scaled_counts_c: np.ndarray
) -> float:
    """Calculates Average Treatment Effect for the treated (ATT) standard error.

    Args:
        vars_c:
            Control group variance
        vars_t:
            Treatment group variance
        scaled_counts_c:
            Scaled counts for control group

    Returns:
        The calculated ATT standard error
    """
    N_c, N_t = len(vars_c), len(vars_t)
    weights_c = (N_c / N_t) * scaled_counts_c
    weights_t = np.ones(N_t)

    var = calc_atx_var(vars_c, vars_t, weights_c, weights_t)

    return np.sqrt(var)


def calc_ate_se(
    vars_c: np.ndarray,
    vars_t: np.ndarray,
    scaled_counts_c: np.ndarray,
    scaled_counts_t: np.ndarray,
) -> float:
    """Calculates Average Treatment Effect for the control group (ATC) standard error.

    Args:
        vars_c:
            Control group variance
        vars_t:
            Treatment group variance
        scaled_counts_c:
            Scaled counts for control group
        scaled_counts_t:
            Scaled counts for treatment group

    Returns:
        The calculated ATE standard error
    """
    N_c, N_t = len(vars_c), len(vars_t)
    N = N_c + N_t
    weights_c = (N_c / N) * (1 + scaled_counts_c)
    weights_t = (N_t / N) * (1 + scaled_counts_t)

    var = calc_atx_var(vars_c, vars_t, weights_c, weights_t)

    return np.sqrt(var)


def pval_calc(z):
    """Calculates p-value of the normal cumulative distribution function based on z.

    Args:
        z:
            The z-score for which the p-value is calculated

    Returns:
        The calculated p-value rounded to 2 decimal places

    """
    return round(2 * (1 - norm.cdf(abs(z))), 2)


def scaled_counts(N: int, matches: np.ndarray, silent: bool = True) -> np.ndarray:
    """Counts the number of times each subject has appeared as a match.

    In the case of multiple matches, each subject only gets partial credit.

    Args:
        N:
            The length of original treated or control group
        matches:
            A numpy array of matched indexes from control or treated group
        silent:
            If true logger in info mode

    Returns:
        An array representing the number of times each subject has appeared as a match
    """
    s_counts = np.zeros(N)

    for matches_i in matches:
        scale = 1 / len(matches_i)
        for match in matches_i:
            s_counts[match] += scale

    if silent:
        logger.debug(
            f"Calculated the number of times each subject has appeared as a match: {len(s_counts)}"
        )
    else:
        logger.info(
            f"Calculated the number of times each subject has appeared as a match: {len(s_counts)}"
        )

    return s_counts


def bias_coefs(matches, Y_m, X_m):
    """Computes Ordinary Least Squares (OLS) coefficient in bias correction regression.

    Constructs data for regression by including (possibly multiple times) every
    observation that has appeared in the matched sample.

    Args:
        matches:
            A numpy array of matched indexes
        Y_m:
            The dependent variable values
        X_m:
            The independent variable values

    Returns:
        The calculated OLS coefficients excluding the intercept
    """
    flat_idx = np.concatenate(matches)
    N, K = len(flat_idx), X_m.shape[1]

    Y = Y_m[flat_idx]
    X = np.empty((N, K + 1))
    X[:, 0] = 1  # intercept term
    X[:, 1:] = X_m[flat_idx]

    return np.linalg.lstsq(X, Y)[0][1:]  # don't need intercept coef


def bias(X, X_m, coefs):
    """Computes bias correction term.

    It is approximated by the dot product of the
    matching discrepancy (i.e., X-X_matched) and the
    coefficients from the bias correction regression.

    Args:
        X:
            The original independent variable values
        X_m:
            The matched independent variable values
        coefs:
            The coefficients from the bias correction regression

    Returns:
        The calculated bias correction terms for each observation
    """
    bias_list = [(X_j - X_i).dot(coefs) for X_i, X_j in zip(X, X_m)]

    return np.array(bias_list)


def f3(index: np.array, dist: np.array, k: int) -> list:
    """Function returns list of n matches with equal distance in case n>1.

    Args:
        index:
            Array of matched indexes
        dist:
            Array of matched distances
        k:
            k of neareast neighbors with same distance

    Returns:
        Array of indexes for k neighbors with same distance
    """
    new = []
    for i, val in enumerate(index):
        eq_dist = sorted(set(dist[i]))
        unit = []
        for d in eq_dist[:k]:
            unit.append(val[np.where(dist[i] == d)[0]])
        new.append(np.concatenate(unit))
    return new<|MERGE_RESOLUTION|>--- conflicted
+++ resolved
@@ -600,10 +600,10 @@
     def _group_match_attribute(self) -> pd.DataFrame:
         """Modifies the dataframe, removing categories for grouping for which it
          is impossible to perform a Cholesky decomposition.
-    
+
         Returns:
             Dataframe with deleted categories.
-    
+
         """
         df = self.df.drop(columns=self.info_col)
         groups = sorted(df[self.group_col].unique())
@@ -645,10 +645,10 @@
 
     def group_match(self):
         """Matches the dataframe if it divided by groups.
-    
+
         Returns:
             A tuple containing the matched dataframe and metrics such as ATE, ATT and ATC
-    
+
         """
         self.df = self._group_match_attribute()
         df = self.df.drop(columns=self.info_col)
@@ -669,13 +669,7 @@
             temp = temp.loc[:, (temp != 0).any(axis=0)].drop(columns=self.group_col[0])
             treated, untreated = self._get_split(temp)
 
-<<<<<<< HEAD
-            std_treated_np, std_untreated_np = _transform_to_np(
-                treated, untreated, self.weights
-            )
-=======
             std_treated_np, std_untreated_np = _transform_to_np(treated, untreated, self.weights, self.validation)
->>>>>>> e4ef5471
 
             if self.pbar:
                 self.tqdm.set_description(desc=f"Get untreated index by group {group}")
@@ -731,13 +725,7 @@
         df = self.df[self.columns_match]
         treated, untreated = self._get_split(df)
 
-<<<<<<< HEAD
-        std_treated_np, std_untreated_np = _transform_to_np(
-            treated, untreated, self.weights
-        )
-=======
         std_treated_np, std_untreated_np = _transform_to_np(treated, untreated, self.weights, self.validation)
->>>>>>> e4ef5471
 
         if self.pbar:
             self.tqdm = tqdm(total=len(std_treated_np) + len(std_untreated_np))
@@ -849,14 +837,8 @@
     return indexes
 
 
-<<<<<<< HEAD
-def _transform_to_np(
-    treated: pd.DataFrame, untreated: pd.DataFrame, weights: dict
-) -> Tuple[np.ndarray, np.ndarray]:
-=======
 def _transform_to_np(treated: pd.DataFrame, untreated: pd.DataFrame, weights: dict, validation: bool) -> Tuple[
     np.ndarray, np.ndarray]:
->>>>>>> e4ef5471
     """Transforms df to numpy and transform via Cholesky decomposition.
     If there are features that cannot be decomposed Cholesky, these features are removed.
 
