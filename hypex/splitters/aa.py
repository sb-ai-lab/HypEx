from typing import Any, List, Optional

from hypex.dataset import (
    ExperimentData,
    Dataset,
    TreatmentRole,
)
from hypex.executor import Executor
<<<<<<< HEAD
from hypex.utils import ExperimentDataEnum


class AASplitter(Executor):
=======
from hypex.executor.executor import Calculator
from hypex.transformers import Shuffle
from hypex.utils import ExperimentDataEnum


# TODO: merge with other branch
class AASplitter(Calculator):
>>>>>>> 1a050868
    def __init__(
        self,
        control_size: float = 0.5,
        random_state: Optional[int] = None,
        full_name: Optional[str] = None,
        key: Any = "",
    ):
        self.control_size = control_size
        self.random_state = random_state

        super().__init__(full_name, key)

    def generate_params_hash(self) -> str:
        return f"{self.random_state}"

    def _set_value(self, data: ExperimentData, value, key=None) -> ExperimentData:
        data = data.set_value(
            ExperimentDataEnum.additional_fields,
            self._id,
            str(self.full_name),
            value,
            role=TreatmentRole(),
        )
        return data

    @staticmethod
    def calc(
        data: Dataset,
        random_state: Optional[int] = None,
        control_size: float = 0.5,
        **kwargs,
    ) -> List[str]:
        experiment_data = data.shuffle(random_state)
        addition_indexes = list(experiment_data.index)
        edge = int(len(addition_indexes) * control_size)

        return ["A" if i < edge else "B" for i in addition_indexes]

    def execute(self, data: ExperimentData) -> ExperimentData:
        return self._set_value(
            data, self.calc(data, self.random_state, self.control_size)
        )

<<<<<<< HEAD
=======
class AASplitterWithGrouping(AASplitter):
    def calc(self, data: Dataset):
        group_field = data.get_columns_by_roles(GroupingRole())
        groups = list(data.groupby(group_field))
        edge = len(groups) // 2
        result: Dataset = Dataset.create_empty()
        for i, group in enumerate(groups):
            group_ds = Dataset.from_dict(
                [{"group_for_split": group[0], "group": "A" if i < edge else "B"}]
                * len(group[1]),
                roles={"group_for_split": GroupingRole(), "group": TreatmentRole()},
                index=group[1].index,
            )
            result = group_ds if result is None else result.append(group_ds)
        return result["group"]


class AASplitterWithStratification(AASplitter):
    def __init__(
        self,
        control_size: float = 0.5,
        random_state: Optional[int] = None,
        full_name: Optional[str] = None,
        key: Any = "",
    ):
        super().__init__(control_size, random_state, full_name, key)

    def calc(self, data: Dataset):
        stratification_columns = data.get_columns_by_roles(StratificationRole())

        groups = data.groupby(stratification_columns)
        result = Dataset.create_empty()
        for _, gd in groups:
            ged = ExperimentData(gd)
            ged = super().execute(ged)
>>>>>>> 1a050868

# class AASplitterWithGrouping(AASplitter):
#     @staticmethod
#     def calc(data: Dataset):
#         group_field = data.get_columns_by_roles(GroupingRole())
#         groups = list(data.groupby(group_field))
#         edge = len(groups) // 2
#         result: Dataset = Dataset._create_empty()
#         for i, group in enumerate(groups):
#             group_ds = Dataset.from_dict(
#                 [{"group_for_split": group[0], "group": "A" if i < edge else "B"}]
#                 * len(group[1]),
#                 roles={"group_for_split": GroupingRole(), "group": TreatmentRole()},
#                 index=group[1].index,
#             )
#             result = group_ds if result is None else result.append(group_ds)
#         return result["group"]
#
#
# class AASplitterWithStratification(AASplitter):
#     def __init__(
#         self,
#         control_size: float = 0.5,
#         random_state: Optional[int] = None,
#         full_name: Optional[str] = None,
#         key: Any = "",
#     ):
#         super().__init__(control_size, random_state, full_name, key)
#
#     def calc(self, data: Dataset):
#         stratification_columns = data.get_columns_by_roles(StratificationRole())
#
#         groups = data.groupby(stratification_columns)
#         result = Dataset._create_empty()
#         for _, gd in groups:
#             ged = ExperimentData(gd)
#             ged = super().execute(ged)
#
#             result = ged if result is None else result.append(ged)
#         return result["group"]


# As idea
# class SplitterAAMulti(ExperimentMulti):
#     def execute(self, data):
#         raise NotImplementedError<|MERGE_RESOLUTION|>--- conflicted
+++ resolved
@@ -6,20 +6,12 @@
     TreatmentRole,
 )
 from hypex.executor import Executor
-<<<<<<< HEAD
 from hypex.utils import ExperimentDataEnum
 
 
 class AASplitter(Executor):
-=======
-from hypex.executor.executor import Calculator
-from hypex.transformers import Shuffle
-from hypex.utils import ExperimentDataEnum
-
-
 # TODO: merge with other branch
 class AASplitter(Calculator):
->>>>>>> 1a050868
     def __init__(
         self,
         control_size: float = 0.5,
@@ -63,44 +55,6 @@
             data, self.calc(data, self.random_state, self.control_size)
         )
 
-<<<<<<< HEAD
-=======
-class AASplitterWithGrouping(AASplitter):
-    def calc(self, data: Dataset):
-        group_field = data.get_columns_by_roles(GroupingRole())
-        groups = list(data.groupby(group_field))
-        edge = len(groups) // 2
-        result: Dataset = Dataset.create_empty()
-        for i, group in enumerate(groups):
-            group_ds = Dataset.from_dict(
-                [{"group_for_split": group[0], "group": "A" if i < edge else "B"}]
-                * len(group[1]),
-                roles={"group_for_split": GroupingRole(), "group": TreatmentRole()},
-                index=group[1].index,
-            )
-            result = group_ds if result is None else result.append(group_ds)
-        return result["group"]
-
-
-class AASplitterWithStratification(AASplitter):
-    def __init__(
-        self,
-        control_size: float = 0.5,
-        random_state: Optional[int] = None,
-        full_name: Optional[str] = None,
-        key: Any = "",
-    ):
-        super().__init__(control_size, random_state, full_name, key)
-
-    def calc(self, data: Dataset):
-        stratification_columns = data.get_columns_by_roles(StratificationRole())
-
-        groups = data.groupby(stratification_columns)
-        result = Dataset.create_empty()
-        for _, gd in groups:
-            ged = ExperimentData(gd)
-            ged = super().execute(ged)
->>>>>>> 1a050868
 
 # class AASplitterWithGrouping(AASplitter):
 #     @staticmethod
