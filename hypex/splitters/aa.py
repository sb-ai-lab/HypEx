--- conflicted
+++ resolved
@@ -17,10 +17,6 @@
     ):
         self.control_size = control_size
         self.random_state = random_state
-<<<<<<< HEAD
-
-        super().__init__(full_name, key)
-=======
         self._key = key
         self.constant_key = constant_key
         super().__init__(full_name, key)
@@ -34,7 +30,6 @@
         if not self.constant_key:
             self._key = value
             self._generate_id()
->>>>>>> 58cc0678
 
     def generate_params_hash(self) -> str:
         return f"{self.random_state}"
