--- conflicted
+++ resolved
@@ -144,7 +144,6 @@
     Attributes:
         _role_name (RoleNameType): A name identifying the role as 'PreTarget'.
     """
-<<<<<<< HEAD
 
     _role_name: RoleNameType = "PreTarget"
 
@@ -166,7 +165,6 @@
 
 
 class FilterRole(ABCRole):
-
     _role_name: RoleNameType = "Filter"
 
 
@@ -180,12 +178,8 @@
     """
 
     _role_name: RoleNameType = "TempTreatment"
-=======
->>>>>>> 58cc0678
-
-    _role_name: RoleNameType = "PreTarget"
-
-<<<<<<< HEAD
+
+
 class TempTargetRole(TargetRole):
     """Role for temp target column.
     A temporary role for target variables used in intermediate stages of data processing
@@ -196,19 +190,8 @@
     """
 
     _role_name: RoleNameType = "TempTarget"
-=======
->>>>>>> 58cc0678
-
-class StatisticRole(ABCRole):
-    """Role for statistic column.
-    Designated for columns that are used to compute statistical parameters or metrics.
-    This role facilitates the identification and processing of data that contributes to
-    statistical analysis, ensuring that relevant calculations are performed accurately.
-    Attributes:
-        _role_name (RoleNameType): A name identifying the role as 'Statistic'.
-    """
-
-<<<<<<< HEAD
+
+
 class TempGroupingRole(GroupingRole):
     """Role for temp grouping column.
     Used temporarily to manage groups in the context of execution cursors or during
@@ -219,79 +202,6 @@
     """
 
     _role_name: RoleNameType = "TempGrouping"
-
-
-class Arg1Role(ABCRole):
-    """Role for arg1 column.
-    Represents the first argument in binary operations between columns. This role is
-    critical in scenarios where the order of operands affects the outcome of the operation,
-    such as in subtraction or division.
-    Attributes:
-        _role_name (RoleNameType): A name identifying the role as 'Arg1'.
-    """
-=======
-    _role_name: RoleNameType = "Statistic"
-
-
-class ResumeRole(ABCRole):
-    _role_name = "Resume"
->>>>>>> 58cc0678
-
-    _role_name: RoleNameType = "Arg1"
-
-<<<<<<< HEAD
-=======
-class FilterRole(ABCRole):
-    _role_name: RoleNameType = "Filter"
->>>>>>> 58cc0678
-
-class Arg2Role(ABCRole):
-    """Role for arg2 column.
-    Represents the second argument in binary operations between columns. Essential for
-    maintaining the correct order of operands in operations where sequence influences
-    the result, like in division or subtraction.
-    Attributes:
-        _role_name (RoleNameType): A name identifying the role as 'Arg2'.
-    """
-
-<<<<<<< HEAD
-    _role_name: RoleNameType = "Arg2"
-=======
-class TempTreatmentRole(TreatmentRole):
-    """Role for temp treatment column.
-    A temporary role used for transient treatment assignments in executables or during
-    experimental processing phases. This role can help manage dynamic treatment group
-    assignments that are not final but necessary for intermediate calculations.
-    Attributes:
-        _role_name (RoleNameType): A name identifying the role as 'TempTreatment'.
-    """
-
-    _role_name: RoleNameType = "TempTreatment"
-
-
-class TempTargetRole(TargetRole):
-    """Role for temp target column.
-    A temporary role for target variables used in intermediate stages of data processing
-    or during certain executions in the analysis pipeline. It facilitates operations on
-    target data that may not be final or are used for testing scenarios.
-    Attributes:
-        _role_name (RoleNameType): A name identifying the role as 'TempTarget'.
-    """
-
-    _role_name: RoleNameType = "TempTarget"
-
-
-class TempGroupingRole(GroupingRole):
-    """Role for temp grouping column.
-    Used temporarily to manage groups in the context of execution cursors or during
-    specific phases of data manipulation. This role assists in keeping track of groups
-    that are in flux or under evaluation in analytical processes.
-    Attributes:
-        _role_name (RoleNameType): A name identifying the role as 'TempGrouping'.
-    """
-
-    _role_name: RoleNameType = "TempGrouping"
->>>>>>> 58cc0678
 
 
 default_roles: Dict[RoleNameType, ABCRole] = {
