--- conflicted
+++ resolved
@@ -13,11 +13,7 @@
     Tuple,
 )
 
-<<<<<<< HEAD
 from hypex.utils import AbstractMethodError, FromDictTypes, FieldKeyTypes, ScalarType
-=======
-from hypex.utils import AbstractMethodError, FromDictTypes
->>>>>>> 7f0edca2
 
 
 class DatasetBackendNavigation(ABC):
