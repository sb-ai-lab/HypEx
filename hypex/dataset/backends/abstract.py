--- conflicted
+++ resolved
@@ -245,15 +245,11 @@
         raise AbstractMethodError
 
     @abstractmethod
-<<<<<<< HEAD
-    def get_values(self, row: Optional[FieldKeyTypes] = None, column: Optional[FieldKeyTypes] = None) -> Any:
-=======
     def get_values(
         self,
         row: Optional[FieldKeyTypes] = None,
         column: Optional[FieldKeyTypes] = None,
     ) -> Any:
->>>>>>> 9e0cadeb
         raise AbstractMethodError
 
     @abstractmethod
