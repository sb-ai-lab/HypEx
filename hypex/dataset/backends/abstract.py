from abc import abstractmethod, ABC
from typing import (
    Iterable,
    Any,
    Union,
    Callable,
    Sized,
    Optional,
    Dict,
    Sequence,
    List,
    Literal,
    Tuple,
)

<<<<<<< HEAD
from hypex.utils import AbstractMethodError, FromDictTypes, FieldKeyTypes, ScalarType
=======
from ...utils import AbstractMethodError, FromDictTypes
>>>>>>> 0fc3188c


class DatasetBackendNavigation(ABC):
    @property
    def name(self) -> str:
        return str(self.__class__.__name__).lower().replace("backend", "")

    @property
    @abstractmethod
    def index(self):
        raise AbstractMethodError

    @property
    @abstractmethod
    def columns(self):
        raise AbstractMethodError

    @abstractmethod
    def from_dict(
        self, data: FromDictTypes, index: Optional[Union[Iterable, Sized]] = None
    ):
        raise AbstractMethodError

    @abstractmethod
    def to_dict(self) -> Dict[str, Any]:
        raise AbstractMethodError

    def to_records(self) -> List[Dict]:
        raise AbstractMethodError

    @abstractmethod
    def __getitem__(self, item) -> Any:
        raise AbstractMethodError

    @abstractmethod
    def __len__(self) -> int:
        raise AbstractMethodError

    # Comparison methods:
    @abstractmethod
    def __eq__(self, other) -> Any:
        raise AbstractMethodError

    @abstractmethod
    def __ne__(self, other) -> Any:
        raise AbstractMethodError

    @abstractmethod
    def __le__(self, other) -> Any:
        raise AbstractMethodError

    @abstractmethod
    def __lt__(self, other) -> Any:
        raise AbstractMethodError

    @abstractmethod
    def __ge__(self, other) -> Any:
        raise AbstractMethodError

    @abstractmethod
    def __gt__(self, other) -> Any:
        raise AbstractMethodError

    # Unary methods:
    @abstractmethod
    def __pos__(self) -> Any:
        raise AbstractMethodError

    @abstractmethod
    def __neg__(self) -> Any:
        raise AbstractMethodError

    @abstractmethod
    def __abs__(self) -> Any:
        raise AbstractMethodError

    @abstractmethod
    def __invert__(self) -> Any:
        raise AbstractMethodError

    @abstractmethod
    def __round__(self, ndigits: int = 0) -> Any:
        raise AbstractMethodError

    # Binary methods:
    @abstractmethod
    def __add__(self, other) -> Any:
        raise AbstractMethodError

    @abstractmethod
    def __sub__(self, other) -> Any:
        raise AbstractMethodError

    @abstractmethod
    def __mul__(self, other) -> Any:
        raise AbstractMethodError

    @abstractmethod
    def __floordiv__(self, other) -> Any:
        raise AbstractMethodError

    @abstractmethod
    def __div__(self, other) -> Any:
        raise AbstractMethodError

    @abstractmethod
    def __truediv__(self, other) -> Any:
        raise AbstractMethodError

    @abstractmethod
    def __mod__(self, other) -> Any:
        raise AbstractMethodError

    @abstractmethod
    def __pow__(self, other) -> Any:
        raise AbstractMethodError

    @abstractmethod
    def __and__(self, other) -> Any:
        raise AbstractMethodError

    @abstractmethod
    def __or__(self, other) -> Any:
        raise AbstractMethodError

    # Right arithmetic methods:
    @abstractmethod
    def __radd__(self, other) -> Any:
        raise AbstractMethodError

    @abstractmethod
    def __rsub__(self, other) -> Any:
        raise AbstractMethodError

    @abstractmethod
    def __rmul__(self, other) -> Any:
        raise AbstractMethodError

    @abstractmethod
    def __rfloordiv__(self, other) -> Any:
        raise AbstractMethodError

    @abstractmethod
    def __rdiv__(self, other) -> Any:
        raise AbstractMethodError

    @abstractmethod
    def __rtruediv__(self, other) -> Any:
        raise AbstractMethodError

    @abstractmethod
    def __rmod__(self, other) -> Any:
        raise AbstractMethodError

    @abstractmethod
    def __rpow__(self, other) -> Any:
        raise AbstractMethodError

    @abstractmethod
    def __repr__(self):
        raise AbstractMethodError

    @abstractmethod
    def create_empty(
        self,
        index: Optional[Iterable] = None,
        columns: Optional[Iterable[str]] = None,
    ):
        raise AbstractMethodError

    @abstractmethod
    def _get_column_index(
        self, column_name: Union[Sequence[str], str]
    ) -> Union[int, Sequence[int]]:
        raise AbstractMethodError

    @abstractmethod
    def get_column_type(self, column_name: str) -> str:
        raise AbstractMethodError

    @abstractmethod
    def update_column_type(self, column_name: str, type_name: str):
        raise AbstractMethodError

    @abstractmethod
    def add_column(
        self,
        data: Union[Sequence],
        name: str,
        index: Optional[Sequence] = None,
    ):
        raise AbstractMethodError

    @abstractmethod
    def append(self, other, index: bool = False) -> Any:
        raise AbstractMethodError

    @abstractmethod
    def loc(self, values: Iterable) -> Iterable:
        raise AbstractMethodError

    @abstractmethod
    def iloc(self, values: Iterable) -> Iterable:
        raise AbstractMethodError


class DatasetBackendCalc(DatasetBackendNavigation, ABC):
    @abstractmethod
    def mean(self) -> Any:
        raise AbstractMethodError

    @abstractmethod
    def mode(self, numeric_only: bool = False, dropna: bool = True) -> Any:
        raise AbstractMethodError

    @abstractmethod
    def var(
        self, skipna: bool = True, ddof: int = 1, numeric_only: bool = False
    ) -> Any:
        raise AbstractMethodError

    @abstractmethod
    def max(self) -> Any:
        raise AbstractMethodError

    @abstractmethod
    def idxmax(self) -> Any:
        raise AbstractMethodError

    @abstractmethod
    def min(self) -> Any:
        raise AbstractMethodError

    @abstractmethod
    def count(self) -> Any:
        raise AbstractMethodError

    @abstractmethod
    def sum(self) -> Any:
        raise AbstractMethodError

    @abstractmethod
    def log(self) -> Any:
        raise AbstractMethodError

    @abstractmethod
    def agg(self, func) -> Any:
        raise AbstractMethodError

    @abstractmethod
    def get_values(
        self,
        row: Optional[str] = None,
        column: Optional[str] = None,
    ) -> Any:
        raise AbstractMethodError

    @abstractmethod
    def apply(self, func: Callable, **kwargs) -> Any:
        raise AbstractMethodError

    @abstractmethod
    def map(self, func: Callable, **kwargs) -> Any:
        raise AbstractMethodError

    @abstractmethod
    def is_empty(self) -> Any:
        raise AbstractMethodError

    @abstractmethod
    def unique(self) -> Any:
        raise AbstractMethodError

    @abstractmethod
    def nunique(self, dropna: bool = True) -> Any:
        raise AbstractMethodError

    @abstractmethod
    def isin(self, values: Iterable) -> Any:
        raise AbstractMethodError

    @abstractmethod
    def groupby(self, by: Union[str, Iterable[str]], **kwargs) -> Any:
        raise AbstractMethodError

    @abstractmethod
    def sort_index(self, **kwargs) -> Any:
        raise AbstractMethodError

    @abstractmethod
    def sort_values(
        self, by: Union[str, List[str]], ascending: bool = True, **kwargs
    ) -> Any:
        raise AbstractMethodError

    def std(self) -> Any:
        raise AbstractMethodError

    @abstractmethod
    def coefficient_of_variation(self) -> Any:
        raise AbstractMethodError

    @abstractmethod
    def corr(self, method="pearson", numeric_only=False) -> Any:
        raise AbstractMethodError

    @abstractmethod
    def value_counts(
        self,
        normalize: bool = False,
        sort: bool = True,
        ascending: bool = False,
        dropna: bool = True,
    ) -> Any:
        raise AbstractMethodError

    @abstractmethod
    def na_counts(self) -> Any:
        raise AbstractMethodError

    @abstractmethod
    def dropna(
        self,
        how: Literal["any", "all"] = "any",
        subset: Union[str, Iterable[str], None] = None,
    ) -> Any:
        raise AbstractMethodError

    @abstractmethod
    def isna(self) -> Any:
        raise AbstractMethodError

    @abstractmethod
    def quantile(self, q: float = 0.5) -> Any:
        raise AbstractMethodError

    @abstractmethod
    def select_dtypes(
        self, include: Optional[Any] = None, exclude: Optional[Any] = None
    ) -> Any:
        raise AbstractMethodError

    @abstractmethod
    def merge(
        self,
        right: Any,
        on: Optional[str] = None,
        left_on: Optional[str] = None,
        right_on: Optional[str] = None,
        left_index: bool = False,
        right_index: bool = False,
        suffixes: Tuple[str, str] = ("_x", "_y"),
        how: Literal["left", "right", "inner", "outer", "cross"] = "inner",
    ) -> Any:
        raise AbstractMethodError

    @abstractmethod
    def drop(
        self,
        labels: Union[str, Sequence[str], None] = None,
        axis: int = 1,
    ) -> Any:
        raise AbstractMethodError

    def filter(
        self,
        items: Optional[List] = None,
        like: Optional[str] = None,
        regex: Optional[str] = None,
        axis: int = 0,
    ) -> Any:
        return AbstractMethodError

    def fillna(self, values, method, **kwargs) -> Any:
        raise AbstractMethodError

    @abstractmethod
    def dot(self, other) -> Any:
        raise AbstractMethodError

    @abstractmethod
    def transpose(self, names) -> Any:
        raise AbstractMethodError

    @abstractmethod
    def shuffle(self, random_state) -> Any:
        raise AbstractMethodError

    @abstractmethod
    def rename(self, columns: Dict[str, str]) -> Any:
        return AbstractMethodError

    @abstractmethod
    def replace(
        self, to_replace: Any = None, value: Any = None, regex: bool = False
    ) -> Any:
        raise AbstractMethodError

    @abstractmethod
    def cut(
        self,
        bins: Union[int, Sequence[ScalarType]],
        right: bool = True,
        labels: Union[Sequence[ScalarType], bool, None] = None,
        retbins: bool = False,
        precision: int = 3,
        include_lowest: bool = False,
        duplicates: Literal["raise", "drop"] = "raise",
        ordered: bool = True,
    ) -> Any:
        raise AbstractMethodError<|MERGE_RESOLUTION|>--- conflicted
+++ resolved
@@ -13,11 +13,7 @@
     Tuple,
 )
 
-<<<<<<< HEAD
-from hypex.utils import AbstractMethodError, FromDictTypes, FieldKeyTypes, ScalarType
-=======
-from ...utils import AbstractMethodError, FromDictTypes
->>>>>>> 0fc3188c
+from ...utils import AbstractMethodError, FromDictTypes, FieldKeyTypes, ScalarType
 
 
 class DatasetBackendNavigation(ABC):
