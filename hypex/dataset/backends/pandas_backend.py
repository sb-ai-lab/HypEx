from pathlib import Path
from typing import (
    Any,
    Callable,
    Dict,
    Iterable,
    List,
    Optional,
    Sequence,
    Sized,
    Tuple,
    Union,
    Literal,
)

import numpy as np
import pandas as pd  # type: ignore

<<<<<<< HEAD
from ...utils import FromDictTypes, MergeOnError
=======
from hypex.utils import FromDictTypes, MergeOnError, ScalarType
>>>>>>> 5186c626
from .abstract import DatasetBackendCalc, DatasetBackendNavigation


class PandasNavigation(DatasetBackendNavigation):
    @staticmethod
    def _read_file(filename: Union[str, Path]) -> pd.DataFrame:
        file_extension = Path(filename).suffix
        if file_extension == ".csv":
            return pd.read_csv(filename)
        elif file_extension == ".xlsx":
            return pd.read_excel(filename)
        else:
            raise ValueError(f"Unsupported file extension {file_extension}")

    def __init__(self, data: Union[pd.DataFrame, Dict, str, pd.Series] = None):
        if isinstance(data, pd.DataFrame):
            self.data = data
        elif isinstance(data, pd.Series):
            self.data = pd.DataFrame(data)
        elif isinstance(data, Dict):
            if "index" in data.keys():
                self.data = pd.DataFrame(data=data["data"], index=data["index"])
            else:
                self.data = pd.DataFrame(data=data["data"])
        elif isinstance(data, str):
            self.data = self._read_file(data)
        else:
            self.data = pd.DataFrame()

    def __getitem__(self, item):
        if isinstance(item, (slice, int)):
            return self.data.iloc[item]
        if isinstance(item, (str, list)):
            return self.data[item]
        if isinstance(item, pd.DataFrame):
            if len(item.columns) == 1:
                return self.data[item.iloc[:, 0]]
            else:
                return self.data[item]
        raise KeyError("No such column or row")

    def __len__(self):
        return len(self.data)

    @staticmethod
    def __magic_determine_other(other) -> Any:
        if isinstance(other, PandasDataset):
            return other.data
        else:
            return other

    # comparison operators:
    def __eq__(self, other) -> Any:
        return self.data == self.__magic_determine_other(other)

    def __ne__(self, other) -> Any:
        return self.data != self.__magic_determine_other(other)

    def __le__(self, other) -> Any:
        return self.data <= self.__magic_determine_other(other)

    def __lt__(self, other) -> Any:
        return self.data < self.__magic_determine_other(other)

    def __ge__(self, other) -> Any:
        return self.data >= self.__magic_determine_other(other)

    def __gt__(self, other) -> Any:
        return self.data > self.__magic_determine_other(other)

    # Unary operations:
    def __pos__(self) -> Any:
        return +self.data

    def __neg__(self) -> Any:
        return -self.data

    def __abs__(self) -> Any:
        return abs(self.data)

    def __invert__(self) -> Any:
        return ~self.data

    def __round__(self, ndigits: int = 0) -> Any:
        return round(self.data)

    # Binary operations:
    def __add__(self, other) -> Any:
        return self.data + self.__magic_determine_other(other)

    def __sub__(self, other) -> Any:
        return self.data - self.__magic_determine_other(other)

    def __mul__(self, other) -> Any:
        return self.data * self.__magic_determine_other(other)

    def __floordiv__(self, other) -> Any:
        return self.data // self.__magic_determine_other(other)

    def __div__(self, other) -> Any:
        return self.data / self.__magic_determine_other(other)

    def __truediv__(self, other) -> Any:
        return self.data / self.__magic_determine_other(other)

    def __mod__(self, other) -> Any:
        return self.data % self.__magic_determine_other(other)

    def __pow__(self, other) -> Any:
        return self.data ** self.__magic_determine_other(other)

    def __and__(self, other) -> Any:
        return self.data & self.__magic_determine_other(other)

    def __or__(self, other) -> Any:
        return self.data | self.__magic_determine_other(other)

    # Right arithmetic operators:
    def __radd__(self, other) -> Any:
        return self.__magic_determine_other(other) + self.data

    def __rsub__(self, other) -> Any:
        return self.__magic_determine_other(other) - self.data

    def __rmul__(self, other) -> Any:
        return self.__magic_determine_other(other) * self.data

    def __rfloordiv__(self, other) -> Any:
        return self.__magic_determine_other(other) // self.data

    def __rdiv__(self, other) -> Any:
        return self.__magic_determine_other(other) / self.data

    def __rtruediv__(self, other) -> Any:
        return self.__magic_determine_other(other) / self.data

    def __rmod__(self, other) -> Any:
        return self.__magic_determine_other(other) % self.data

    def __rpow__(self, other) -> Any:
        return self.__magic_determine_other(other) ** self.data

    def __repr__(self):
        return self.data.__repr__()

    def create_empty(
        self,
        index: Optional[Iterable] = None,
        columns: Optional[Iterable[str]] = None,
    ):
        self.data = pd.DataFrame(index=index, columns=columns)
        return self

    @property
    def index(self):
        return self.data.index

    @property
    def columns(self):
        return self.data.columns

    def _get_column_index(
        self, column_name: Union[Sequence[str], str]
    ) -> Union[int, Sequence[int]]:
        return (
            self.data.columns.get_loc(column_name)
            if isinstance(column_name, str)
            else self.data.columns.get_indexer(column_name)
        )[0]

    def get_column_type(self, column_name: str) -> str:
        return str(self.data.dtypes[column_name])

    # try try-except if necessary
    def update_column_type(self, column_name: str, type_name: str):
        if self.data[column_name].isna().sum() == 0:
            self.data = self.data.astype({column_name: type_name})
        return self

    def add_column(
        self,
        data: Union[Sequence],
        name: Union[str, List[str]],
        index: Optional[Sequence] = None,
    ):
        if isinstance(name, List) and len(name) == 1:
            name = name[0]
        if isinstance(data, pd.DataFrame):
            data = data.values
        if len(self.data) != len(data):
            if len(data[0]) == 1:
                data = data.squeeze()
            data = pd.Series(data)
        if index:
            self.data = self.data.join(
                pd.DataFrame(data, columns=[name], index=list(index))
            )
        else:
            self.data.loc[:, name] = data

    def append(self, other, reset_index: bool = False, axis: int = 0) -> pd.DataFrame:
        new_data = pd.concat([self.data] + [d.data for d in other], axis=axis)
        if reset_index:
            new_data = new_data.reset_index(drop=True)
        return new_data

    def from_dict(
        self, data: FromDictTypes, index: Union[Iterable, Sized, None] = None
    ):
        self.data = pd.DataFrame().from_records(data)
        if index is not None:
            self.data.index = index
        return self

    def to_dict(self) -> Dict[str, Any]:
        return {
            "data": {
                column: self.data[column].to_list() for column in self.data.columns
            },
            "index": list(self.index),
        }

    def to_records(self) -> List[Dict]:
        return self.data.to_dict(orient="records")

    def loc(self, items: Iterable) -> Iterable:
        data = self.data.loc[items]
        if not isinstance(data, Iterable) or isinstance(data, str):
            data = [data]
        return data if isinstance(data, pd.DataFrame) else pd.DataFrame(data)

    def iloc(self, items: Iterable) -> Iterable:
        data = self.data.iloc[items]
        if not isinstance(data, Iterable) or isinstance(data, str):
            data = [data]
        return data if isinstance(data, pd.DataFrame) else pd.DataFrame(data)


class PandasDataset(PandasNavigation, DatasetBackendCalc):
    @staticmethod
    def _convert_agg_result(result):
        if isinstance(result, pd.Series):
            result = result.to_frame()
        if result.shape[0] == 1 and result.shape[1] == 1:
            return float(result.loc[result.index[0], result.columns[0]])
        return result if isinstance(result, pd.DataFrame) else pd.DataFrame(result)

    def __init__(self, data: Union[pd.DataFrame, Dict, str, pd.Series] = None):
        super().__init__(data)

    def get_values(
        self,
        row: Optional[str] = None,
        column: Optional[str] = None,
    ) -> Any:
        if (column is not None) and (row is not None):
            return self.data.loc[row, column]
        elif column is not None:
            result = self.data.loc[:, column]
        elif row is not None:
            result = self.data.loc[row, :]
        else:
            result = self.data
        return result.values.tolist()

    def apply(self, func: Callable, **kwargs) -> pd.DataFrame:
        single_column_name = kwargs.pop("column_name")
        result = self.data.apply(func, **kwargs)
        if not isinstance(result, pd.DataFrame):
            result = result.to_frame(name=single_column_name)
        return result

    def map(self, func: Callable, **kwargs) -> pd.DataFrame:
        return self.data.map(func, **kwargs)

    def is_empty(self) -> bool:
        return self.data.empty

    def unique(self):
        return {column: self.data[column].unique() for column in self.data.columns}

    def nunique(self, dropna: bool = True):
        return {column: self.data[column].nunique() for column in self.data.columns}

    def groupby(self, by: Union[str, Iterable[str]], **kwargs) -> List[Tuple]:
        groups = self.data.groupby(by=by, observed=False, **kwargs)
        return list(groups)

    def agg(self, func: Union[str, List], **kwargs) -> Union[pd.DataFrame, float]:
        func = func if isinstance(func, List) else [func]
        result = self.data.agg(func, **kwargs)
        return self._convert_agg_result(result)

    def max(self) -> Union[pd.DataFrame, float]:
        return self.agg(["max"])

    def idxmax(self) -> Union[pd.DataFrame, float]:
        return self.agg(["idxmax"])

    def min(self) -> Union[pd.DataFrame, float]:
        return self.agg(["min"])

    def count(self) -> Union[pd.DataFrame, float]:
        return self.agg(["count"])

    def sum(self) -> Union[pd.DataFrame, float]:
        return self.agg(["sum"])

    def mean(self) -> Union[pd.DataFrame, float]:
        return self.agg(["mean"])

    def mode(
        self, numeric_only: bool = False, dropna: bool = True
    ) -> Union[pd.DataFrame, float]:
        return self.agg(["mode"])

    def var(
        self, skipna: bool = True, ddof: int = 1, numeric_only: bool = False
    ) -> Union[pd.DataFrame, float]:
        return self.agg(["var"])

    def log(self) -> pd.DataFrame:
        np_data = np.log(self.data.to_numpy())
        return pd.DataFrame(np_data, columns=self.data.columns)

    def std(self) -> Union[pd.DataFrame, float]:
        return self.agg(["std"])

    def coefficient_of_variation(self) -> Union[pd.DataFrame, float]:
        data = (self.data.std() / self.data.mean()).to_frame().T
        data.index = ["cv"]
        if data.shape[0] == 1 and data.shape[1] == 1:
            return float(data.loc[data.index[0], data.columns[0]])
        return data if isinstance(data, pd.DataFrame) else pd.DataFrame(data)

    def sort_index(self, ascending: bool = True, **kwargs) -> pd.DataFrame:
        return self.data.sort_index(ascending=ascending, **kwargs)

    def corr(
        self,
        method: Literal["pearson", "kendall", "spearman"] = "pearson",
        numeric_only: bool = False,
    ) -> Union[pd.DataFrame, float]:
        return self.data.corr(method=method, numeric_only=numeric_only)

    def isna(self) -> pd.DataFrame:
        return self.data.isna()

    def sort_values(
        self, by: Union[str, List[str]], ascending: bool = True, **kwargs
    ) -> pd.DataFrame:
        return self.data.sort_values(by=by, ascending=ascending, **kwargs)

    def value_counts(
        self,
        normalize: bool = False,
        sort: bool = True,
        ascending: bool = False,
        dropna: bool = True,
    ) -> pd.DataFrame:
        return self.data.value_counts(
            normalize=normalize, sort=sort, ascending=ascending, dropna=dropna
        ).reset_index()

    def fillna(
        self,
        values: Union[ScalarType, Dict[str, ScalarType], None] = None,
        method: Optional[Literal["bfill", "ffill"]] = None,
        **kwargs,
    ) -> pd.DataFrame:
        return self.data.fillna(value=values, method=method, **kwargs)

    def na_counts(self) -> Union[pd.DataFrame, int]:
        data = self.data.isna().sum().to_frame().T
        data.index = ["na_counts"]
        if data.shape[0] == 1 and data.shape[1] == 1:
            return int(data.loc[data.index[0], data.columns[0]])
        return data if isinstance(data, pd.DataFrame) else pd.DataFrame(data)

    def dot(self, other: "PandasDataset") -> pd.DataFrame:
        result = self.data.dot(other.data)
        return result if isinstance(result, pd.DataFrame) else pd.DataFrame(result)

    def dropna(
        self,
        how: Literal["any", "all"] = "any",
        subset: Union[str, Iterable[str], None] = None,
    ) -> pd.DataFrame:
        return self.data.dropna(how=how, subset=subset)

    def transpose(self, names: Optional[Sequence[str]] = None) -> pd.DataFrame:
        result = self.data.transpose()
        if names is not None:
            result.columns = names
        return result if isinstance(result, pd.DataFrame) else pd.DataFrame(result)

    def sample(
        self,
        frac: Optional[float] = None,
        n: Optional[int] = None,
        random_state: Optional[int] = None,
    ) -> pd.DataFrame:
        return self.data.sample(n=n, frac=frac, random_state=random_state)

    def cov(self):
        return self.data.cov(ddof=0)

    def quantile(self, q: float = 0.5) -> pd.DataFrame:
        return self.agg(func="quantile", q=q)

    def select_dtypes(
        self,
        include: Optional[str] = None,
        exclude: Optional[str] = None,
    ) -> pd.DataFrame:
        return self.data.select_dtypes(include=include, exclude=exclude)

    def isin(self, values: Iterable) -> Iterable[bool]:
        return self.data.isin(values)

    def merge(
        self,
        right: "PandasDataset",
        on: Optional[str] = None,
        left_on: Optional[str] = None,
        right_on: Optional[str] = None,
        left_index: Optional[bool] = None,
        right_index: Optional[bool] = None,
        suffixes: Tuple[str, str] = ("_x", "_y"),
        how: Literal["left", "right", "inner", "outer", "cross"] = "inner",
    ) -> pd.DataFrame:
        for on_ in [on, left_on, right_on]:
            if on_ and (
                on_ not in [*self.columns, *right.columns]
                if isinstance(on_, str)
                else any(c not in [*self.columns, *right.columns] for c in on_)
            ):
                raise MergeOnError(on_)

        if not all(
            [
                on,
                left_on,
                right_on,
            ]
        ) and all([left_index is None, right_index is None]):
            left_index = True
            right_index = True

        return self.data.merge(
            right=right.data,
            on=on,
            left_on=left_on,
            right_on=right_on,
            left_index=left_index,
            right_index=right_index,
            suffixes=suffixes,
            how=how,
        )

    def drop(self, labels: str = "", axis: int = 1) -> pd.DataFrame:
        return self.data.drop(labels=labels, axis=axis)

    def filter(
        self,
        items: Optional[List] = None,
        like: Optional[str] = None,
        regex: Optional[str] = None,
        axis: int = 0,
    ) -> pd.DataFrame:
        return self.data.filter(items=items, like=like, regex=regex, axis=axis)

    def rename(self, columns: Dict[str, str]) -> pd.DataFrame:
        return self.data.rename(columns=columns)

    def replace(
        self, to_replace: Any = None, value: Any = None, regex: bool = False
    ) -> pd.DataFrame:
        if isinstance(to_replace, pd.DataFrame) and len(to_replace.columns) == 1:
            to_replace = to_replace.iloc[:, 0]
        elif isinstance(to_replace, pd.Series):
            to_replace = to_replace.to_list()
        return self.data.replace(to_replace=to_replace, value=value, regex=regex)

    def reindex(
        self, labels: str = "", fill_value: Optional[str] = None
    ) -> pd.DataFrame:
        return self.data.reindex(labels, fill_value=fill_value)<|MERGE_RESOLUTION|>--- conflicted
+++ resolved
@@ -16,11 +16,7 @@
 import numpy as np
 import pandas as pd  # type: ignore
 
-<<<<<<< HEAD
-from ...utils import FromDictTypes, MergeOnError
-=======
-from hypex.utils import FromDictTypes, MergeOnError, ScalarType
->>>>>>> 5186c626
+from ...utils import FromDictTypes, MergeOnError, ScalarType
 from .abstract import DatasetBackendCalc, DatasetBackendNavigation
 
 
