--- conflicted
+++ resolved
@@ -1,15 +1,15 @@
 from pathlib import Path
 from typing import (
-    Sequence,
-    Union,
+    Any,
+    Callable,
+    Dict,
     Iterable,
     List,
-    Dict,
+    Optional,
+    Sequence,
+    Sized,
     Tuple,
-    Sized,
-    Callable,
-    Optional,
-    Any,
+    Union,
 )
 
 import pandas as pd  # type: ignore
@@ -57,7 +57,14 @@
     def __repr__(self):
         return self.data.__repr__()
 
-<<<<<<< HEAD
+    def create_empty(
+        self,
+        index: Optional[Iterable] = None,
+        columns: Optional[Iterable[str]] = None,
+    ):
+        self.data = pd.DataFrame(index=index, columns=columns)
+        return self
+
     @property
     def index(self):
         return self.data.index
@@ -65,15 +72,6 @@
     @property
     def columns(self):
         return self.data.columns
-=======
-    def create_empty(
-        self,
-        index: Optional[Iterable] = None,
-        columns: Optional[Iterable[str]] = None,
-    ):
-        self.data = pd.DataFrame(index=index, columns=columns)
-        return self
->>>>>>> 3d1439e1
 
     def _get_column_index(
         self, column_name: Union[Sequence[str], str]
@@ -104,29 +102,11 @@
         else:
             self.data.loc[:, name] = data
 
-<<<<<<< HEAD
-    def _create_empty(
-        self,
-        index: Optional[Iterable] = None,
-        columns: Optional[Iterable[str]] = None,
-    ):
-        self.data = pd.DataFrame(index=index, columns=columns)
-        return self
-=======
     def append(self, other, index: bool = False) -> pd.DataFrame:
         new_data = pd.concat([self.data] + [d.data for d in other])
         if index:
             new_data.reset_index()
         return new_data
-
-    @property
-    def index(self):
-        return self.data.index
-
-    @property
-    def columns(self):
-        return self.data.columns
->>>>>>> 3d1439e1
 
     def from_dict(
         self, data: FromDictTypes, index: Union[Iterable, Sized, None] = None
@@ -143,12 +123,6 @@
         index = list(self.index)
         return {"data": data, "index": index}
 
-    def append(self, other, index: bool = False) -> pd.DataFrame:
-        new_data = pd.concat([self.data, other.data])
-        if index:
-            new_data.reset_index()
-        return new_data
-
     def loc(self, items: Iterable) -> Iterable:
         data = self.data.loc[items]
         return data if isinstance(data, pd.DataFrame) else pd.DataFrame(data)
@@ -159,7 +133,6 @@
 
 
 class PandasDataset(PandasNavigation, DatasetBackendCalc):
-
     def __init__(self, data: Union[pd.DataFrame, Dict, str, pd.Series] = None):
         super().__init__(data)
 
