from pathlib import Path
from typing import (
    Any,
    Callable,
    Dict,
    Iterable,
    List,
    Optional,
    Sequence,
    Sized,
    Tuple,
    Union,
    Literal,
)

import numpy as np
import pandas as pd  # type: ignore

<<<<<<< HEAD
from hypex.utils import FromDictTypes, FieldKeyTypes, MergeOnError, ScalarType
=======
from ...utils import FromDictTypes, MergeOnError
>>>>>>> 0fc3188c
from .abstract import DatasetBackendCalc, DatasetBackendNavigation


class PandasNavigation(DatasetBackendNavigation):
    @staticmethod
    def _read_file(filename: Union[str, Path]) -> pd.DataFrame:
        file_extension = Path(filename).suffix
        if file_extension == ".csv":
            return pd.read_csv(filename)
        elif file_extension == ".xlsx":
            return pd.read_excel(filename)
        else:
            raise ValueError(f"Unsupported file extension {file_extension}")

    def __init__(self, data: Union[pd.DataFrame, Dict, str, pd.Series] = None):
        if isinstance(data, pd.DataFrame):
            self.data = data
        elif isinstance(data, pd.Series):
            self.data = pd.DataFrame(data)
        elif isinstance(data, Dict):
            if "index" in data.keys():
                self.data = pd.DataFrame(data=data["data"], index=data["index"])
            else:
                self.data = pd.DataFrame(data=data["data"])
        elif isinstance(data, str):
            self.data = self._read_file(data)
        else:
            self.data = pd.DataFrame()

    def __getitem__(self, item):
        if isinstance(item, (slice, int)):
            return self.data.iloc[item]
        if isinstance(item, (str, list)):
            return self.data[item]
        if isinstance(item, pd.DataFrame):
            if len(item.columns) == 1:
                return self.data[item.iloc[:, 0]]
            else:
                return self.data[item]
        raise KeyError("No such column or row")

    def __len__(self):
        return len(self.data)

    @staticmethod
    def __magic_determine_other(other) -> Any:
        if isinstance(other, PandasDataset):
            return other.data
        else:
            return other

    # comparison operators:
    def __eq__(self, other) -> Any:
        return self.data == self.__magic_determine_other(other)

    def __ne__(self, other) -> Any:
        return self.data != self.__magic_determine_other(other)

    def __le__(self, other) -> Any:
        return self.data <= self.__magic_determine_other(other)

    def __lt__(self, other) -> Any:
        return self.data < self.__magic_determine_other(other)

    def __ge__(self, other) -> Any:
        return self.data >= self.__magic_determine_other(other)

    def __gt__(self, other) -> Any:
        return self.data > self.__magic_determine_other(other)

    # Unary operations:
    def __pos__(self) -> Any:
        return +self.data

    def __neg__(self) -> Any:
        return -self.data

    def __abs__(self) -> Any:
        return abs(self.data)

    def __invert__(self) -> Any:
        return ~self.data

    def __round__(self, ndigits: int = 0) -> Any:
        return round(self.data)

    # Binary operations:
    def __add__(self, other) -> Any:
        return self.data + self.__magic_determine_other(other)

    def __sub__(self, other) -> Any:
        return self.data - self.__magic_determine_other(other)

    def __mul__(self, other) -> Any:
        return self.data * self.__magic_determine_other(other)

    def __floordiv__(self, other) -> Any:
        return self.data // self.__magic_determine_other(other)

    def __div__(self, other) -> Any:
        return self.data / self.__magic_determine_other(other)

    def __truediv__(self, other) -> Any:
        return self.data / self.__magic_determine_other(other)

    def __mod__(self, other) -> Any:
        return self.data % self.__magic_determine_other(other)

    def __pow__(self, other) -> Any:
        return self.data ** self.__magic_determine_other(other)

    def __and__(self, other) -> Any:
        return self.data & self.__magic_determine_other(other)

    def __or__(self, other) -> Any:
        return self.data | self.__magic_determine_other(other)

    # Right arithmetic operators:
    def __radd__(self, other) -> Any:
        return self.__magic_determine_other(other) + self.data

    def __rsub__(self, other) -> Any:
        return self.__magic_determine_other(other) - self.data

    def __rmul__(self, other) -> Any:
        return self.__magic_determine_other(other) * self.data

    def __rfloordiv__(self, other) -> Any:
        return self.__magic_determine_other(other) // self.data

    def __rdiv__(self, other) -> Any:
        return self.__magic_determine_other(other) / self.data

    def __rtruediv__(self, other) -> Any:
        return self.__magic_determine_other(other) / self.data

    def __rmod__(self, other) -> Any:
        return self.__magic_determine_other(other) % self.data

    def __rpow__(self, other) -> Any:
        return self.__magic_determine_other(other) ** self.data

    def __repr__(self):
        return self.data.__repr__()

    def create_empty(
        self,
        index: Optional[Iterable] = None,
        columns: Optional[Iterable[str]] = None,
    ):
        self.data = pd.DataFrame(index=index, columns=columns)
        return self

    @property
    def index(self):
        return self.data.index

    @property
    def columns(self):
        return self.data.columns

    def _get_column_index(
        self, column_name: Union[Sequence[str], str]
    ) -> Union[int, Sequence[int]]:
        return (
            self.data.columns.get_loc(column_name)
            if isinstance(column_name, str)
            else self.data.columns.get_indexer(column_name)
        )[0]

    def get_column_type(self, column_name: str) -> str:
        return str(self.data.dtypes[column_name])

    # try try-except if necessary
    def update_column_type(self, column_name: str, type_name: str):
        if self.data[column_name].isna().sum() == 0:
            self.data = self.data.astype({column_name: type_name})
        return self

    def add_column(
        self,
        data: Union[Sequence],
        name: Union[str, List[str]],
        index: Optional[Sequence] = None,
    ):
        if isinstance(name, List) and len(name) == 1:
            name = name[0]
        if isinstance(data, pd.DataFrame):
            data = data.values
        if len(self.data) != len(data):
            if len(data[0]) == 1:
                data = data.squeeze()
            data = pd.Series(data)
        if index:
            self.data = self.data.join(
                pd.DataFrame(data, columns=[name], index=list(index))
            )
        else:
            self.data.loc[:, name] = data

    def append(self, other, reset_index: bool = False, axis: int = 0) -> pd.DataFrame:
        new_data = pd.concat([self.data] + [d.data for d in other], axis=axis)
        if reset_index:
            new_data = new_data.reset_index(drop=True)
        return new_data

    def from_dict(
        self, data: FromDictTypes, index: Union[Iterable, Sized, None] = None
    ):
        self.data = pd.DataFrame().from_records(data)
        if index is not None:
            self.data.index = index
        return self

    def to_dict(self) -> Dict[str, Any]:
        return {
            "data": {
                column: self.data[column].to_list() for column in self.data.columns
            },
            "index": list(self.index),
        }

    def to_records(self) -> List[Dict]:
        return self.data.to_dict(orient="records")

    def loc(self, items: Iterable) -> Iterable:
        data = self.data.loc[items]
        if not isinstance(data, Iterable) or isinstance(data, str):
            data = [data]
        return data if isinstance(data, pd.DataFrame) else pd.DataFrame(data)

    def iloc(self, items: Iterable) -> Iterable:
        data = self.data.iloc[items]
        if not isinstance(data, Iterable) or isinstance(data, str):
            data = [data]
        return data if isinstance(data, pd.DataFrame) else pd.DataFrame(data)


class PandasDataset(PandasNavigation, DatasetBackendCalc):
    @staticmethod
    def _convert_agg_result(result):
        if isinstance(result, pd.Series):
            result = result.to_frame()
        if result.shape[0] == 1 and result.shape[1] == 1:
            return float(result.loc[result.index[0], result.columns[0]])
        return result if isinstance(result, pd.DataFrame) else pd.DataFrame(result)

    def __init__(self, data: Union[pd.DataFrame, Dict, str, pd.Series] = None):
        super().__init__(data)

    def get_values(
        self,
        row: Optional[str] = None,
        column: Optional[str] = None,
    ) -> Any:
        if (column is not None) and (row is not None):
            return self.data.loc[row, column]
        elif column is not None:
            result = self.data.loc[:, column]
        elif row is not None:
            result = self.data.loc[row, :]
        else:
            result = self.data
        return result.values.tolist()

    def apply(self, func: Callable, **kwargs) -> pd.DataFrame:
        single_column_name = kwargs.pop("column_name")
        result = self.data.apply(func, **kwargs)
        if not isinstance(result, pd.DataFrame):
            result = result.to_frame(name=single_column_name)
        return result

    def map(self, func: Callable, **kwargs) -> pd.DataFrame:
        return self.data.map(func, **kwargs)

    def is_empty(self) -> bool:
        return self.data.empty

    def unique(self):
        return {column: self.data[column].unique() for column in self.data.columns}

    def nunique(self, dropna: bool = True):
        return {column: self.data[column].nunique() for column in self.data.columns}

    def groupby(self, by: Union[str, Iterable[str]], **kwargs) -> List[Tuple]:
        groups = self.data.groupby(by=by, observed=False, **kwargs)
        return list(groups)

    def agg(self, func: Union[str, List], **kwargs) -> Union[pd.DataFrame, float]:
        func = func if isinstance(func, List) else [func]
        result = self.data.agg(func, **kwargs)
        return self._convert_agg_result(result)

    def max(self) -> Union[pd.DataFrame, float]:
        return self.agg(["max"])

    def idxmax(self) -> Union[pd.DataFrame, float]:
        return self.agg(["idxmax"])

    def min(self) -> Union[pd.DataFrame, float]:
        return self.agg(["min"])

    def count(self) -> Union[pd.DataFrame, float]:
        return self.agg(["count"])

    def sum(self) -> Union[pd.DataFrame, float]:
        return self.agg(["sum"])

    def mean(self) -> Union[pd.DataFrame, float]:
        return self.agg(["mean"])

    def mode(
        self, numeric_only: bool = False, dropna: bool = True
    ) -> Union[pd.DataFrame, float]:
        return self.agg(["mode"])

    def var(
        self, skipna: bool = True, ddof: int = 1, numeric_only: bool = False
    ) -> Union[pd.DataFrame, float]:
        return self.agg(["var"])

    def log(self) -> pd.DataFrame:
        np_data = np.log(self.data.to_numpy())
        return pd.DataFrame(np_data, columns=self.data.columns)

    def std(self) -> Union[pd.DataFrame, float]:
        return self.agg(["std"])

    def coefficient_of_variation(self) -> Union[pd.DataFrame, float]:
        data = (self.data.std() / self.data.mean()).to_frame().T
        data.index = ["cv"]
        if data.shape[0] == 1 and data.shape[1] == 1:
            return float(data.loc[data.index[0], data.columns[0]])
        return data if isinstance(data, pd.DataFrame) else pd.DataFrame(data)

    def sort_index(self, ascending: bool = True, **kwargs) -> pd.DataFrame:
        return self.data.sort_index(ascending=ascending, **kwargs)

    def corr(
        self,
        method: Literal["pearson", "kendall", "spearman"] = "pearson",
        numeric_only: bool = False,
    ) -> Union[pd.DataFrame, float]:
        return self.data.corr(method=method, numeric_only=numeric_only)

    def isna(self) -> pd.DataFrame:
        return self.data.isna()

    def sort_values(
        self, by: Union[str, List[str]], ascending: bool = True, **kwargs
    ) -> pd.DataFrame:
        return self.data.sort_values(by=by, ascending=ascending, **kwargs)

    def value_counts(
        self,
        normalize: bool = False,
        sort: bool = True,
        ascending: bool = False,
        dropna: bool = True,
    ) -> pd.DataFrame:
        return self.data.value_counts(
            normalize=normalize, sort=sort, ascending=ascending, dropna=dropna
        ).reset_index()

    def fillna(self, values, method, **kwargs) -> pd.DataFrame:
        return self.data.fillna(value=values, method=method, **kwargs)

    def na_counts(self) -> Union[pd.DataFrame, int]:
        data = self.data.isna().sum().to_frame().T
        data.index = ["na_counts"]
        if data.shape[0] == 1 and data.shape[1] == 1:
            return int(data.loc[data.index[0], data.columns[0]])
        return data if isinstance(data, pd.DataFrame) else pd.DataFrame(data)

    def dot(self, other: "PandasDataset") -> pd.DataFrame:
        result = self.data.dot(other.data)
        return result if isinstance(result, pd.DataFrame) else pd.DataFrame(result)

    def dropna(
        self,
        how: Literal["any", "all"] = "any",
        subset: Union[str, Iterable[str], None] = None,
    ) -> pd.DataFrame:
        return self.data.dropna(how=how, subset=subset)

    def transpose(self, names: Optional[Sequence[str]]) -> pd.DataFrame:
        result = self.data.transpose()
        if names:
            result.columns = names
        return result if isinstance(result, pd.DataFrame) else pd.DataFrame(result)

    def cov(self):
        return self.data.cov(ddof=0)

    def shuffle(self, random_state: Optional[int] = None) -> pd.DataFrame:
        return self.data.sample(self.data.shape[0], random_state=random_state)

    def quantile(self, q: float = 0.5) -> pd.DataFrame:
        return self.agg(func="quantile", q=q)

    def select_dtypes(
        self,
        include: Optional[str] = None,
        exclude: Optional[str] = None,
    ) -> pd.DataFrame:
        return self.data.select_dtypes(include=include, exclude=exclude)

    def isin(self, values: Iterable) -> Iterable[bool]:
        return self.data.isin(values)

    def merge(
        self,
        right: "PandasDataset",  # should be PandasDataset.
        on: str = None,
        left_on: str = None,
        right_on: str = None,
        left_index: bool = None,
        right_index: bool = None,
        suffixes: Tuple[str, str] = ("_x", "_y"),
        how: Literal["left", "right", "inner", "outer", "cross"] = "inner",
    ) -> pd.DataFrame:
        for on_ in [on, left_on, right_on]:
            if on_ and (
                on_ not in [*self.columns, *right.columns]
                if isinstance(on_, str)
                else any(c not in [*self.columns, *right.columns] for c in on_)
            ):
                raise MergeOnError(on_)

        if not all(
            [
                on,
                left_on,
                right_on,
            ]
        ) and all([left_index is None, right_index is None]):
            left_index = True
            right_index = True

        return self.data.merge(
            right=right.data,
            on=on,
            left_on=left_on,
            right_on=right_on,
            left_index=left_index,
            right_index=right_index,
            suffixes=suffixes,
            how=how,
        )

    def drop(self, labels: str = "", axis: int = 1) -> pd.DataFrame:
        return self.data.drop(labels=labels, axis=axis)

    def filter(
        self,
        items: Optional[List] = None,
        like: Optional[str] = None,
        regex: Optional[str] = None,
        axis: int = 0,
    ) -> pd.DataFrame:
        return self.data.filter(items=items, like=like, regex=regex, axis=axis)

    def rename(self, columns: Dict[str, str]) -> pd.DataFrame:
        return self.data.rename(columns=columns)

    def replace(
        self, to_replace: Any = None, value: Any = None, regex: bool = False
    ) -> pd.DataFrame:
        if isinstance(to_replace, pd.DataFrame) and len(to_replace.columns) == 1:
            to_replace = to_replace.iloc[:, 0]
        elif isinstance(to_replace, pd.Series):
            to_replace = to_replace.to_list()
        return self.data.replace(to_replace=to_replace, value=value, regex=regex)

    def reindex(
        self, labels: str = "", fill_value: Optional[str] = None
    ) -> pd.DataFrame:
        return self.data.reindex(labels, fill_value=fill_value)

    def cut(
        self,
        bins: Union[int, Sequence[ScalarType]],
        right: bool = True,
        labels: Union[Sequence[ScalarType], bool, None] = None,
        retbins: bool = False,
        precision: int = 3,
        include_lowest: bool = False,
        duplicates: Literal["raise", "drop"] = "raise",
        ordered: bool = True,
    ) -> pd.DataFrame:
        return pd.cut(
                x=self.data.iloc[:, 0],
                bins=bins,
                right=right,
                labels=labels,
                retbins=retbins,
                precision=precision,
                include_lowest=include_lowest,
                duplicates=duplicates,
                ordered=ordered,
        )<|MERGE_RESOLUTION|>--- conflicted
+++ resolved
@@ -16,11 +16,7 @@
 import numpy as np
 import pandas as pd  # type: ignore
 
-<<<<<<< HEAD
-from hypex.utils import FromDictTypes, FieldKeyTypes, MergeOnError, ScalarType
-=======
-from ...utils import FromDictTypes, MergeOnError
->>>>>>> 0fc3188c
+from ...utils import FromDictTypes, FieldKeyTypes, MergeOnError, ScalarType
 from .abstract import DatasetBackendCalc, DatasetBackendNavigation
 
 
