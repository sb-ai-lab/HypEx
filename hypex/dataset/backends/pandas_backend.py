--- conflicted
+++ resolved
@@ -16,11 +16,7 @@
 import numpy as np
 import pandas as pd  # type: ignore
 
-<<<<<<< HEAD
 from hypex.utils import FromDictTypes, FieldKeyTypes, MergeOnError, ScalarType
-=======
-from hypex.utils import FromDictTypes, MergeOnError
->>>>>>> 7f0edca2
 from .abstract import DatasetBackendCalc, DatasetBackendNavigation
 
 
@@ -495,7 +491,11 @@
             to_replace = to_replace.to_list()
         return self.data.replace(to_replace=to_replace, value=value, regex=regex)
 
-<<<<<<< HEAD
+    def reindex(
+        self, labels: str = "", fill_value: Optional[str] = None
+    ) -> pd.DataFrame:
+        return self.data.reindex(labels, fill_value=fill_value)
+
     def cut(
         self,
         bins: Union[int, Sequence[ScalarType]],
@@ -517,10 +517,4 @@
                 include_lowest=include_lowest,
                 duplicates=duplicates,
                 ordered=ordered,
-        )
-=======
-    def reindex(
-        self, labels: str = "", fill_value: Optional[str] = None
-    ) -> pd.DataFrame:
-        return self.data.reindex(labels, fill_value=fill_value)
->>>>>>> 7f0edca2
+        )