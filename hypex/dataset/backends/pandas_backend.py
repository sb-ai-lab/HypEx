--- conflicted
+++ resolved
@@ -15,19 +15,13 @@
 import pandas as pd  # type: ignore
 import numpy as np
 
-<<<<<<< HEAD
 from hypex.dataset.backends.abstract import DatasetBackendCalc, DatasetBackendNavigation
 from hypex.utils import FromDictTypes, FieldKeyTypes
-
-
-class PandasNavigation(DatasetBackendNavigation):
-=======
 from hypex.dataset.backends.abstract import DatasetBackendCalc
 from hypex.utils import FromDictType, MergeOnError, FieldsType, ScalarType
 
 
-class PandasDataset(DatasetBackendCalc):
->>>>>>> a8f64fae
+class PandasNavigation(DatasetBackendNavigation):
     @staticmethod
     def _read_file(filename: Union[str, Path]) -> pd.DataFrame:
         file_extension = Path(filename).suffix
@@ -249,10 +243,6 @@
     def map(self, func: Callable, **kwargs) -> pd.DataFrame:
         return self.data.map(func, **kwargs)
 
-<<<<<<< HEAD
-    def unique(self):
-        return [(column, self.data[column].unique()) for column in self.data.columns]
-=======
     def is_empty(self) -> bool:
         return self.data.empty
 
@@ -261,7 +251,6 @@
 
     def nunique(self, dropna: bool = True):
         return {column: self.data[column].nunique() for column in self.data.columns}
->>>>>>> a8f64fae
 
     def isin(self, values: Iterable) -> Iterable[bool]:
         return self.data.isin(values)
@@ -285,38 +274,6 @@
     def sum(self) -> Union[pd.DataFrame, float]:
         return self.agg(["sum"])
 
-    def agg(self, func: Union[str, List]) -> Union[pd.DataFrame, float]:
-        func = func if isinstance(func, List) else [func]
-        result = self.data.agg(func)
-        if result.shape[0] == 1 and result.shape[1] == 1:
-            return float(result.loc[result.index[0], result.columns[0]])
-        return result if isinstance(result, pd.DataFrame) else pd.DataFrame(result)
-
-<<<<<<< HEAD
-    def sort_index(self, ascending: bool = True, **kwargs) -> pd.DataFrame:
-        return self.data.sort_index(**kwargs)
-
-    def sort_values(
-        self, by: Union[str, List[str]], ascending: bool = True, **kwargs
-    ) -> pd.DataFrame:
-        return self.data.sort_values(by=by, ascending=ascending, **kwargs)
-
-    def fillna(self, values, method, **kwargs) -> pd.DataFrame:
-        return self.data.fillna(values, method=method, **kwargs)
-
-    def dot(self, other: "PandasDataset") -> pd.DataFrame:
-        result = self.data.dot(other.data)
-        return result if isinstance(result, pd.DataFrame) else pd.DataFrame(result)
-
-    def transpose(self, names: Optional[Sequence[FieldKeyTypes]]) -> pd.DataFrame:
-        result = self.data.transpose()
-        if names:
-            result.columns = names
-        return result if isinstance(result, pd.DataFrame) else pd.DataFrame(result)
-
-    def shuffle(self, random_state: Optional[int] = None) -> pd.DataFrame:
-        return self.data.sample(self.data.shape[0], random_state=random_state)
-=======
     def agg(self, func: Union[str, List], **kwargs) -> Union[pd.DataFrame, float]:
         func = func if isinstance(func, List) else [func]
         result = self.data.agg(func, **kwargs)
@@ -363,8 +320,16 @@
             return float(data.loc[data.index[0], data.columns[0]])
         return data if isinstance(data, pd.DataFrame) else pd.DataFrame(data)
 
+    def sort_index(self, ascending: bool = True, **kwargs) -> pd.DataFrame:
+        return self.data.sort_index(**kwargs)
+
     def corr(self, method="pearson", numeric_only=False) -> Union[pd.DataFrame, float]:
         return self.data.corr(method=method, numeric_only=numeric_only)
+
+    def sort_values(
+        self, by: Union[str, List[str]], ascending: bool = True, **kwargs
+    ) -> pd.DataFrame:
+        return self.data.sort_values(by=by, ascending=ascending, **kwargs)
 
     def value_counts(
         self,
@@ -377,6 +342,9 @@
             normalize=normalize, sort=sort, ascending=ascending, dropna=dropna
         ).reset_index()
 
+    def fillna(self, values, method, **kwargs) -> pd.DataFrame:
+        return self.data.fillna(values, method=method, **kwargs)
+
     def na_counts(self) -> Union[pd.DataFrame, int]:
         data = self.data.isna().sum().to_frame().T
         data.index = ["na_counts"]
@@ -384,13 +352,23 @@
             return int(data.loc[data.index[0], data.columns[0]])
         return data if isinstance(data, pd.DataFrame) else pd.DataFrame(data)
 
+    def dot(self, other: "PandasDataset") -> pd.DataFrame:
+        result = self.data.dot(other.data)
+        return result if isinstance(result, pd.DataFrame) else pd.DataFrame(result)
+
     def dropna(
         self, how: str = "any", subset: Union[str, Iterable[str]] = None
     ) -> pd.DataFrame:
         return self.data.dropna(how=how, subset=subset)
 
-    def isna(self) -> pd.DataFrame:
-        return self.data.isna()
+    def transpose(self, names: Optional[Sequence[FieldKeyTypes]]) -> pd.DataFrame:
+        result = self.data.transpose()
+        if names:
+            result.columns = names
+        return result if isinstance(result, pd.DataFrame) else pd.DataFrame(result)
+
+    def shuffle(self, random_state: Optional[int] = None) -> pd.DataFrame:
+        return self.data.sample(self.data.shape[0], random_state=random_state)
 
     def quantile(self, q: float = 0.5) -> pd.DataFrame:
         return self.agg(func="quantile", q=q)
@@ -402,7 +380,7 @@
 
     def merge(
         self,
-        right: pd.DataFrame,  # should be PandasDataset.
+        right: "PandasDataset",  # should be PandasDataset.
         on: FieldsType = "",
         left_on: FieldsType = "",
         right_on: FieldsType = "",
@@ -424,5 +402,4 @@
         )
 
     def drop(self, labels: FieldsType = "", axis: int = 1) -> pd.DataFrame:
-        return self.data.drop(labels=labels, axis=axis)
->>>>>>> a8f64fae
+        return self.data.drop(labels=labels, axis=axis)