--- conflicted
+++ resolved
@@ -162,13 +162,9 @@
     def backend(self):
         return self._backend
 
-<<<<<<< HEAD
-    def get_values(self, row: Optional[FieldKeyTypes] = None, column: Optional[FieldKeyTypes] = None) -> Any:
-=======
     def get_values(
         self,
         row: Optional[FieldKeyTypes] = None,
         column: Optional[FieldKeyTypes] = None,
     ) -> Any:
->>>>>>> 9e0cadeb
         return self._backend.get_values(row=row, column=column)