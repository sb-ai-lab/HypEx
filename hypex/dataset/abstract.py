import copy
import json  # type: ignore
from abc import ABC
from typing import Iterable, Dict, Union, List, Optional, Any

import pandas as pd  # type: ignore

from .backends import PandasDataset
from .roles import (
    ABCRole,
    default_roles,
    DefaultRole,
)
from ..utils import BackendsEnum, RoleColumnError, BackendTypeError


def parse_roles(roles: Dict) -> Dict[Union[str, int], ABCRole]:
    new_roles = {}
    roles = roles or {}
    for role in roles:
        r = default_roles.get(role, role)
        if isinstance(roles[role], list):
            for i in roles[role]:
                new_roles[i] = copy.deepcopy(r)
        else:
            new_roles[roles[role]] = copy.deepcopy(r)
    return new_roles or roles


class DatasetBase(ABC):
    @staticmethod
    def _select_backend_from_data(data):
        return PandasDataset(data)

    @staticmethod
    def _select_backend_from_str(data, backend):
        if backend == BackendsEnum.pandas:
            return PandasDataset(data)
        if backend is None:
            return PandasDataset(data)
        raise TypeError("Backend must be an instance of BackendsEnum")

    def _set_all_roles(self, roles):
        keys = list(roles.keys())
        for column in self.columns:
            if column not in keys:
                roles[column] = copy.deepcopy(self.default_role) or DefaultRole()
        return roles

    def _set_empty_types(self, roles):
        for column, role in roles.items():
            if role.data_type is None:
                role.data_type = self._backend.get_column_type(column)
            self._backend = self._backend.update_column_type(column, role.data_type)

    def __init__(
        self,
        roles: Union[
            Dict[ABCRole, Union[List[str], str]],
            Dict[str, ABCRole],
        ],
        data: Optional[Union[pd.DataFrame, str]] = None,
        backend: Optional[BackendsEnum] = None,
        default_role: Optional[ABCRole] = None,
    ):
        self._backend = (
            self._select_backend_from_str(data, backend)
            if backend
            else self._select_backend_from_data(data)
        )
        self.default_role = default_role
        roles = (
            parse_roles(roles)
            if any(isinstance(role, ABCRole) for role in roles.keys())
            else roles
        )
        if any(not isinstance(role, ABCRole) for role in roles.values()):
            raise TypeError("Roles must be instances of ABCRole type")
        if data is not None and any(
            i not in self._backend.columns for i in list(roles.keys())
        ):
            raise RoleColumnError(list(roles.keys()), self._backend.columns)
        if data is not None:
            roles = self._set_all_roles(roles)
            self._set_empty_types(roles)
        self._roles: Dict[str, ABCRole] = roles
        self._tmp_roles: Union[
            Dict[ABCRole, Union[List[str], str]], Dict[Union[List[str], str], ABCRole]
        ] = {}

    def __repr__(self):
        return self.data.__repr__()

    def _repr_html_(self):
        return self.data._repr_html_()

    def __len__(self):
        return self._backend.__len__()

    def search_columns(
        self,
        roles: Union[ABCRole, Iterable[ABCRole]],
        tmp_role=False,
        search_types: Optional[List] = None,
    ) -> List[str]:
        roles = roles if isinstance(roles, Iterable) else [roles]
        roles_for_search = self._tmp_roles if tmp_role else self.roles
        return [
            str(column)
            for column, role in roles_for_search.items()
            if any(
                isinstance(r, role.__class__)
                and (not search_types or role.data_type in search_types)
                for r in roles
            )
        ]

    def replace_roles(
        self,
        new_roles_map: Dict[Union[ABCRole, str], ABCRole],
        tmp_role: bool = False,
        auto_roles_types: bool = False,
    ):
        new_roles_map = parse_roles(
            {
                role: (
                    self.search_columns(column, tmp_role)
                    if isinstance(column, ABCRole)
                    else column
                )
                for column, role in new_roles_map.items()
            }
        )

        new_roles = {
            column: new_roles_map[column] if column in new_roles_map else role
            for column, role in self.roles.items()
        }

        if tmp_role:
            self._tmp_roles = new_roles
        else:
            self.roles = new_roles
            if auto_roles_types:
                self._set_empty_types(new_roles_map)

        return self

    @property
    def index(self):
        return self._backend.index

    @property
    def data(self):
        return self._backend.data

    @property
    def roles(self):
        return self._roles

    @roles.setter
    def roles(self, value):
        self._set_roles(new_roles_map=value, temp_role=False)

    @data.setter
    def data(self, value):
        self._backend.data = value

    @property
    def columns(self):
        return self._backend.columns

    @property
    def shape(self):
        return self._backend.shape

    @property
    def tmp_roles(self):
        return self._tmp_roles

    @tmp_roles.setter
    def tmp_roles(self, value):
        self._set_roles(new_roles_map=value, temp_role=True)
        self._set_empty_types(self._tmp_roles)

    def to_dict(self):
        return {
            "backend": self._backend.name,
            "roles": {
                "role_names": list(map(lambda x: x, list(self.roles.keys()))),
                "columns": list(self.roles.values()),
            },
            "data": self._backend.to_dict(),
        }

    def to_records(self):
        return self._backend.to_records()

    def to_json(self, filename: Optional[str] = None):
        if not filename:
            return json.dumps(self.to_dict())
        with open(filename, "w") as file:
            json.dump(self.to_dict(), file)

    @property
    def backend(self):
        return self._backend

    def get_values(
        self,
        row: Optional[str] = None,
        column: Optional[str] = None,
    ) -> Any:
        return self._backend.get_values(row=row, column=column)

    def iget_values(
        self,
        row: Optional[int] = None,
        column: Optional[int] = None,
    ) -> Any:
        return self._backend.iget_values(row=row, column=column)

    def _set_roles(
        self,
        new_roles_map: Union[
            Dict[ABCRole, Union[List[str], str]], Dict[Union[List[str], str], ABCRole]
        ],
        temp_role: bool = False,
    ):
        if not new_roles_map:
<<<<<<< HEAD
            if not temp_role:
                return self.roles
            else:
                self._tmp_roles = {}
                return self
=======
            if temp_role:
                self._tmp_roles = {}
            return self
>>>>>>> c73615f7

        keys, values = list(new_roles_map.keys()), list(new_roles_map.values())
        roles, columns_sets = (
            (keys, values) if isinstance(keys[0], ABCRole) else (values, keys)
        )

        new_roles = {}
        for role, columns in zip(roles, columns_sets):
            if isinstance(columns, list):
                for column in columns:
                    new_roles[column] = copy.deepcopy(role)
            else:
                new_roles[columns] = copy.deepcopy(role)

        if temp_role:
            self._tmp_roles = new_roles
        else:
            self._roles = new_roles

        return self<|MERGE_RESOLUTION|>--- conflicted
+++ resolved
@@ -228,17 +228,12 @@
         temp_role: bool = False,
     ):
         if not new_roles_map:
-<<<<<<< HEAD
             if not temp_role:
                 return self.roles
             else:
                 self._tmp_roles = {}
                 return self
-=======
-            if temp_role:
-                self._tmp_roles = {}
-            return self
->>>>>>> c73615f7
+
 
         keys, values = list(new_roles_map.keys()), list(new_roles_map.values())
         roles, columns_sets = (
