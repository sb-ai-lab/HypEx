--- conflicted
+++ resolved
@@ -1,22 +1,11 @@
-<<<<<<< HEAD
 import json  # type: ignore
 from abc import ABC
 from typing import Iterable, Dict, Union, List, Optional
-=======
-import json
-import warnings
-from abc import ABC
-from typing import Iterable, Dict, Union, List, Optional, Any
->>>>>>> a8f64fae
 
 import pandas as pd  # type: ignore
 
 from hypex.dataset.backends import PandasDataset
 from hypex.dataset.roles import (
-<<<<<<< HEAD
-=======
-    InfoRole,
->>>>>>> a8f64fae
     ABCRole,
     default_roles,
     FeatureRole,
@@ -24,18 +13,6 @@
 from hypex.utils import BackendsEnum, RoleColumnError
 
 
-<<<<<<< HEAD
-=======
-# TODO 1: реализовать каскад абстракций (Хранение+Навигация -> Расчеты)
-# TODO 2: реализовать каскад абстракций для бэкенда
-# TODO 3: магические методы операторов
-# TODO 4: математичекие функции (abs, log, mean, median, mode, variance, std, min, max, _shuffle, unique, corr, transpose)
-# TODO 5: Enum для статистических тестов + реализация выбора функции из словаря
-# TODO 6: для фильтров (n_na, n_unique, value_counts, quantile, select_dtype, join, drop)
-# TODO 7: для предобработки (fillna, dropna, sort)
-
-
->>>>>>> a8f64fae
 def parse_roles(roles: Dict) -> Dict[Union[str, int], ABCRole]:
     new_roles = {}
     roles = roles or {}
@@ -68,9 +45,6 @@
         return roles
 
     def _set_empty_types(self, roles):
-<<<<<<< HEAD
-        types_map = {"int": int, "float": float, "object": str, "bool": bool}
-=======
         types_map = {
             "int": int,
             "float": float,
@@ -78,7 +52,6 @@
             "bool": bool,
             "category": str,
         }
->>>>>>> a8f64fae
         reversed_map = {int: "int", float: "float", str: "category", bool: "bool"}
         for column, role in roles.items():
             if role.data_type is None:
@@ -151,7 +124,6 @@
     def data(self, value):
         self._backend.data = value
 
-<<<<<<< HEAD
     @property
     def columns(self):
         return self._backend.columns
@@ -174,25 +146,4 @@
 
     @property
     def backend(self):
-        return self._backend
-=======
-    @property
-    def columns(self):
-        return self._backend.columns
-
-    def to_dict(self):
-        return {
-            "backend": self._backend.name,
-            "roles": {
-                "role_names": list(map(lambda x: x, list(self.roles.keys()))),
-                "columns": list(self.roles.values()),
-            },
-            "data": self._backend.to_dict(),
-        }
-
-    def to_json(self, filename: Optional[str] = None):
-        if not filename:
-            return json.dumps(self.to_dict())
-        with open(filename, "w") as file:
-            json.dump(self.to_dict(), file)
->>>>>>> a8f64fae
+        return self._backend