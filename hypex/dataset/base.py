--- conflicted
+++ resolved
@@ -21,15 +21,11 @@
         raise NotImplementedError
 
     @abstractmethod
-<<<<<<< HEAD
     def from_dict(self, data):
         raise NotImplementedError
 
     @abstractmethod
-    def _create_empty(self, indexes=None, columns=None):
-=======
     def _create_empty(self, index=None, columns=None):
->>>>>>> 992440c9
         raise NotImplementedError
 
     @abstractmethod
@@ -59,7 +55,7 @@
         raise NotImplementedError
 
     @abstractmethod
-    def groupby(self, by=None, axis=0, level=None):
+    def groupby(self):
         raise NotImplementedError
 
     def loc(self, values: Iterable) -> Iterable:
