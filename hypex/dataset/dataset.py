import warnings
from copy import copy, deepcopy
from typing import (
    Union,
    List,
    Iterable,
    Any,
    Dict,
    Callable,
    Hashable,
    Optional,
<<<<<<< HEAD
    Sequence,
=======
    Tuple,
>>>>>>> 4cbc6900
    Literal,
    Sequence
)

import pandas as pd  # type: ignore

from hypex.utils import (
    ID_SPLIT_SYMBOL,
    BackendsEnum,
    ConcatBackendError,
    ConcatDataError,
    ExperimentDataEnum,
    FromDictTypes,
    MultiFieldKeyTypes,
    NotFoundInExperimentDataError,
    DataTypeError,
    BackendTypeError,
)
from .abstract import DatasetBase
from .roles import (
    StatisticRole,
    InfoRole,
    ABCRole,
    FilterRole,
    FeatureRole,
)
from ..utils.adapter import Adapter


class Dataset(DatasetBase):
    class Locker:
        def __init__(self, backend, roles):
            self.backend = backend
            self.roles = roles

        def __getitem__(self, item) -> "Dataset":
            t_data = self.backend.loc(item)
            return Dataset(
                data=t_data,
                roles={k: v for k, v in self.roles.items() if k in t_data.columns},
            )

    class ILocker:
        def __init__(self, backend, roles):
            self.backend = backend
            self.roles = roles

        def __getitem__(self, item) -> "Dataset":
            t_data = self.backend.iloc(item)
            return Dataset(
                data=t_data,
                roles={k: v for k, v in self.roles.items() if k in t_data.columns},
            )

    def __init__(
        self,
        roles: Union[
            Dict[ABCRole, Union[List[Union[str, int]], str, int]],
            Dict[Union[str, int], ABCRole],
        ],
        data: Optional[Union[pd.DataFrame, str]] = None,
        backend: Optional[BackendsEnum] = None,
    ):
        super().__init__(roles, data, backend)
        self.loc = self.Locker(self._backend, self.roles)
        self.iloc = self.ILocker(self._backend, self.roles)

    def __getitem__(self, item: Union[Iterable, str, int]) -> "Dataset":
        if isinstance(item, Dataset):
            item = item.data
        items = (
            [item] if isinstance(item, str) or not isinstance(item, Iterable) else item
        )
        roles: Dict = {
            column: (
                self.roles[column]
                if column in self.columns and self.roles.get(column, False)
                else InfoRole()
            )
            for column in items
        }
        result = Dataset(data=self._backend.__getitem__(item), roles=roles)
        result.tmp_roles = self.tmp_roles
        return result

    def __setitem__(self, key: str, value: Any):
        if isinstance(value, Dataset):
            value = value.data
        if key not in self.columns and isinstance(key, str):
            self.add_column(value, {key: InfoRole()})
            warnings.warn("Column must be added by add_column", category=SyntaxWarning)
        self.data[key] = value

    def __binary_magic_operator(self, other, func_name: str) -> Any:
        if not any(
            isinstance(other, t) for t in [Dataset, str, int, float, bool, Sequence]
        ):
            raise DataTypeError(type(other))
        func = getattr(self._backend, func_name)
        t_roles = deepcopy(self.roles)
        for role in t_roles.values():
            role.data_type = None
        if isinstance(other, Dataset):
            if type(other._backend) is not type(self._backend):
                raise BackendTypeError(type(other._backend), type(self._backend))
            other = other.rename(
                {
                    other.columns[i]: self.data.columns[i]
                    for i in range(len(other.columns))
                }
            ).backend
        return Dataset(roles=t_roles, data=func(other))

    # comparison operators:
    def __eq__(self, other):
        return self.__binary_magic_operator(other=other, func_name="__eq__")

    def __ne__(self, other):
        return self.__binary_magic_operator(other=other, func_name="__ne__")

    def __le__(self, other):
        return self.__binary_magic_operator(other=other, func_name="__le__")

    def __lt__(self, other):
        return self.__binary_magic_operator(other=other, func_name="__lt__")

    def __ge__(self, other):
        return self.__binary_magic_operator(other=other, func_name="__ge__")

    def __gt__(self, other):
        return self.__binary_magic_operator(other=other, func_name="__gt__")

    # unary operators:
    def __pos__(self):
        return Dataset(roles=self.roles, data=(+self._backend))

    def __neg__(self):
        return Dataset(roles=self.roles, data=(-self._backend))

    def __abs__(self):
        return Dataset(roles=self.roles, data=abs(self._backend))

    def __invert__(self):
        return Dataset(roles=self.roles, data=(~self._backend))

    def __round__(self, ndigits: int = 0):
        return Dataset(roles=self.roles, data=round(self._backend, ndigits))

    def __bool__(self):
        return not self._backend.is_empty()

    # Binary math operators:
    def __add__(self, other):
        return self.__binary_magic_operator(other=other, func_name="__add__")

    def __sub__(self, other):
        return self.__binary_magic_operator(other=other, func_name="__sub__")

    def __mul__(self, other):
        return self.__binary_magic_operator(other=other, func_name="__mul__")

    def __floordiv__(self, other):
        return self.__binary_magic_operator(other=other, func_name="__floordiv__")

    def __div__(self, other):
        return self.__binary_magic_operator(other=other, func_name="__div__")

    def __truediv__(self, other):
        return self.__binary_magic_operator(other=other, func_name="__truediv__")

    def __mod__(self, other):
        return self.__binary_magic_operator(other=other, func_name="__mod__")

    def __pow__(self, other):
        return self.__binary_magic_operator(other=other, func_name="__pow__")

    def __and__(self, other):
        return self.__binary_magic_operator(other=other, func_name="__and__")

    def __or__(self, other):
        return self.__binary_magic_operator(other=other, func_name="__or__")

    # Right arithmetic operators:
    def __radd__(self, other):
        return self.__binary_magic_operator(other=other, func_name="__radd__")

    def __rsub__(self, other):
        return self.__binary_magic_operator(other=other, func_name="__rsub__")

    def __rmul__(self, other):
        return self.__binary_magic_operator(other=other, func_name="__rmul__")

    def __rfloordiv__(self, other):
        return self.__binary_magic_operator(other=other, func_name="__rfloordiv__")

    def __rdiv__(self, other):
        return self.__binary_magic_operator(other=other, func_name="__rdiv__")

    def __rtruediv__(self, other):
        return self.__binary_magic_operator(other=other, func_name="__rtruediv__")

    def __rmod__(self, other):
        return self.__binary_magic_operator(other=other, func_name="__rmod__")

    def __rpow__(self, other) -> Any:
        return self.__binary_magic_operator(other=other, func_name="__rpow__")

    @property
    def index(self):
        return self.backend.index

    @index.setter
    def index(self, value):
        self.backend.data.index = value

    @property
    def data(self):
        return self._backend.data

    @data.setter
    def data(self, value):
        self.backend.data = value

    @property
    def columns(self):
        return self.backend.columns

    @staticmethod
    def create_empty(backend=BackendsEnum.pandas, roles=None, index=None) -> "Dataset":
        if roles is None:
            roles = {}
        index = [] if index is None else index
        columns = list(roles.keys())
        ds = Dataset(roles=roles, backend=backend)
        ds._backend = ds._backend.create_empty(index, columns)
        ds.data = ds.backend.data
        return ds

    def _convert_data_after_agg(self, result) -> Union["Dataset", float]:
        if isinstance(result, float):
            return result
        return Dataset(
            data=result, roles={column: StatisticRole() for column in self.roles}
        )

    def add_column(
        self,
        data,
        role: Optional[Dict[str, ABCRole]] = None,
        index: Optional[Iterable[Hashable]] = None,
    ):
        if role is None:
            if not isinstance(data, Dataset):
                raise ValueError("Козьёль")
            self.roles.update(data.roles)
            self._backend.add_column(
                data.data,
                data.columns,
                index,
            )
        else:
            if isinstance(data, Dataset):
                data = data.data
            self.roles.update(role)
            self._backend.add_column(data, list(role.keys()), index)
        return self

    def _check_other_dataset(self, other):
        if not isinstance(other, Dataset):
            raise ConcatDataError(type(other))
        if type(other._backend) is not type(self._backend):
            raise ConcatBackendError(type(other._backend), type(self._backend))

    def append(self, other, index: bool = False) -> "Dataset":
        if isinstance(other, Dataset):
            other = [other]

        new_roles = copy(self.roles)
        for o in other:
            self._check_other_dataset(o)
            new_roles.update(o.roles)

        return Dataset(roles=new_roles, data=self.backend.append(other, index))

    # TODO: set backend by backend object
    @staticmethod
    def from_dict(
        data: FromDictTypes,
        roles: Union[
            Dict[ABCRole, Union[List[Union[str, int]], str, int]],
            Dict[Union[str, int], ABCRole],
        ],
        backend: BackendsEnum = BackendsEnum.pandas,
        index=None,
    ) -> "Dataset":
        ds = Dataset(roles=roles, backend=backend)
        ds._backend = ds._backend.from_dict(data, index)
        ds.data = ds._backend.data
        return ds

    # What is going to happen when a matrix is returned?
    def apply(
        self,
        func: Callable,
        role: Dict[str, ABCRole],
        axis: int = 0,
        **kwargs,
    ) -> "Dataset":
        return Dataset(
            data=self._backend.apply(
                func=func, axis=axis, column_name=list(role.keys())[0], **kwargs
            ),
            roles=role,
        )

    def map(self, func, na_action=None, **kwargs) -> "Dataset":
        return Dataset(
            roles=self.roles,
            data=self._backend.map(func=func, na_action=na_action, **kwargs),
        )

    def is_empty(self):
        return self._backend.is_empty()

    def unique(self):
        return self._backend.unique()

    def nunique(self, dropna: bool = False):
        return self._backend.nunique(dropna)

    def isin(self, values: Iterable) -> "Dataset":
        return Dataset(
            roles={column: FilterRole() for column in self.roles.keys()},
            data=self._backend.isin(values),
        )

    def groupby(
        self,
        by: Any,
        func: Optional[Union[str, List]] = None,
        fields_list: Optional[Union[str, List]] = None,
        **kwargs,
    ):
        datasets = [
            (i, Dataset(roles=self.roles, data=data))
            for i, data in self._backend.groupby(by=by, **kwargs)
        ]
        if fields_list:
            fields_list = (
                fields_list if isinstance(fields_list, Iterable) else [fields_list]
            )
            datasets = [(i, data[fields_list]) for i, data in datasets]
        if func:
            datasets = [(i, data.agg(func)) for i, data in datasets]
        for dataset in datasets:
            if isinstance(dataset, Dataset):
                dataset[1].tmp_roles = self.tmp_roles
        return datasets

    def sort(
        self,
        by: Optional[MultiFieldKeyTypes] = None,
        ascending: bool = True,
        **kwargs,
    ):
        if by is None:
            return Dataset(
                roles=self.roles,
                data=self.backend.sort_index(ascending=ascending, **kwargs),
            )
        return Dataset(
            roles=self.roles,
            data=self.backend.sort_values(by=by, ascending=ascending, **kwargs),
        )

    def fillna(
        self,
        values: Union[int, Dict[str, str]],
        method: Optional[str] = None,
        **kwargs,
    ):
        if method and method not in ["backfill", "bfill", "ffill"]:
            raise NameError("Unsupported fill method")
        return Dataset(
            roles=self.roles, data=self.backend.fillna(values, method, **kwargs)
        )

    def mean(self):
        return self._convert_data_after_agg(self._backend.mean())

    def max(self):
        return self._convert_data_after_agg(self._backend.max())

    def reindex(self, labels, fill_value: Optional[Any] = None) -> "Dataset":
        return Dataset(
            self.roles, data=self.backend.reindex(labels, fill_value=fill_value)
        )

    def idxmax(self):
        return self._convert_data_after_agg(self._backend.idxmax())

    def min(self):
        return self._convert_data_after_agg(self._backend.min())

    def count(self):
        return self._convert_data_after_agg(self._backend.count())

    def sum(self):
        return self._convert_data_after_agg(self._backend.sum())

    def log(self):
        return self._convert_data_after_agg(self._backend.log())

    def mode(self, numeric_only: bool = False, dropna: bool = True):
        return self._convert_data_after_agg(
            self._backend.mode(numeric_only=numeric_only, dropna=dropna)
        )

    def var(self, skipna: bool = True, ddof: int = 1, numeric_only: bool = False):
        return self._convert_data_after_agg(
            self._backend.var(skipna=skipna, ddof=ddof, numeric_only=numeric_only)
        )

    def agg(self, func: Union[str, List]):
        return self._convert_data_after_agg(self._backend.agg(func))

    def std(self):
        return self._convert_data_after_agg(self._backend.std())

    def coefficient_of_variation(self):
        return self._convert_data_after_agg(self._backend.coefficient_of_variation())

    def corr(self, method="pearson", numeric_only=False):
        t_data = self._backend.corr(method=method, numeric_only=numeric_only)
        t_roles = {column: self.roles[column] for column in t_data.columns}
        return Dataset(roles=t_roles, data=t_data)

    def value_counts(
        self,
        normalize: bool = False,
        sort: bool = True,
        ascending: bool = False,
        dropna: bool = True,
    ):
        t_data = self._backend.value_counts(
            normalize=normalize, sort=sort, ascending=ascending, dropna=dropna
        )
        t_roles = self.roles
        t_roles["proportion" if normalize else "count"] = StatisticRole()
        return Dataset(roles=t_roles, data=t_data)

    def na_counts(self):
        return self._convert_data_after_agg(self._backend.na_counts())

    def dropna(
        self,
        how: Literal["any", "all"] = "any",
        subset: Union[str, Iterable[str], None] = None,
    ):
        return Dataset(
            roles=self.roles, data=self._backend.dropna(how=how, subset=subset)
        )

    def isna(self):
        return self._convert_data_after_agg(self._backend.isna())

    def quantile(self, q: float = 0.5):
        return self._convert_data_after_agg(self._backend.quantile(q=q))

    def select_dtypes(self, include: Any = None, exclude: Any = None):
        t_data = self._backend.select_dtypes(include=include, exclude=exclude)
        t_roles = {k: v for k, v in self.roles.items() if k in t_data.columns}
        return Dataset(roles=t_roles, data=t_data)

    def merge(
        self,
        right,
        on: Optional[str] = None,
        left_on: Optional[str] = None,
        right_on: Optional[str] = None,
        left_index: bool = False,
        right_index: bool = False,
        suffixes: Tuple[str, str] = ("_x", "_y"),
        how: Literal["left", "right", "outer", "inner", "cross"] = "inner",
    ):
        if not any([on, left_on, right_on, left_index, right_index]):
            left_index = True
            right_index = True
        if not isinstance(right, Dataset):
            raise DataTypeError(type(right))
        if type(right._backend) is not type(self._backend):
            raise BackendTypeError(type(right._backend), type(self._backend))
        t_data = self._backend.merge(
            right=right._backend,
            on=on,
            left_on=left_on,
            right_on=right_on,
            left_index=left_index,
            right_index=right_index,
            suffixes=suffixes,
            how=how,
        )
        t_roles = copy(self.roles)
        t_roles.update(right.roles)

        for c in t_data.columns:
            if f"{c}".endswith(suffixes[0]) and c[: -len(suffixes[0])] in self.columns:
                t_roles[c] = self.roles[c[: -len(suffixes[0])]]
            if f"{c}".endswith(suffixes[1]) and c[: -len(suffixes[1])] in right.columns:
                t_roles[c] = right.roles[c[: -len(suffixes[1])]]

        new_roles = {c: t_roles[c] for c in t_data.columns}
        return Dataset(roles=new_roles, data=t_data)

    def drop(self, labels: Any = None, axis: int = 1):
        if isinstance(labels, Dataset):
            labels = list(labels.index)
        t_data = self._backend.drop(labels=labels, axis=axis)
        t_roles = (
            self.roles if axis == 0 else {c: self.roles[c] for c in t_data.columns}
        )
        return Dataset(roles=t_roles, data=t_data)

    def filter(
        self,
        items: Optional[List] = None,
        like: Optional[str] = None,
        regex: Optional[str] = None,
        axis: Optional[int] = None,
    ) -> "Dataset":
        t_data = self._backend.filter(items=items, like=like, regex=regex, axis=axis)
        return Dataset(roles=self.roles, data=t_data)

    def dot(self, other: "Dataset") -> "Dataset":
        return Dataset(roles=other.roles, data=self.backend.dot(other.backend))

    def transpose(
        self,
        roles: Optional[Union[Dict[Union[str, int], ABCRole], List]] = None,
    ) -> "Dataset":
        roles_names = roles.keys() or {} if isinstance(roles, Dict) else roles
        result_data = self.backend.transpose(roles_names)
        if roles is None or isinstance(roles, List):
            names = result_data.columns if roles is None else roles
            roles = {column: FeatureRole() for column in names}
        return Dataset(roles=roles, data=result_data)

    def cov(self):
        t_data = self.backend.cov()
        return Dataset(
            {column: FeatureRole() for column in t_data.columns}, data=t_data
        )

    def shuffle(self, random_state: Optional[int] = None) -> "Dataset":
        return Dataset(self.roles, data=self.backend.shuffle(random_state))

    def rename(self, names: Dict[str, str]):
        roles = {names.get(column, column): role for column, role in self.roles.items()}
        return Dataset(roles, data=self.backend.rename(names))

    def replace(
        self,
        to_replace: Any = None,
        value: Any = None,
        regex: bool = False,
    ) -> "Dataset":
        return Dataset(
            self.roles,
            data=self._backend.replace(to_replace=to_replace, value=value, regex=regex),
        )


class ExperimentData:
    def __init__(self, data: Dataset):
        self._data = data
        self.additional_fields = Dataset.create_empty(index=data.index)
        self.variables: Dict[str, Dict[str, Union[int, float]]] = {}
        self.groups: Dict[str, Dict[Hashable, Dataset]] = {}
        self.analysis_tables: Dict[str, Dataset] = {}
        self.id_name_mapping: Dict[str, str] = {}

    @property
    def ds(self):
        return self._data

    @staticmethod
    def create_empty(
        roles=None, backend=BackendsEnum.pandas, index=None
    ) -> "ExperimentData":
        ds = Dataset.create_empty(backend, roles, index)
        return ExperimentData(ds)

    def check_hash(self, executor_id: int, space: ExperimentDataEnum) -> bool:
        if space == ExperimentDataEnum.additional_fields:
            return executor_id in self.additional_fields.columns
        elif space == ExperimentDataEnum.variables:
            return executor_id in self.variables.keys()
        elif space == ExperimentDataEnum.analysis_tables:
            return executor_id in self.analysis_tables
        else:
            return any(self.check_hash(executor_id, s) for s in ExperimentDataEnum)

    def set_value(
        self,
        space: ExperimentDataEnum,
        executor_id: Union[str, Dict[str, str]],
        name: str,
        value: Any,
        key: Optional[str] = None,
        role=None,
    ) -> "ExperimentData":
        if space == ExperimentDataEnum.additional_fields:
            if not isinstance(value, Dataset) or len(value.columns) == 1:
                self.additional_fields = self.additional_fields.add_column(
                    data=value, role={executor_id: role}
                )
            else:
                rename_dict = (
                    {value.columns[0]: executor_id}
                    if isinstance(executor_id, str)
                    else executor_id
                )
                value = value.rename(names=rename_dict)
                self.additional_fields = self.additional_fields.merge(
                    right=value, left_index=True, right_index=True
                )
        elif space == ExperimentDataEnum.analysis_tables:
            self.analysis_tables[executor_id] = value
        elif space == ExperimentDataEnum.variables:
            if executor_id not in self.variables:
                if isinstance(value, Dict):
                    self.variables[executor_id] = value
                else:
                    self.variables[executor_id] = {key: value}
            else:
                self.variables[executor_id][key] = value
        elif space == ExperimentDataEnum.groups:
            if executor_id not in self.groups:
                self.groups[executor_id] = {key: value}
            else:
                self.groups[executor_id][key] = value
        if len(executor_id) == 1:
            self.id_name_mapping[executor_id] = name
        else:  # TODO если str, то записывается побуквенно
            for id_ in executor_id:
                self.id_name_mapping[id_] = name
        return self

    def get_ids(
        self,
        classes: Union[type, Iterable[type], str, Iterable[str]],
        searched_space: Union[
            ExperimentDataEnum, Iterable[ExperimentDataEnum], None
        ] = None,
        key: Optional[str] = None,
    ) -> Dict[str, Dict[str, List[str]]]:

        def check_id(id_: str, class_: str) -> bool:
            result = id_[: id_.find(ID_SPLIT_SYMBOL)] == class_

            if result and key is not None:
                result = id_[id_.rfind(ID_SPLIT_SYMBOL) + 1 :] == key
            return result

        spaces = {
            ExperimentDataEnum.additional_fields: self.additional_fields.columns,
            ExperimentDataEnum.analysis_tables: self.analysis_tables.keys(),
            ExperimentDataEnum.groups: self.groups.keys(),
            ExperimentDataEnum.variables: self.variables.keys(),
        }
        classes = [
            c.__name__ if isinstance(c, type) else c for c in Adapter.to_list(classes)
        ]
        searched_space = Adapter.to_list(searched_space) if searched_space else list(spaces.keys())

        return {
            class_: {
                space.value: [
                    str(id_) for id_ in spaces[space] if check_id(id_, class_)
                ]
                for space in searched_space
            }
            for class_ in classes
        }

    def get_one_id(
        self,
        class_: Union[type, str],
        space: ExperimentDataEnum,
        key: Optional[str] = None,
    ) -> str:
        class_ = class_ if isinstance(class_, str) else class_.__name__
        result = self.get_ids(class_, space, key)
        if (class_ not in result) or (not len(result[class_][space.value])):
            raise NotFoundInExperimentDataError(class_)
        return result[class_][space.value][0]

    def copy(self, data: Optional[Dataset] = None) -> "ExperimentData":
        result = deepcopy(self)
        if data is not None:
            result._data = data
        return result


class DatasetAdapter(Adapter):
    @staticmethod
    def to_dataset(
        data: Any, roles: Union[ABCRole, Dict[FieldKeyTypes, ABCRole]]
    ) -> Dataset:
        """
        Convert various data types to a Dataset object.
        Args:
        data (Any): The input data to convert.
        col_name (Union[str, List]): The column name or list of column names.
        Returns:
        Dataset: A Dataset object generated from the input data.
        Raises:
        ValueError: If the data type is not supported.
        """
        # Convert data based on its type
        if isinstance(data, dict):
            return DatasetAdapter.dict_to_dataset(data, roles)
        elif isinstance(data, pd.DataFrame):
            return DatasetAdapter.frame_to_dataset(data, roles)
        elif isinstance(data, list):
            return DatasetAdapter.list_to_dataset(data, roles)
        elif any(isinstance(data, t) for t in [str, int, float, bool]):
            return DatasetAdapter.value_to_dataset(data, roles)
        elif isinstance(data, Dataset):
            return data
        else:
            raise ValueError(f"Unsupported data type {type(data)}")

    @staticmethod
    def value_to_dataset(
        data: ScalarType, roles: Dict[FieldKeyTypes, ABCRole]
    ) -> Dataset:
        """
        Convert a float to a Dataset
        """
        return Dataset(
            roles=roles,
            data=pd.DataFrame(data=data, columns=[list(roles.keys())[0]]),
        )

    @staticmethod
    def dict_to_dataset(
        data: Dict, roles: Union[ABCRole, Dict[FieldKeyTypes, ABCRole]]
    ) -> Dataset:
        """
        Convert a dict to a Dataset
        """
        roles_names = list(data.keys())
        if isinstance(roles, Dict):
            return Dataset.from_dict(data=[data], roles=roles)
        elif isinstance(roles, ABCRole):
            return Dataset.from_dict(
                data=[data], roles={name: roles for name in roles_names}
            )

    @staticmethod
    def list_to_dataset(data: List, roles: Dict[FieldKeyTypes, ABCRole]) -> Dataset:
        """
        Convert a list to a Dataset
        """
        return Dataset(
            roles=roles,
            data=pd.DataFrame(data=data, columns=[list(roles.keys())[0]]),
        )

    @staticmethod
    def frame_to_dataset(
        data: pd.DataFrame, roles: Dict[FieldKeyTypes, ABCRole]
    ) -> Dataset:
        """
        Convert a list to a Dataset
        """
        return Dataset(
            roles=roles,
            data=data,
        )<|MERGE_RESOLUTION|>--- conflicted
+++ resolved
@@ -9,11 +9,7 @@
     Callable,
     Hashable,
     Optional,
-<<<<<<< HEAD
-    Sequence,
-=======
     Tuple,
->>>>>>> 4cbc6900
     Literal,
     Sequence
 )
