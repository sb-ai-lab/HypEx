import warnings
from copy import copy, deepcopy
from typing import (
    Union,
    List,
    Iterable,
    Any,
    Dict,
    Callable,
    Hashable,
    Optional,
    Sequence,
)

import pandas as pd  # type: ignore

from hypex.utils import (
    ID_SPLIT_SYMBOL,
    BackendsEnum,
    ConcatBackendError,
    ConcatDataError,
    ExperimentDataEnum,
    FieldKeyTypes,
    FromDictTypes,
    MultiFieldKeyTypes,
    NotFoundInExperimentDataError,
    DataTypeError,
    BackendTypeError,
    ScalarType,
)
from .abstract import DatasetBase
from .roles import (
    StatisticRole,
    InfoRole,
    ABCRole,
    FilterRole,
    FeatureRole,
)


class Dataset(DatasetBase):
    class Locker:
        def __init__(self, backend, roles):
            self.backend = backend
            self.roles = roles

        def __getitem__(self, item) -> "Dataset":
            t_data = self.backend.loc(item)
            return Dataset(
                data=t_data,
                roles={k: v for k, v in self.roles.items() if k in t_data.columns},
            )

    class ILocker:
        def __init__(self, backend, roles):
            self.backend = backend
            self.roles = roles

        def __getitem__(self, item) -> "Dataset":
            t_data = self.backend.iloc(item)
            return Dataset(
                data=t_data,
                roles={k: v for k, v in self.roles.items() if k in t_data.columns},
            )

    def __init__(
        self,
        roles: Union[
            Dict[ABCRole, Union[List[Union[str, int]], str, int]],
            Dict[Union[str, int], ABCRole],
        ],
        data: Optional[Union[pd.DataFrame, str]] = None,
        backend: Optional[BackendsEnum] = None,
    ):
        super().__init__(roles, data, backend)
        self.loc = self.Locker(self._backend, self.roles)
        self.iloc = self.ILocker(self._backend, self.roles)

<<<<<<< HEAD
    def __getitem__(self, item: Union[Iterable, str, int, "Dataset"]) -> "Dataset":
=======
    def __getitem__(self, item: Union[Iterable, str, int]) -> "Dataset":
>>>>>>> a745b1d9
        if isinstance(item, Dataset):
            item = item.data
        items = (
            [item] if isinstance(item, str) or not isinstance(item, Iterable) else item
        )
        roles: Dict = {
            column: (
                self.roles[column]
                if column in self.columns and self.roles.get(column, False)
                else InfoRole()
            )
            for column in items
        }
        result = Dataset(data=self._backend.__getitem__(item), roles=roles)
        result.tmp_roles = self.tmp_roles
        return result

    def __setitem__(self, key: str, value: Any):
        if key not in self.columns and isinstance(key, str):
            self.add_column(value, {key: InfoRole()})
            warnings.warn("Column must be added by add_column", category=SyntaxWarning)
        self.data[key] = value

    def __binary_magic_operator(self, other, func_name: str) -> Any:
        if not isinstance(other, Union[Dataset, ScalarType, Sequence]):
            raise DataTypeError(type(other))
        func = getattr(self._backend, func_name)
        t_roles = deepcopy(self.roles)
        for role in t_roles.values():
            role.data_type = None
        if isinstance(other, Dataset):
            if type(other._backend) is not type(self._backend):
                raise BackendTypeError(type(other._backend), type(self._backend))
            other = other._backend
        return Dataset(roles=t_roles, data=func(other))

    # comparison operators:
    def __eq__(self, other):
        return self.__binary_magic_operator(other=other, func_name="__eq__")

    def __ne__(self, other):
        return self.__binary_magic_operator(other=other, func_name="__ne__")

    def __le__(self, other):
        return self.__binary_magic_operator(other=other, func_name="__le__")

    def __lt__(self, other):
        return self.__binary_magic_operator(other=other, func_name="__lt__")

    def __ge__(self, other):
        return self.__binary_magic_operator(other=other, func_name="__ge__")

    def __gt__(self, other):
        return self.__binary_magic_operator(other=other, func_name="__gt__")

    # unary operators:
    def __pos__(self):
        return Dataset(roles=self.roles, data=(+self._backend))

    def __neg__(self):
        return Dataset(roles=self.roles, data=(-self._backend))

    def __abs__(self):
        return Dataset(roles=self.roles, data=abs(self._backend))

    def __invert__(self):
        return Dataset(roles=self.roles, data=(~self._backend))

    def __round__(self, ndigits: int = 0):
        return Dataset(roles=self.roles, data=round(self._backend, ndigits))

    def __bool__(self):
        return not self._backend.is_empty()

    # Binary math operators:
    def __add__(self, other):
        return self.__binary_magic_operator(other=other, func_name="__add__")

    def __sub__(self, other):
        return self.__binary_magic_operator(other=other, func_name="__sub__")

    def __mul__(self, other):
        return self.__binary_magic_operator(other=other, func_name="__mul__")

    def __floordiv__(self, other):
        return self.__binary_magic_operator(other=other, func_name="__floordiv__")

    def __div__(self, other):
        return self.__binary_magic_operator(other=other, func_name="__div__")

    def __truediv__(self, other):
        return self.__binary_magic_operator(other=other, func_name="__truediv__")

    def __mod__(self, other):
        return self.__binary_magic_operator(other=other, func_name="__mod__")

    def __pow__(self, other):
        return self.__binary_magic_operator(other=other, func_name="__pow__")

    def __and__(self, other):
        return self.__binary_magic_operator(other=other, func_name="__and__")

    def __or__(self, other):
        return self.__binary_magic_operator(other=other, func_name="__or__")

    # Right arithmetic operators:
    def __radd__(self, other):
        return self.__binary_magic_operator(other=other, func_name="__radd__")

    def __rsub__(self, other):
        return self.__binary_magic_operator(other=other, func_name="__rsub__")

    def __rmul__(self, other):
        return self.__binary_magic_operator(other=other, func_name="__rmul__")

    def __rfloordiv__(self, other):
        return self.__binary_magic_operator(other=other, func_name="__rfloordiv__")

    def __rdiv__(self, other):
        return self.__binary_magic_operator(other=other, func_name="__rdiv__")

    def __rtruediv__(self, other):
        return self.__binary_magic_operator(other=other, func_name="__rtruediv__")

    def __rmod__(self, other):
        return self.__binary_magic_operator(other=other, func_name="__rmod__")

    def __rpow__(self, other) -> Any:
        return self.__binary_magic_operator(other=other, func_name="__rpow__")

    @property
    def index(self):
        return self.backend.index

    @index.setter
    def index(self, value):
        self.backend.data.index = value

    @property
    def data(self):
        return self._backend.data

    @data.setter
    def data(self, value):
        self.backend.data = value

    @property
    def columns(self):
        return self.backend.columns

    @staticmethod
    def create_empty(backend=BackendsEnum.pandas, roles=None, index=None) -> "Dataset":
        if roles is None:
            roles = {}
        index = [] if index is None else index
        columns = list(roles.keys())
        ds = Dataset(roles=roles, backend=backend)
        ds._backend = ds._backend.create_empty(index, columns)
        ds.data = ds.backend.data
        return ds

    def _convert_data_after_agg(self, result) -> Union["Dataset", float]:
        if isinstance(result, float):
            return result
        return Dataset(
            data=result, roles={column: StatisticRole() for column in self.roles}
        )

    def add_column(
        self,
        data,
        role: Optional[Dict[str, ABCRole]] = None,
        index: Optional[Iterable[Hashable]] = None,
    ):
        if role is None:
            if not isinstance(data, Dataset):
                raise ValueError("Козьёль")
            self.roles.update(data.roles)
            self._backend.add_column(
                data._backend.data[list(data._backend.data.columns)[0]],
                list(data.roles.keys())[0],
                index,
            )
        else:
            self.roles.update(role)
            self._backend.add_column(data, list(role.keys())[0], index)

    def _check_other_dataset(self, other):
        if not isinstance(other, Dataset):
            raise ConcatDataError(type(other))
        if type(other._backend) is not type(self._backend):
            raise ConcatBackendError(type(other._backend), type(self._backend))

    def append(self, other, index=None) -> "Dataset":
        if isinstance(other, Dataset):
            other = [other]

        new_roles = copy(self.roles)
        for o in other:
            self._check_other_dataset(o)
            new_roles.update(o.roles)

        return Dataset(roles=new_roles, data=self.backend.append(other, index))

    @staticmethod
    def from_dict(
        data: FromDictTypes,
        roles: Union[
            Dict[ABCRole, Union[List[Union[str, int]], str, int]],
            Dict[Union[str, int], ABCRole],
        ],
        backend: BackendsEnum = BackendsEnum.pandas,
        index=None,
    ) -> "Dataset":
        ds = Dataset(roles=roles, backend=backend)
        ds._backend = ds._backend.from_dict(data, index)
        ds.data = ds._backend.data
        return ds

    # What is going to happen when a matrix is returned?
    def apply(
        self,
        func: Callable,
        role: Dict[FieldKeyTypes, ABCRole],
        axis: int = 0,
        **kwargs,
    ) -> "Dataset":
            data = self._backend.apply(func=func, axis=axis, column_name=list(role.keys())[0], **kwargs)
            return Dataset(
                data=data,
                roles=role,
            )

        # data = self._backend.apply(func=func, axis=axis, **kwargs)
        # if len(data.columns) == 1:
        #     data.columns.values[0] = list(role.keys())[0]
        # return Dataset(
        #     data=data,
        #     roles=role,
        # )

    def map(self, func, na_action=None, **kwargs) -> "Dataset":
        return Dataset(
            roles=self.roles,
            data=self._backend.map(func=func, na_action=na_action, **kwargs),
        )

    def is_empty(self):
        return self._backend.is_empty()

    def unique(self):
        return self._backend.unique()

    def nunique(self, dropna: bool = False):
        return self._backend.nunique(dropna)

    def isin(self, values: Iterable) -> "Dataset":
        return Dataset(
            roles={column: FilterRole() for column in self.roles.keys()},
            data=self._backend.isin(values),
        )

    def groupby(
        self,
        by: Any,
        func: Optional[Union[str, List]] = None,
        fields_list: Optional[Union[str, List]] = None,
        **kwargs,
    ):
        datasets = [
            (i, Dataset(roles=self.roles, data=data))
            for i, data in self._backend.groupby(by=by, **kwargs)
        ]
        if fields_list:
            fields_list = (
                fields_list if isinstance(fields_list, Iterable) else [fields_list]
            )
            datasets = [(i, data[fields_list]) for i, data in datasets]
        if func:
            datasets = [(i, data.agg(func)) for i, data in datasets]
        for dataset in datasets:
            if isinstance(dataset, Dataset):
                dataset[1].tmp_roles = self.tmp_roles
        return datasets

    def sort(
        self,
        by: Optional[MultiFieldKeyTypes] = None,
        ascending: bool = True,
        **kwargs,
    ):
        if by is None:
            return Dataset(
                roles=self.roles,
                data=self.backend.sort_index(ascending=ascending, **kwargs),
            )
        return Dataset(
            roles=self.roles,
            data=self.backend.sort_values(by=by, ascending=ascending, **kwargs),
        )

    def fillna(
        self,
        values: Union[int, Dict[FieldKeyTypes, FieldKeyTypes]],
        method: Optional[str] = None,
        **kwargs,
    ):
        if method and method not in ["backfill", "bfill", "ffill"]:
            raise NameError("Unsupported fill method")
        return Dataset(
            roles=self.roles, data=self.backend.fillna(values, method, **kwargs)
        )

    def mean(self):
        return self._convert_data_after_agg(self._backend.mean())

    def max(self):
        return self._convert_data_after_agg(self._backend.max())

    def min(self):
        return self._convert_data_after_agg(self._backend.min())

    def count(self):
        return self._convert_data_after_agg(self._backend.count())

    def sum(self):
        return self._convert_data_after_agg(self._backend.sum())

    def log(self):
        return self._convert_data_after_agg(self._backend.log())

    def mode(self, numeric_only: bool = False, dropna: bool = True):
        return self._convert_data_after_agg(
            self._backend.mode(numeric_only=numeric_only, dropna=dropna)
        )

    def var(self, skipna: bool = True, ddof: int = 1, numeric_only: bool = False):
        return self._convert_data_after_agg(
            self._backend.var(skipna=skipna, ddof=ddof, numeric_only=numeric_only)
        )

    def agg(self, func: Union[str, List]):
        return self._convert_data_after_agg(self._backend.agg(func))

    def std(self):
        return self._convert_data_after_agg(self._backend.std())

    def coefficient_of_variation(self):
        return self._convert_data_after_agg(self._backend.coefficient_of_variation())

    def corr(self, method="pearson", numeric_only=False):
        t_data = self._backend.corr(method=method, numeric_only=numeric_only)
        t_roles = {column: self.roles[column] for column in t_data.columns}
        return Dataset(roles=t_roles, data=t_data)

    def value_counts(
        self,
        normalize: bool = False,
        sort: bool = True,
        ascending: bool = False,
        dropna: bool = True,
    ):
        t_data = self._backend.value_counts(
            normalize=normalize, sort=sort, ascending=ascending, dropna=dropna
        )
        t_roles = self.roles
        if normalize:
            t_roles["proportion"] = StatisticRole()
        else:
            t_roles["count"] = StatisticRole()
        return Dataset(roles=t_roles, data=t_data)

    def na_counts(self):
        return self._convert_data_after_agg(self._backend.na_counts())

    def dropna(self, how: str = "any", subset: Union[str, Iterable[str]] = None):
        return Dataset(
            roles=self.roles, data=self._backend.dropna(how=how, subset=subset)
        )

    def isna(self):
        return self._convert_data_after_agg(self._backend.isna())

    def quantile(self, q: float = 0.5):
        return self._convert_data_after_agg(self._backend.quantile(q=q))

    def select_dtypes(self, include: Any = None, exclude: Any = None):
        t_data = self._backend.select_dtypes(include=include, exclude=exclude)
        t_roles = {k: v for k, v in self.roles.items() if k in t_data.columns}
        return Dataset(roles=t_roles, data=t_data)

    def select_dtypes(self, include: Any = None, exclude: Any = None):
        t_data = self._backend.select_dtypes(include=include, exclude=exclude)
        t_roles = {k: v for k, v in self.roles.items() if k in t_data.columns}
        return Dataset(roles=t_roles, data=t_data)

    def merge(
        self,
        right,
        on: FieldKeyTypes = "",
        left_on: FieldKeyTypes = "",
        right_on: FieldKeyTypes = "",
        left_index: bool = False,
        right_index: bool = False,
        suffixes: tuple[str, str] = ("_x", "_y"),
    ):
        if not isinstance(right, Dataset):
            raise DataTypeError(type(right))
        if type(right._backend) is not type(self._backend):
            raise BackendTypeError(type(right._backend), type(self._backend))
        t_data = self._backend.merge(
            right=right._backend,
            on=on,
            left_on=left_on,
            right_on=right_on,
            left_index=left_index,
            right_index=right_index,
            suffixes=suffixes,
        )
        t_roles = copy(self.roles)
        t_roles.update(right.roles)

        for c in t_data.columns:
            if f"{c}".endswith(suffixes[0]) and c[: -len(suffixes[0])] in self.columns:
                t_roles[c] = self.roles[c[: -len(suffixes[0])]]
            if f"{c}".endswith(suffixes[1]) and c[: -len(suffixes[1])] in right.columns:
                t_roles[c] = right.roles[c[: -len(suffixes[1])]]

        new_roles = {c: t_roles[c] for c in t_data.columns}
        return Dataset(roles=new_roles, data=t_data)

    def drop(self, labels: Any = None, axis: int = 1):
        t_data = self._backend.drop(labels=labels, axis=axis)
        t_roles = (
            self.roles if axis == 0 else {c: self.roles[c] for c in t_data.columns}
        )
        return Dataset(roles=t_roles, data=t_data)

    def filter(self, items: Optional[List] = None, like: Optional[str] = None, regex: Optional[str] = None, axis: Optional[int] = None):
        t_data = self._backend.filter(items=items, like=like, regex=regex, axis=axis)
        return Dataset(roles=self.roles, data=t_data)

    def dot(self, other: "Dataset") -> "Dataset":
        result_data = self.backend.dot(other.backend)
        return Dataset(roles=other.roles, data=result_data)

    def transpose(
        self,
        roles: Optional[Union[Dict[Union[str, int], ABCRole], List]] = None,
    ) -> "Dataset":
        roles_names = roles.keys() or {} if isinstance(roles, Dict) else roles
        result_data = self.backend.transpose(roles_names)
        if roles is None or isinstance(roles, List):
            names = result_data.columns if roles is None else roles
            roles = {column: FeatureRole() for column in names}
        return Dataset(roles=roles, data=result_data)

    def shuffle(self, random_state: Optional[int] = None) -> "Dataset":
        return Dataset(self.roles, data=self.backend.shuffle(random_state))

    def rename(self, names: Dict[FieldKeyTypes, FieldKeyTypes]):
        roles = {
            names.get(column, column): role for column, role in self.roles.items()
        }
        return Dataset(roles, data=self.backend.rename(names))


class ExperimentData:
    def __init__(self, data: Dataset):
        self._data = data
        self.additional_fields = Dataset.create_empty(index=data.index)
        self.variables: Dict[str, Dict[str, Union[int, float]]] = {}
        self.groups: Dict[str, Dict[Hashable, Dataset]] = {}
        self.analysis_tables: Dict[str, Dataset] = {}
        self.id_name_mapping: Dict[str, str] = {}

    @property
    def ds(self):
        return self._data

    @staticmethod
    def create_empty(
        roles=None, backend=BackendsEnum.pandas, index=None
    ) -> "ExperimentData":
        ds = Dataset.create_empty(backend, roles, index)
        return ExperimentData(ds)

    def check_hash(self, executor_id: int, space: ExperimentDataEnum) -> bool:
        if space == ExperimentDataEnum.additional_fields:
            return executor_id in self.additional_fields.columns
        elif space == ExperimentDataEnum.variables:
            return executor_id in self.variables.keys()
        elif space == ExperimentDataEnum.analysis_tables:
            return executor_id in self.analysis_tables
        else:
            return any(self.check_hash(executor_id, s) for s in ExperimentDataEnum)

    def set_value(
        self,
        space: ExperimentDataEnum,
        executor_id: str,
        name: str,
        value: Any,
        key: Optional[str] = None,
        role=None,
    ) -> "ExperimentData":
        if space == ExperimentDataEnum.additional_fields:
            self.additional_fields.add_column(data=value, role={executor_id: role})
        elif space == ExperimentDataEnum.analysis_tables:
            self.analysis_tables[executor_id] = value
        elif space == ExperimentDataEnum.variables:
            self.variables[executor_id][key] = value
        elif space == ExperimentDataEnum.groups:
            self.groups[executor_id][key] = value
        self.id_name_mapping[executor_id] = name
        return self

    def get_ids(
        self,
        classes: Union[type, Iterable[type]],
        searched_space: Optional[ExperimentDataEnum] = None,
    ) -> Dict[type, Dict[str, List[str]]]:
        classes = classes if isinstance(classes, Iterable) else [classes]
        if searched_space:
            spaces = {
                ExperimentDataEnum.additional_fields: self.additional_fields,
                ExperimentDataEnum.analysis_tables: self.analysis_tables,
                ExperimentDataEnum.groups: self.groups,
                ExperimentDataEnum.variables: self.variables,
            }
            return {
                class_: {
                    searched_space.value: [
                        str(_id)
                        for _id in spaces[searched_space]
                        if _id.split(ID_SPLIT_SYMBOL)[0] == class_.__name__
                    ]
                }
                for class_ in classes
            }
        return {
            class_: {
                ExperimentDataEnum.groups.value: [
                    str(_id)
                    for _id in self.groups.keys()
                    if _id.split(ID_SPLIT_SYMBOL)[0] == class_.__name__
                ],
                ExperimentDataEnum.variables.value: [
                    str(_id)
                    for _id in self.variables.keys()
                    if _id.split(ID_SPLIT_SYMBOL)[0] == class_.__name__
                ],
                ExperimentDataEnum.additional_fields.value: [
                    str(_id)
                    for _id in self.additional_fields.columns
                    if _id.split(ID_SPLIT_SYMBOL)[0] == class_.__name__
                ],
                ExperimentDataEnum.analysis_tables.value: [
                    str(_id)
                    for _id in self.analysis_tables
                    if _id.split(ID_SPLIT_SYMBOL)[0] == class_.__name__
                ],
            }
            for class_ in classes
        }

    def get_one_id(self, class_: type, space: ExperimentDataEnum) -> str:
        result = self.get_ids(class_)
        if not len(result):
            raise NotFoundInExperimentDataError(class_)
        return result[class_][space.value][0]

    def copy(self, data: Optional[Dataset] = None) -> "ExperimentData":
        result = deepcopy(self)
        if data is not None:
            result._data = data
        return result<|MERGE_RESOLUTION|>--- conflicted
+++ resolved
@@ -76,11 +76,7 @@
         self.loc = self.Locker(self._backend, self.roles)
         self.iloc = self.ILocker(self._backend, self.roles)
 
-<<<<<<< HEAD
-    def __getitem__(self, item: Union[Iterable, str, int, "Dataset"]) -> "Dataset":
-=======
     def __getitem__(self, item: Union[Iterable, str, int]) -> "Dataset":
->>>>>>> a745b1d9
         if isinstance(item, Dataset):
             item = item.data
         items = (
@@ -313,14 +309,6 @@
                 data=data,
                 roles=role,
             )
-
-        # data = self._backend.apply(func=func, axis=axis, **kwargs)
-        # if len(data.columns) == 1:
-        #     data.columns.values[0] = list(role.keys())[0]
-        # return Dataset(
-        #     data=data,
-        #     roles=role,
-        # )
 
     def map(self, func, na_action=None, **kwargs) -> "Dataset":
         return Dataset(
