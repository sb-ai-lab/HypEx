import warnings
from copy import copy, deepcopy
from typing import (
    Union,
    List,
    Iterable,
    Any,
    Dict,
    Callable,
    Hashable,
    Optional,
    Tuple,
    Literal,
    Sequence,
)

import pandas as pd  # type: ignore

from hypex.utils import (
    ID_SPLIT_SYMBOL,
    BackendsEnum,
    ConcatBackendError,
    ConcatDataError,
    ExperimentDataEnum,
    FromDictTypes,
    MultiFieldKeyTypes,
    NotFoundInExperimentDataError,
    DataTypeError,
    BackendTypeError,
    ScalarType,
)
from .abstract import DatasetBase
from .roles import (
    StatisticRole,
    InfoRole,
    ABCRole,
    FilterRole,
    FeatureRole,
)
from ..utils.adapter import Adapter
from ..utils.errors import InvalidArgumentError


class Dataset(DatasetBase):
    class Locker:
        def __init__(self, backend, roles):
            self.backend = backend
            self.roles = roles

        def __getitem__(self, item) -> "Dataset":
            t_data = self.backend.loc(item)
            return Dataset(
                data=t_data,
                roles={k: v for k, v in self.roles.items() if k in t_data.columns},
            )

    class ILocker:
        def __init__(self, backend, roles):
            self.backend = backend
            self.roles = roles

        def __getitem__(self, item) -> "Dataset":
            t_data = self.backend.iloc(item)
            return Dataset(
                data=t_data,
                roles={k: v for k, v in self.roles.items() if k in t_data.columns},
            )

    def __init__(
        self,
        roles: Union[
            Dict[ABCRole, Union[List[str], str]],
            Dict[str, ABCRole],
        ],
        data: Optional[Union[pd.DataFrame, str]] = None,
        backend: Optional[BackendsEnum] = None,
    ):
        super().__init__(roles, data, backend)
        self.loc = self.Locker(self._backend, self.roles)
        self.iloc = self.ILocker(self._backend, self.roles)

    def __getitem__(self, item: Union[Iterable, str, int]) -> "Dataset":
        if isinstance(item, Dataset):
            item = item.data
        items = (
            [item] if isinstance(item, str) or not isinstance(item, Iterable) else item
        )
        roles: Dict = {
            column: (
                self.roles[column]
                if column in self.columns and self.roles.get(column, False)
                else InfoRole()
            )
            for column in items
        }
        result = Dataset(data=self._backend.__getitem__(item), roles=roles)
        result.tmp_roles = self.tmp_roles
        return result

    def __setitem__(self, key: str, value: Any):
        if isinstance(value, Dataset):
            value = value.data
        if key not in self.columns and isinstance(key, str):
            self.add_column(value, {key: InfoRole()})
            warnings.warn("Column must be added by add_column", category=SyntaxWarning)
        self.data[key] = value

    def __binary_magic_operator(self, other, func_name: str) -> Any:
        if not any(
            isinstance(other, t) for t in [Dataset, str, int, float, bool, Sequence]
        ):
            raise DataTypeError(type(other))
        func = getattr(self._backend, func_name)
        t_roles = deepcopy(self.roles)
        for role in t_roles.values():
            role.data_type = None
        if isinstance(other, Dataset):
            if type(other._backend) is not type(self._backend):
                raise BackendTypeError(type(other._backend), type(self._backend))
            other = other.rename(
                {
                    other.columns[i]: self.data.columns[i]
                    for i in range(len(other.columns))
                }
            ).backend
        return Dataset(roles=t_roles, data=func(other))

    # comparison operators:
    def __eq__(self, other):
        return self.__binary_magic_operator(other=other, func_name="__eq__")

    def __ne__(self, other):
        return self.__binary_magic_operator(other=other, func_name="__ne__")

    def __le__(self, other):
        return self.__binary_magic_operator(other=other, func_name="__le__")

    def __lt__(self, other):
        return self.__binary_magic_operator(other=other, func_name="__lt__")

    def __ge__(self, other):
        return self.__binary_magic_operator(other=other, func_name="__ge__")

    def __gt__(self, other):
        return self.__binary_magic_operator(other=other, func_name="__gt__")

    # unary operators:
    def __pos__(self):
        return Dataset(roles=self.roles, data=(+self._backend))

    def __neg__(self):
        return Dataset(roles=self.roles, data=(-self._backend))

    def __abs__(self):
        return Dataset(roles=self.roles, data=abs(self._backend))

    def __invert__(self):
        return Dataset(roles=self.roles, data=(~self._backend))

    def __round__(self, ndigits: int = 0):
        return Dataset(roles=self.roles, data=round(self._backend, ndigits))

    def __bool__(self):
        return not self._backend.is_empty()

    # Binary math operators:
    def __add__(self, other):
        return self.__binary_magic_operator(other=other, func_name="__add__")

    def __sub__(self, other):
        return self.__binary_magic_operator(other=other, func_name="__sub__")

    def __mul__(self, other):
        return self.__binary_magic_operator(other=other, func_name="__mul__")

    def __floordiv__(self, other):
        return self.__binary_magic_operator(other=other, func_name="__floordiv__")

    def __div__(self, other):
        return self.__binary_magic_operator(other=other, func_name="__div__")

    def __truediv__(self, other):
        return self.__binary_magic_operator(other=other, func_name="__truediv__")

    def __mod__(self, other):
        return self.__binary_magic_operator(other=other, func_name="__mod__")

    def __pow__(self, other):
        return self.__binary_magic_operator(other=other, func_name="__pow__")

    def __and__(self, other):
        return self.__binary_magic_operator(other=other, func_name="__and__")

    def __or__(self, other):
        return self.__binary_magic_operator(other=other, func_name="__or__")

    # Right math operators:
    def __radd__(self, other):
        return self.__binary_magic_operator(other=other, func_name="__radd__")

    def __rsub__(self, other):
        return self.__binary_magic_operator(other=other, func_name="__rsub__")

    def __rmul__(self, other):
        return self.__binary_magic_operator(other=other, func_name="__rmul__")

    def __rfloordiv__(self, other):
        return self.__binary_magic_operator(other=other, func_name="__rfloordiv__")

    def __rdiv__(self, other):
        return self.__binary_magic_operator(other=other, func_name="__rdiv__")

    def __rtruediv__(self, other):
        return self.__binary_magic_operator(other=other, func_name="__rtruediv__")

    def __rmod__(self, other):
        return self.__binary_magic_operator(other=other, func_name="__rmod__")

    def __rpow__(self, other) -> Any:
        return self.__binary_magic_operator(other=other, func_name="__rpow__")

    @property
    def index(self):
        return self.backend.index

    @index.setter
    def index(self, value):
        self.backend.data.index = value

    @property
    def data(self):
        return self._backend.data

    @data.setter
    def data(self, value):
        self.backend.data = value

    @property
    def columns(self):
        return self.backend.columns

    @staticmethod
    def create_empty(backend=BackendsEnum.pandas, roles=None, index=None) -> "Dataset":
        if roles is None:
            roles = {}
        index = [] if index is None else index
        columns = list(roles.keys())
        ds = Dataset(roles=roles, backend=backend)
        ds._backend = ds._backend.create_empty(index, columns)
        ds.data = ds.backend.data
        return ds

    def _convert_data_after_agg(self, result) -> Union["Dataset", float]:
        if isinstance(result, float):
            return result
        role: ABCRole = StatisticRole()
        return Dataset(data=result, roles={column: role for column in self.roles})

    def add_column(
        self,
        data,
        role: Optional[Dict[str, ABCRole]] = None,
        index: Optional[Iterable[Hashable]] = None,
    ):
        if role is None:
            if not isinstance(data, Dataset):
                raise ValueError("Козьёль")
            self.roles.update(data.roles)
            self._backend.add_column(
                data.data,
                data.columns,
                index,
            )
        else:
            if isinstance(data, Dataset):
                data = data.data
            self.roles.update(role)
            self._backend.add_column(data, list(role.keys()), index)
        return self

    def _check_other_dataset(self, other):
        if not isinstance(other, Dataset):
            raise ConcatDataError(type(other))
        if type(other._backend) is not type(self._backend):
            raise ConcatBackendError(type(other._backend), type(self._backend))

    def append(self, other, reset_index: bool = False, axis: int = 0) -> "Dataset":
        if isinstance(other, Dataset):
            other = [other]

        new_roles = copy(self.roles)
        for o in other:
            self._check_other_dataset(o)
            new_roles.update(o.roles)

        return Dataset(
            roles=new_roles, data=self.backend.append(other, reset_index, axis)
        )

    # TODO: set backend by backend object
    @staticmethod
    def from_dict(
        data: FromDictTypes,
        roles: Union[
            Dict[ABCRole, Union[List[str], str]],
            Dict[str, ABCRole],
        ],
        backend: BackendsEnum = BackendsEnum.pandas,
        index=None,
    ) -> "Dataset":
        ds = Dataset(roles=roles, backend=backend)
        ds._backend = ds._backend.from_dict(data, index)
        ds.data = ds._backend.data
        return ds

    # What is going to happen when a matrix is returned?
    def apply(
        self,
        func: Callable,
        role: Dict[str, ABCRole],
        axis: int = 0,
        **kwargs,
    ) -> "Dataset":
        return Dataset(
            data=self._backend.apply(
                func=func, axis=axis, column_name=list(role.keys())[0], **kwargs
            ),
            roles=role,
        )

    def map(self, func, na_action=None, **kwargs) -> "Dataset":
        return Dataset(
            roles=self.roles,
            data=self._backend.map(func=func, na_action=na_action, **kwargs),
        )

    def is_empty(self) -> bool:
        return self._backend.is_empty()

    def unique(self) -> Dict[str, List[Any]]:
        return self._backend.unique()

    def nunique(self, dropna: bool = False) -> Dict[str, int]:
        return self._backend.nunique(dropna)

    def isin(self, values: Iterable) -> "Dataset":
        role: ABCRole = FilterRole()
        return Dataset(
            roles={column: role for column in self.roles.keys()},
            data=self._backend.isin(values),
        )

    def groupby(
        self,
        by: Any,
        func: Optional[Union[str, List]] = None,
        fields_list: Optional[Union[str, List]] = None,
        **kwargs,
    ):  # TODO: fields_list does not work in the tutorial
        datasets = [
            (i, Dataset(roles=self.roles, data=data))
            for i, data in self._backend.groupby(by=by, **kwargs)
        ]
        if fields_list:
            fields_list = (
                fields_list if isinstance(fields_list, Iterable) else [fields_list]
            )
            datasets = [(i, data[fields_list]) for i, data in datasets]
        if func:
            datasets = [(i, data.agg(func)) for i, data in datasets]
        for dataset in datasets:
            if isinstance(dataset, Dataset):
                dataset[1].tmp_roles = self.tmp_roles
        return datasets

    def sort(
        self,
        by: Optional[MultiFieldKeyTypes] = None,
        ascending: bool = True,
        **kwargs,
    ):
        if by is None:
            return Dataset(
                roles=self.roles,
                data=self.backend.sort_index(ascending=ascending, **kwargs),
            )
        return Dataset(
            roles=self.roles,
            data=self.backend.sort_values(by=by, ascending=ascending, **kwargs),
        )

    def fillna(
        self,
        values: Union[int, Dict[str, str], None] = None,
        method: Optional[Literal["bfill", "ffill"]] = None,
        **kwargs,
    ):
        if values is None and method is None:
            raise ValueError("Value or filling method must be provided")
        return Dataset(
            roles=self.roles, data=self.backend.fillna(values, method, **kwargs)
        )

    def mean(self):
        return self._convert_data_after_agg(self._backend.mean())

    def max(self):
        return self._convert_data_after_agg(self._backend.max())

    def reindex(self, labels, fill_value: Optional[Any] = None) -> "Dataset":
        return Dataset(
            self.roles, data=self.backend.reindex(labels, fill_value=fill_value)
        )

    def idxmax(self):
        return self._convert_data_after_agg(self._backend.idxmax())

    def min(self):
        return self._convert_data_after_agg(self._backend.min())

    def count(self):
        return self._convert_data_after_agg(self._backend.count())

    def sum(self):
        return self._convert_data_after_agg(self._backend.sum())

    def log(self):
        return self._convert_data_after_agg(self._backend.log())

    def mode(self, numeric_only: bool = False, dropna: bool = True):
        return self._convert_data_after_agg(
            self._backend.mode(numeric_only=numeric_only, dropna=dropna)
        )

    def var(self, skipna: bool = True, ddof: int = 1, numeric_only: bool = False):
        return self._convert_data_after_agg(
            self._backend.var(skipna=skipna, ddof=ddof, numeric_only=numeric_only)
        )

    def agg(self, func: Union[str, List]):
        return self._convert_data_after_agg(self._backend.agg(func))

    def std(self):
        return self._convert_data_after_agg(self._backend.std())

    def coefficient_of_variation(self):
        return self._convert_data_after_agg(self._backend.coefficient_of_variation())

    def corr(self, method="pearson", numeric_only=False):
        t_data = self._backend.corr(method=method, numeric_only=numeric_only)
        t_roles = {column: self.roles[column] for column in t_data.columns}
        return Dataset(roles=t_roles, data=t_data)

    def value_counts(
        self,
        normalize: bool = False,
        sort: bool = True,
        ascending: bool = False,
        dropna: bool = True,
    ):
        t_data = self._backend.value_counts(
            normalize=normalize, sort=sort, ascending=ascending, dropna=dropna
        )
        t_roles = self.roles
        t_roles["proportion" if normalize else "count"] = StatisticRole()
        return Dataset(roles=t_roles, data=t_data)

    def na_counts(self):
        return self._convert_data_after_agg(self._backend.na_counts())

    def dropna(
        self,
        how: Literal["any", "all"] = "any",
        subset: Union[str, Iterable[str], None] = None,
    ):
        return Dataset(
            roles=self.roles, data=self._backend.dropna(how=how, subset=subset)
        )

    def isna(self):
        return self._convert_data_after_agg(self._backend.isna())

    def quantile(self, q: float = 0.5):
        return self._convert_data_after_agg(self._backend.quantile(q=q))

    def select_dtypes(self, include: Any = None, exclude: Any = None):
        t_data = self._backend.select_dtypes(include=include, exclude=exclude)
        t_roles = {k: v for k, v in self.roles.items() if k in t_data.columns}
        return Dataset(roles=t_roles, data=t_data)

    def merge(
        self,
        right,
        on: Optional[str] = None,
        left_on: Optional[str] = None,
        right_on: Optional[str] = None,
        left_index: bool = False,
        right_index: bool = False,
        suffixes: Tuple[str, str] = ("_x", "_y"),
        how: Literal["left", "right", "outer", "inner", "cross"] = "inner",
    ):
        if not any([on, left_on, right_on, left_index, right_index]):
            left_index = True
            right_index = True
        if not isinstance(right, Dataset):
            raise DataTypeError(type(right))
        if type(right._backend) is not type(self._backend):
            raise BackendTypeError(type(right._backend), type(self._backend))
        t_data = self._backend.merge(
            right=right._backend,
            on=on,
            left_on=left_on,
            right_on=right_on,
            left_index=left_index,
            right_index=right_index,
            suffixes=suffixes,
            how=how,
        )
        t_roles = copy(self.roles)
        t_roles.update(right.roles)

        for c in t_data.columns:
            if f"{c}".endswith(suffixes[0]) and c[: -len(suffixes[0])] in self.columns:
                t_roles[c] = self.roles[c[: -len(suffixes[0])]]
            if f"{c}".endswith(suffixes[1]) and c[: -len(suffixes[1])] in right.columns:
                t_roles[c] = right.roles[c[: -len(suffixes[1])]]

        new_roles = {c: t_roles[c] for c in t_data.columns}
        return Dataset(roles=new_roles, data=t_data)

    def drop(self, labels: Any = None, axis: int = 1):
        if isinstance(labels, Dataset):
            labels = list(labels.index)
        t_data = self._backend.drop(labels=labels, axis=axis)
        t_roles = (
            self.roles if axis == 0 else {c: self.roles[c] for c in t_data.columns}
        )
        return Dataset(roles=t_roles, data=t_data)

    def filter(
        self,
        items: Optional[List] = None,
        like: Optional[str] = None,
        regex: Optional[str] = None,
        axis: Optional[int] = None,
    ) -> "Dataset":
        t_data = self._backend.filter(items=items, like=like, regex=regex, axis=axis)
        return Dataset(roles=self.roles, data=t_data)

    def dot(self, other: "Dataset") -> "Dataset":
        return Dataset(roles=other.roles, data=self.backend.dot(other.backend))

    def transpose(
        self,
        roles: Optional[Union[Dict[str, ABCRole], List[str]]] = None,
    ) -> "Dataset":
        roles_names: List[Union[str, None]] = (
            list(roles.keys()) or [] if isinstance(roles, Dict) else roles
        )
        result_data = self.backend.transpose(roles_names)
        if roles is None or isinstance(roles, List):
            names = result_data.columns if roles is None else roles
            roles = {column: FeatureRole() for column in names}
        return Dataset(roles=roles, data=result_data)

    def cov(self):
        t_data = self.backend.cov()
        return Dataset(
            {column: FeatureRole() for column in t_data.columns}, data=t_data
        )

    def shuffle(self, random_state: Optional[int] = None) -> "Dataset":
        return Dataset(self.roles, data=self.backend.shuffle(random_state))

    def rename(self, names: Dict[str, str]):
        roles = {names.get(column, column): role for column, role in self.roles.items()}
        return Dataset(roles, data=self.backend.rename(names))

    def replace(
        self,
        to_replace: Any = None,
        value: Any = None,
        regex: bool = False,
    ) -> "Dataset":
        return Dataset(
            self.roles,
            data=self._backend.replace(to_replace=to_replace, value=value, regex=regex),
        )


class ExperimentData:
    def __init__(self, data: Dataset):
        self._data = data
        self.additional_fields = Dataset.create_empty(index=data.index)
        self.variables: Dict[str, Dict[str, Union[int, float]]] = {}
        self.groups: Dict[str, Dict[str, Dataset]] = {}
        self.analysis_tables: Dict[str, Dataset] = {}
        self.id_name_mapping: Dict[str, str] = {}

    @property
    def ds(self):
        return self._data

    @staticmethod
    def create_empty(
        roles=None, backend=BackendsEnum.pandas, index=None
    ) -> "ExperimentData":
        ds = Dataset.create_empty(backend, roles, index)
        return ExperimentData(ds)

    def check_hash(self, executor_id: int, space: ExperimentDataEnum) -> bool:
        if space == ExperimentDataEnum.additional_fields:
            return executor_id in self.additional_fields.columns
        elif space == ExperimentDataEnum.variables:
            return executor_id in self.variables.keys()
        elif space == ExperimentDataEnum.analysis_tables:
            return executor_id in self.analysis_tables
        else:
            return any(self.check_hash(executor_id, s) for s in ExperimentDataEnum)

    def set_value(
        self,
        space: ExperimentDataEnum,
        executor_id: Union[str, Dict[str, str]],
        value: Any,
        key: Optional[str] = None,
        role=None,
    ) -> "ExperimentData":
        if space == ExperimentDataEnum.additional_fields:
            if not isinstance(value, Dataset) or len(value.columns) == 1:
                self.additional_fields = self.additional_fields.add_column(
                    data=value, role={executor_id: role}
                )
            else:
                rename_dict = (
                    {value.columns[0]: executor_id}
                    if isinstance(executor_id, str)
                    else executor_id
                )
                value = value.rename(names=rename_dict)
                self.additional_fields = self.additional_fields.merge(
                    right=value, left_index=True, right_index=True
                )
        elif space == ExperimentDataEnum.analysis_tables:
            self.analysis_tables[executor_id] = value
        elif space == ExperimentDataEnum.variables:
            if executor_id in self.variables:
                self.variables[executor_id][key] = value
            elif isinstance(value, Dict):
                self.variables[executor_id] = value
            else:
                self.variables[executor_id] = {key: value}
        elif space == ExperimentDataEnum.groups:
            if executor_id not in self.groups:
                self.groups[executor_id] = {key: value}
            else:
                self.groups[executor_id][key] = value
        return self

    def get_ids(
        self,
        classes: Union[type, Iterable[type], str, Iterable[str]],
        searched_space: Union[
            ExperimentDataEnum, Iterable[ExperimentDataEnum], None
        ] = None,
        key: Optional[str] = None,
    ) -> Dict[str, Dict[str, List[str]]]:
        def check_id(id_: str, class_: str) -> bool:
            result = id_[: id_.find(ID_SPLIT_SYMBOL)] == class_

            if result and key is not None:
                result = id_[id_.rfind(ID_SPLIT_SYMBOL) + 1 :] == key
            return result

        spaces = {
            ExperimentDataEnum.additional_fields: self.additional_fields.columns,
            ExperimentDataEnum.analysis_tables: self.analysis_tables.keys(),
            ExperimentDataEnum.groups: self.groups.keys(),
            ExperimentDataEnum.variables: self.variables.keys(),
        }
        classes = [
            c.__name__ if isinstance(c, type) else c for c in Adapter.to_list(classes)
        ]
        searched_space = (
            Adapter.to_list(searched_space) if searched_space else list(spaces.keys())
        )

        return {
            class_: {
                space.value: [
                    str(id_) for id_ in spaces[space] if check_id(id_, class_)
                ]
                for space in searched_space
            }
            for class_ in classes
        }

    def get_one_id(
        self,
        class_: Union[type, str],
        space: ExperimentDataEnum,
        key: Optional[str] = None,
    ) -> str:
        class_ = class_ if isinstance(class_, str) else class_.__name__
        result = self.get_ids(class_, space, key)
        if (class_ not in result) or (not len(result[class_][space.value])):
            raise NotFoundInExperimentDataError(class_)
        return result[class_][space.value][0]

    def copy(self, data: Optional[Dataset] = None) -> "ExperimentData":
        result = deepcopy(self)
        if data is not None:
            result._data = data
        return result


class DatasetAdapter(Adapter):
    @staticmethod
    def to_dataset(
        data: Union[Dict, Dataset, pd.DataFrame, List, str, int, float, bool],
        roles: Union[ABCRole, Dict[str, ABCRole]],
    ) -> Dataset:
        """
        Convert various data types to a Dataset object.
        Args:
        data (Any): The input data to convert.
        col_name (Union[str, List]): The column name or list of column names.
        Returns:
        Dataset: A Dataset object generated from the input data.
        Raises:
        InvalidArgumentError: If the data type is not supported.
        """
        # Convert data based on its type
        if isinstance(data, Dict):
            return DatasetAdapter.dict_to_dataset(data, roles)
        elif isinstance(data, pd.DataFrame):
            if isinstance(roles, ABCRole):
                raise InvalidArgumentError("roles", "Dict[str, ABCRole]")
            return DatasetAdapter.frame_to_dataset(data, roles)
        elif isinstance(data, List):
            if isinstance(roles, ABCRole):
                raise InvalidArgumentError("roles", "Dict[str, ABCRole]")
            return DatasetAdapter.list_to_dataset(data, roles)
        elif any(isinstance(data, t) for t in [str, int, float, bool]):
            return DatasetAdapter.value_to_dataset(data, roles)
        elif isinstance(data, Dataset):
            return data
        else:
            raise InvalidArgumentError("data", "Dict, pd.DataFrame, List, Dataset")

    @staticmethod
    def value_to_dataset(
        data: ScalarType, roles: Union[ABCRole, Dict[str, ABCRole]]
    ) -> Dataset:
        """
        Convert a float to a Dataset
        """
        if isinstance(roles, ABCRole):
<<<<<<< HEAD
            roles = {"0": roles}
=======
            roles = {"value": roles}
>>>>>>> 0f3def02
        return Dataset(roles=roles, data=pd.DataFrame({list(roles.keys())[0]: [data]}))

    @staticmethod
    def dict_to_dataset(
        data: Dict, roles: Union[ABCRole, Dict[str, ABCRole]]
    ) -> Dataset:
        """
        Convert a dict to a Dataset
        """
        roles_names = list(data.keys())
        if any(
            isinstance(i, Union[int, str, float, bool]) for i in list(data.values())
        ):
            data = [data]
        if isinstance(roles, Dict):
            return Dataset.from_dict(data=data, roles=roles)
        elif isinstance(roles, ABCRole):
            return Dataset.from_dict(
                data=data, roles={name: roles for name in roles_names}
            )

    @staticmethod
    def list_to_dataset(data: List, roles: Dict[str, ABCRole]) -> Dataset:
        """
        Convert a list to a Dataset
        """
        return Dataset(
            roles=roles,
            data=pd.DataFrame(data=data, columns=[list(roles.keys())[0]]),
        )

    @staticmethod
    def frame_to_dataset(data: pd.DataFrame, roles: Dict[str, ABCRole]) -> Dataset:
        """
        Convert a list to a Dataset
        """
        return Dataset(
            roles=roles,
            data=data,
        )<|MERGE_RESOLUTION|>--- conflicted
+++ resolved
@@ -756,11 +756,7 @@
         Convert a float to a Dataset
         """
         if isinstance(roles, ABCRole):
-<<<<<<< HEAD
-            roles = {"0": roles}
-=======
             roles = {"value": roles}
->>>>>>> 0f3def02
         return Dataset(roles=roles, data=pd.DataFrame({list(roles.keys())[0]: [data]}))
 
     @staticmethod
