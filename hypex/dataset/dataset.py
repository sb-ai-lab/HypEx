--- conflicted
+++ resolved
@@ -137,17 +137,14 @@
     def __init__(self, data: Any):
         super().__init__(data)
         if isinstance(data, Dataset):
-<<<<<<< HEAD
             self.additional_fields = Dataset(data.data)._create_empty(index=data.index)
             self.stats_fields = Dataset(data.data)._create_empty(index=data.columns)
-=======
             self.additional_fields = Dataset(data.data)._create_empty(
                 index==data.index
             )
             self.stats_fields = Dataset(data.data)._create_empty(
                 index=data.columns
             )
->>>>>>> 9f5f9112
         else:
             self.additional_fields = Dataset(data)
             self.stats_fields = Dataset(data)
@@ -155,14 +152,11 @@
         self.analysis_tables = {}
         self._id_name_mapping = {}
 
-<<<<<<< HEAD
-=======
     def _create_empty(self, index=None, columns=None):
         self.additional_fields._create_empty(index, columns)
         self.stats_fields._create_empty(index, columns)
         return self
 
->>>>>>> 9f5f9112
     def check_hash(self, executor_id: int, space: str) -> bool:
         if space == "additional_fields":
             return executor_id in self.additional_fields.columns
