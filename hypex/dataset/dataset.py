"""
This module provides the core Dataset and ExperimentData classes for data manipulation and analysis.

The Dataset class extends DatasetBase to provide a rich interface for working with tabular data,
including support for various data operations, statistical functions, and role-based column management.

The ExperimentData class provides a container for organizing experimental data, analysis results,
and metadata.

Classes:
    Dataset: Main class for working with tabular data with role-based column management
    ExperimentData: Container class for organizing experimental data and results
    DatasetAdapter: Utility class for converting various data types to Dataset objects

Example:
    >>> roles = {'col1': InfoRole(), 'col2': InfoRole()}
    >>> data = pd.DataFrame({'col1': [1,2,3], 'col2': [4,5,6]})
    >>> ds = Dataset(roles=roles, data=data)
    >>> ds.mean()
    col1    2.0
    col2    5.0
"""

import warnings
from copy import copy, deepcopy
from collections.abc import Iterable
from typing import (
    Union,
    List,
    Iterable,
    Any,
    Dict,
    Callable,
    Hashable,
    Optional,
    Tuple,
    Literal,
    Sequence,
)

import pandas as pd  # type: ignore

from ..utils import (
    ID_SPLIT_SYMBOL,
    BackendsEnum,
    ConcatBackendError,
    ConcatDataError,
    ExperimentDataEnum,
    FromDictTypes,
    MultiFieldKeyTypes,
    NotFoundInExperimentDataError,
    DataTypeError,
    BackendTypeError,
    ScalarType,
)
from .abstract import DatasetBase
from .roles import (
    StatisticRole,
    InfoRole,
    ABCRole,
    FilterRole,
    DefaultRole,
    AdditionalRole,
)
from ..utils.adapter import Adapter
from ..utils.errors import InvalidArgumentError


class Dataset(DatasetBase):
    """
    A class for working with tabular data that extends DatasetBase with additional functionality.

    The Dataset class provides a rich interface for data manipulation, statistical operations,
    and role-based column management. It supports multiple backends (currently pandas)
    and provides consistent access patterns regardless of the underlying data storage.

    Attributes:
        loc (Locker): Label-based indexer for accessing data
        iloc (ILocker): Integer-based indexer for accessing data
        roles (Dict[str, ABCRole]): Mapping of column names to their roles
        data (pd.DataFrame): The underlying data storage

    Args:
        roles (Union[Dict[ABCRole, Union[List[str], str]], Dict[str, ABCRole]]):
            Role definitions for columns
        data (Optional[Union[pd.DataFrame, str]]): Input data or path to data
        backend (Optional[BackendsEnum]): Backend storage type
        default_role (Optional[ABCRole]): Default role for columns without explicit roles
    """

    class Locker:
        """
        Label-based indexer for accessing data in the Dataset.

        Provides a pandas-like .loc[] interface for label-based indexing.
        """

        def __init__(self, backend, roles):
            self.backend = backend
            self.roles = roles

        def __getitem__(self, item) -> "Dataset":
            """
            Get data subset using label-based indexing.
            """
            t_data = self.backend.loc(item)
            return Dataset(
                data=t_data,
                roles={k: v for k, v in self.roles.items() if k in t_data.columns},
            )

        def __setitem__(self, item, value):
            """
            Set data values using label-based indexing.
            """
            column_name = item[1]
            column_data_type = self.roles[column_name].data_type
<<<<<<< HEAD
=======
            # Check if value matches expected data type
>>>>>>> 8c27f2b9
            if (
                column_data_type == None
                or (
                    isinstance(value, Iterable)
                    and all(isinstance(v, column_data_type) for v in value)
                )
                or isinstance(value, column_data_type)
<<<<<<< HEAD
=======
                or value is None
>>>>>>> 8c27f2b9
            ):
                if column_name not in self.backend.data.columns:
                    raise KeyError("Column must be added by using add_column method.")
                else:
                    self.backend.data.loc[item] = value
            else:
                raise TypeError("Value type does not match the expected data type.")

    class ILocker:
        """
        Integer-based indexer for accessing data in the Dataset.

        Provides a pandas-like .iloc[] interface for integer-based indexing.
        """

        def __init__(self, backend, roles):
            self.backend = backend
            self.roles = roles

        def __getitem__(self, item) -> "Dataset":
            """
            Get data subset using integer-based indexing.
            """
            t_data = self.backend.iloc(item)
            return Dataset(
                data=t_data,
                roles={k: v for k, v in self.roles.items() if k in t_data.columns},
            )

        def __setitem__(self, item, value):
            """
            Set data values using integer-based indexing.
            """
            column_index = item[1]
            column_name = self.backend.data.columns[column_index]
            column_data_type = self.roles[column_name].data_type
<<<<<<< HEAD
=======
            # Check if value matches expected data type
>>>>>>> 8c27f2b9
            if (
                column_data_type == None
                or (
                    isinstance(value, Iterable)
                    and all(isinstance(v, column_data_type) for v in value)
                )  # check for backend specific list (?)
                or isinstance(value, column_data_type)
            ):
                if column_index >= len(self.backend.data.columns):
                    raise IndexError("Column must be added by using add_column method.")
                else:
                    self.backend.data.iloc[item] = value
            else:
                raise TypeError("Value type does not match the expected data type.")

    def __init__(
        self,
        roles: Union[
            Dict[ABCRole, Union[List[str], str]],
            Dict[str, ABCRole],
        ],
        data: Optional[Union[pd.DataFrame, str]] = None,
        backend: Optional[BackendsEnum] = None,
        default_role: Optional[ABCRole] = None,
    ):
        """
        Initialize a new Dataset instance.

        Args:
            roles: Role definitions for columns
            data: Input data or path to data
            backend: Backend storage type
            default_role: Default role for columns without explicit roles
        """
        super().__init__(roles, data, backend, default_role)
        self.loc = self.Locker(self._backend, self.roles)
        self.iloc = self.ILocker(self._backend, self.roles)

    def __getitem__(self, item: Union[Iterable, str, int]) -> "Dataset":
        """
        Get a subset of the dataset by column selection.

        Args:
            item: Column name(s) to select

        Returns:
            Dataset containing only the selected columns
        """
        if isinstance(item, Dataset):
            item = item.data
        items = (
            [item] if isinstance(item, str) or not isinstance(item, Iterable) else item
        )
        roles: Dict = {
            column: (
                self.roles[column]
                if column in self.columns and self.roles.get(column, False)
                else InfoRole()
            )
            for column in items
        }
        result = Dataset(data=self._backend.__getitem__(item), roles=roles)
        result.tmp_roles = {
            key: value for key, value in self.tmp_roles.items() if key in items
        }
        return result

    def __setitem__(self, key: str, value: Any):
        """
        Set values for a column in the dataset.

        Args:
            key: Column name
            value: Values to set

        Raises:
            TypeError: If value type doesn't match column's expected type
        """
        if isinstance(value, Dataset):
            value = value.data
        if key not in self.columns and isinstance(key, str):
            self.add_column(value, {key: InfoRole()})
            warnings.warn(
                "Column must be added by using add_column method.",
                category=SyntaxWarning,
            )
            self.data[key] = value
        else:
            column_data_type = self.roles[key].data_type
            if (
                column_data_type == None
                or (
                    isinstance(value, Iterable)
                    and all(isinstance(v, column_data_type) for v in value)
                )  # check for backend specific list (?)
                or isinstance(value, column_data_type)
            ):
                self.data[key] = value
            else:
                raise TypeError("Value type does not match the expected data type.")

    def __binary_magic_operator(self, other, func_name: str) -> Any:
        """
        Helper method for implementing binary operators.

        Args:
            other: Right-hand operand
            func_name: Name of operator function to call

        Returns:
            Result of binary operation

        Raises:
            DataTypeError: If other has invalid type
            BackendTypeError: If backends don't match
        """
        if not any(
            isinstance(other, t) for t in [Dataset, str, int, float, bool, Sequence]
        ):
            raise DataTypeError(type(other))
        func = getattr(self._backend, func_name)
        t_roles = deepcopy(self.roles)
        for role in t_roles.values():
            role.data_type = None
        if isinstance(other, Dataset):
            if type(other._backend) is not type(self._backend):
                raise BackendTypeError(type(other._backend), type(self._backend))
            other = other.rename(
                {
                    other.columns[i]: self.data.columns[i]
                    for i in range(len(other.columns))
                }
            ).backend
        return Dataset(roles=t_roles, data=func(other))

    # comparison operators:
    def __eq__(self, other):
        """
        Implement equality comparison.
        """
        return self.__binary_magic_operator(other=other, func_name="__eq__")

    def __ne__(self, other):
        """
        Implement inequality comparison.
        """
        return self.__binary_magic_operator(other=other, func_name="__ne__")

    def __le__(self, other):
        """
        Implement less than or equal comparison.
        """
        return self.__binary_magic_operator(other=other, func_name="__le__")

    def __lt__(self, other):
        """
        Implement less than comparison.
        """
        return self.__binary_magic_operator(other=other, func_name="__lt__")

    def __ge__(self, other):
        """
        Implement greater than or equal comparison.
        """
        return self.__binary_magic_operator(other=other, func_name="__ge__")

    def __gt__(self, other):
        """
        Implement greater than comparison.
        """
        return self.__binary_magic_operator(other=other, func_name="__gt__")

    # unary operators:
    def __pos__(self):
        """
        Implement unary positive.
        """
        return Dataset(roles=self.roles, data=(+self._backend))

    def __neg__(self):
        """
        Implement unary negation.
        """
        return Dataset(roles=self.roles, data=(-self._backend))

    def __abs__(self):
        """
        Implement absolute value.
        """
        return Dataset(roles=self.roles, data=abs(self._backend))

    def __invert__(self):
        """
        Implement bitwise inversion.
        """
        return Dataset(roles=self.roles, data=(~self._backend))

    def __round__(self, ndigits: int = 0):
        """
        Implement rounding.
        """
        return Dataset(roles=self.roles, data=round(self._backend, ndigits))

    def __bool__(self):
        """
        Implement truth value testing.
        """
        return not self._backend.is_empty()

    # Binary math operators:
    def __add__(self, other):
        """
        Implement addition.
        """
        return self.__binary_magic_operator(other=other, func_name="__add__")

    def __sub__(self, other):
        """
        Implement subtraction.
        """
        return self.__binary_magic_operator(other=other, func_name="__sub__")

    def __mul__(self, other):
        """
        Implement multiplication.
        """
        return self.__binary_magic_operator(other=other, func_name="__mul__")

    def __floordiv__(self, other):
        """
        Implement floor division.
        """
        return self.__binary_magic_operator(other=other, func_name="__floordiv__")

    def __div__(self, other):
        """
        Implement division.
        """
        return self.__binary_magic_operator(other=other, func_name="__div__")

    def __truediv__(self, other):
        """
        Implement true division.
        """
        return self.__binary_magic_operator(other=other, func_name="__truediv__")

    def __mod__(self, other):
        """
        Implement modulo.
        """
        return self.__binary_magic_operator(other=other, func_name="__mod__")

    def __pow__(self, other):
        """
        Implement exponentiation.
        """
        return self.__binary_magic_operator(other=other, func_name="__pow__")

    def __and__(self, other):
        """
        Implement bitwise and.
        """
        return self.__binary_magic_operator(other=other, func_name="__and__")

    def __or__(self, other):
        """
        Implement bitwise or.
        """
        return self.__binary_magic_operator(other=other, func_name="__or__")

    # Right math operators:
    def __radd__(self, other):
        """
        Implement reverse addition.
        """
        return self.__binary_magic_operator(other=other, func_name="__radd__")

    def __rsub__(self, other):
        """
        Implement reverse subtraction.
        """
        return self.__binary_magic_operator(other=other, func_name="__rsub__")

    def __rmul__(self, other):
        """
        Implement reverse multiplication.
        """
        return self.__binary_magic_operator(other=other, func_name="__rmul__")

    def __rfloordiv__(self, other):
        """
        Implement reverse floor division.
        """
        return self.__binary_magic_operator(other=other, func_name="__rfloordiv__")

    def __rdiv__(self, other):
        """
        Implement reverse division.
        """
        return self.__binary_magic_operator(other=other, func_name="__rdiv__")

    def __rtruediv__(self, other):
        """
        Implement reverse true division.
        """
        return self.__binary_magic_operator(other=other, func_name="__rtruediv__")

    def __rmod__(self, other):
        """
        Implement reverse modulo.
        """
        return self.__binary_magic_operator(other=other, func_name="__rmod__")

    def __rpow__(self, other) -> Any:
        """
        Implement reverse exponentiation.
        """
        return self.__binary_magic_operator(other=other, func_name="__rpow__")

    @property
    def index(self):
        """
        Get the index of the dataset.
        """
        return self.backend.index

    @index.setter
    def index(self, value):
        """
        Set the index of the dataset.
        """
        self.backend.data.index = value

    @property
    def data(self):
        """
        Get the underlying data.
        """
        return self._backend.data

    @data.setter
    def data(self, value):
        """
        Set the underlying data.
        """
        self.backend.data = value

    @property
    def columns(self):
        """
        Get the column names.
        """
        return self.backend.columns

    @staticmethod
    def create_empty(roles=None, index=None, backend=BackendsEnum.pandas) -> "Dataset":
        """
        Create an empty dataset.

        Args:
            roles: Role definitions for columns
            index: Index for the empty dataset
            backend: Backend storage type

        Returns:
            Empty Dataset instance
        """
        if roles is None:
            roles = {}
        index = [] if index is None else index
        columns = list(roles.keys())
        ds = Dataset(roles=roles, backend=backend)
        ds._backend = ds._backend.create_empty(index, columns)
        ds.data = ds.backend.data
        return ds

    def _convert_data_after_agg(self, result) -> Union["Dataset", float]:
        """
        Convert aggregation result to appropriate type.

        Args:
            result: Result of aggregation operation

        Returns:
            Dataset or float depending on result type
        """
        if isinstance(result, float):
            return result
        role: ABCRole = StatisticRole()
        return Dataset(data=result, roles={column: role for column in result.columns})

    def add_column(
        self,
        data,
        role: Optional[Dict[str, ABCRole]] = None,
        index: Optional[Iterable[Hashable]] = None,
    ):
        """
        Add a new column to the dataset.

        Args:
            data: Column data to add
            role: Role definition for the new column
            index: Index for the new column

        Returns:
            Self for method chaining

        Raises:
            ValueError: If role is None and data is not a Dataset
        """
        if role is None:
            if not isinstance(data, Dataset):
                raise ValueError("If role is None, data must be a Dataset")
            if any([col in self.columns for col in data.columns]):
                raise ValueError("Columns with the same name already exist")
            self.roles.update(data.roles)
            self._backend.add_column(
                data.data,
                data.columns,
                index,
            )
        else:
            if any([col in self.columns for col in role.keys()]):
                raise ValueError("Columns with the same name already exist")
            if isinstance(role, Dict) and any(
                [not isinstance(r, ABCRole) for r in role.values()]
            ):
                raise TypeError("Role values must be of type ABCRole")
            if isinstance(data, Dataset):
                data = data.data
            self.roles.update(role)
            self._backend.add_column(data, list(role.keys()), index)
        return self

    def _check_other_dataset(self, other):
        """
        Check compatibility with another dataset.

        Args:
            other: Dataset to check compatibility with

        Raises:
            ConcatDataError: If other is not a Dataset
            ConcatBackendError: If backends don't match
        """
        if not isinstance(other, Dataset):
            raise ConcatDataError(type(other))
        if type(other._backend) is not type(self._backend):
            raise ConcatBackendError(type(other._backend), type(self._backend))

    def astype(
        self, dtype: Dict[str, type], errors: Literal["raise", "ignore"] = "raise"
    ) -> "Dataset":
        """
        Change the data type of one or more columns.

        Parameters:
        - dtype: Dictionary where keys are column names and values are target types.
        - errors: If 'raise', raises an error on invalid types; if 'ignore', skips invalid types.

        Returns:
        - A new Dataset object with the specified data types applied.
        """

        for col, _ in dtype.items():
            if (errors == "raise") and (col not in self.columns):
                raise KeyError(f"Column '{col}' does not exist in the Dataset.")

        new_backend = deepcopy(self._backend)
        new_backend.data = new_backend.astype(dtype, errors)
        new_roles = deepcopy(self.roles)

        if errors == "ignore":
            for col, target_type in dtype.items():
                if new_backend.get_column_type(col) == target_type:
                    new_roles[col].data_type = target_type
        elif errors == "raise":
            for col, target_type in dtype.items():
                new_roles[col].data_type = target_type

        return Dataset(roles=new_roles, data=new_backend.data)

    def append(self, other, reset_index=False, axis=0) -> "Dataset":
        """
        Append rows or columns from another dataset.

        Args:
            other: Dataset to append
            reset_index: Whether to reset index after append
            axis: 0 for row append, 1 for column append

        Returns:
            New Dataset with appended data
        """
        other = Adapter.to_list(other)

        new_roles = deepcopy(self.roles)
        for o in other:
            self._check_other_dataset(o)
            new_roles.update(o.roles)

        return Dataset(
            roles=new_roles, data=self.backend.append(other, reset_index, axis)
        )

    # TODO: set backend by backend object
    @staticmethod
    def from_dict(
        data: FromDictTypes,
        roles: Union[
            Dict[ABCRole, Union[List[str], str]],
            Dict[str, ABCRole],
        ],
        backend: BackendsEnum = BackendsEnum.pandas,
        index=None,
    ) -> "Dataset":
        """
        Create a Dataset from a dictionary.

        Args:
            data: Dictionary containing data
            roles: Role definitions for columns
            backend: Backend storage type
            index: Index for the dataset

        Returns:
            New Dataset created from dictionary
        """
        ds = Dataset(roles=roles, backend=backend)
        ds._backend = ds._backend.from_dict(data, index)
        ds.data = ds._backend.data
        return ds

    # What is going to happen when a matrix is returned?
    def apply(
        self,
        func: Callable,
        role: Dict[str, ABCRole],
        axis: int = 0,
        **kwargs,
    ) -> "Dataset":
        """
        Apply a function to the dataset.

        Args:
            func: Function to apply
            role: Role definition for result
            axis: Axis to apply function along
            **kwargs: Additional arguments for func

        Returns:
            New Dataset with function applied
        """
        if self.is_empty():
            return deepcopy(self)
        tmp_data = self._backend.apply(
            func=func, axis=axis, column_name=list(role.keys())[0], **kwargs
        )
        tmp_roles = (
            {list(role.keys())[0]: list(role.values())[0]}
            if ((not tmp_data.any().any()) and len(role) > 1)
            else role
        )
        return Dataset(
            data=tmp_data,
            roles=tmp_roles,
        )

    def map(self, func, na_action=None, **kwargs) -> "Dataset":
        """
        Apply a mapping function to the dataset.

        Args:
            func: Mapping function to apply
            na_action: How to handle NA values
            **kwargs: Additional arguments for func

        Returns:
            New Dataset with mapping applied
        """
        return Dataset(
            roles=self.roles,
            data=self._backend.map(func=func, na_action=na_action, **kwargs),
        )

    def is_empty(self) -> bool:
        """
        Check if dataset is empty.
        """
        return self._backend.is_empty()

    def unique(self) -> Dict[str, List[Any]]:
        """
        Get unique values for each column.
        """
        return self._backend.unique()

    def nunique(self, dropna: bool = False) -> Dict[str, int]:
        """
        Count unique values for each column.

        Args:
            dropna: Whether to exclude NA values

        Returns:
            Dictionary mapping column names to counts
        """
        return self._backend.nunique(dropna)

    def isin(self, values: Iterable) -> "Dataset":
        """
        Check whether values are contained in the dataset.

        Args:
            values: Values to check for

        Returns:
            Boolean mask as Dataset
        """
        role: ABCRole = FilterRole()
        return Dataset(
            roles={column: role for column in self.roles.keys()},
            data=self._backend.isin(values),
        )

    def groupby(
        self,
        by: Any,
        func: Optional[Union[str, List]] = None,
        fields_list: Optional[Union[str, List]] = None,
        **kwargs,
    ) -> List[Tuple[str, "Dataset"]]:
        """
        Group dataset by values.

        Args:
            by: Column(s) to group by
            func: Aggregation function to apply
            fields_list: Columns to include in result
            **kwargs: Additional arguments for groupby

        Returns:
            List of (group_key, group_data) tuples
        """
        if isinstance(by, Dataset) and len(by.columns) == 1:
            self.data = self.data.reset_index(drop=True)
            datasets = [
                (group, Dataset(roles=self.roles, data=self.data.loc[group_data.index]))
                for group, group_data in by._backend.groupby(by=by.columns[0], **kwargs)
            ]
        else:
            datasets = [
                (group, Dataset(roles=self.roles, data=data))
                for group, data in self._backend.groupby(by=by, **kwargs)
            ]
        if fields_list:
            fields_list = Adapter.to_list(fields_list)
            datasets = [(i, data[fields_list]) for i, data in datasets]
        if func:
            datasets = [(i, data.agg(func)) for i, data in datasets]
        for dataset in datasets:
            if isinstance(dataset, Dataset):
                dataset[1].tmp_roles = self.tmp_roles
        return datasets

    def sort(
        self,
        by: Optional[MultiFieldKeyTypes] = None,
        ascending: bool = True,
        **kwargs,
    ):
        """
        Sort dataset by values.

        Args:
            by: Column(s) to sort by
            ascending: Sort order
            **kwargs: Additional arguments for sort

        Returns:
            Sorted Dataset
        """
        if by is None:
            return Dataset(
                roles=self.roles,
                data=self.backend.sort_index(ascending=ascending, **kwargs),
            )
        return Dataset(
            roles=self.roles,
            data=self.backend.sort_values(by=by, ascending=ascending, **kwargs),
        )

    def fillna(
        self,
        values: Union[ScalarType, Dict[str, ScalarType], None] = None,
        method: Optional[Literal["bfill", "ffill"]] = None,
        **kwargs,
    ):
        """
        Fill NA values.

        Args:
            values: Values to fill with
            method: Method for filling
            **kwargs: Additional arguments

        Returns:
            Dataset with NA values filled

        Raises:
            ValueError: If neither values nor method provided
        """
        if values is None and method is None:
            raise ValueError("Value or filling method must be provided")
        return Dataset(
            roles=self.roles,
            data=self.backend.fillna(values=values, method=method, **kwargs),
        )

    def mean(self):
        """
        Calculate mean of numeric columns.
        """
        return self._convert_data_after_agg(self._backend.mean())

    def max(self):
        """
        Calculate maximum of columns.
        """
        return self._convert_data_after_agg(self._backend.max())

    def reindex(self, labels, fill_value: Optional[Any] = None) -> "Dataset":
        """
        Reindex the dataset.

        Args:
            labels: New index labels
            fill_value: Value to use for missing values

        Returns:
            Reindexed Dataset
        """
        return Dataset(
            self.roles, data=self.backend.reindex(labels, fill_value=fill_value)
        )

    def idxmax(self):
        """
        Get index of maximum values.
        """
        return self._convert_data_after_agg(self._backend.idxmax())

    def min(self):
        """
        Calculate minimum of columns.
        """
        return self._convert_data_after_agg(self._backend.min())

    def count(self):
        """
        Count non-NA values.
        """
        if self.is_empty():
            return Dataset.create_empty({role: InfoRole() for role in self.roles})
        return self._convert_data_after_agg(self._backend.count())

    def sum(self):
        """
        Calculate sum of columns.
        """
        return self._convert_data_after_agg(self._backend.sum())

    def log(self):
        """
        Calculate natural logarithm.
        """
        return self._convert_data_after_agg(self._backend.log())

    def mode(self, numeric_only: bool = False, dropna: bool = True):
        """
        Calculate mode of columns.

        Args:
            numeric_only: Whether to include only numeric columns
            dropna: Whether to exclude NA values

        Returns:
            Mode values as Dataset
        """
        t_data = self._backend.mode(numeric_only=numeric_only, dropna=dropna)
        return Dataset(data=t_data, roles={role: InfoRole() for role in t_data.columns})

    def var(self, skipna: bool = True, ddof: int = 1, numeric_only: bool = False):
        """
        Calculate variance of columns.

        Args:
            skipna: Whether to exclude NA values
            ddof: Delta degrees of freedom
            numeric_only: Whether to include only numeric columns

        Returns:
            Variance values as Dataset
        """
        return self._convert_data_after_agg(
            self._backend.var(skipna=skipna, ddof=ddof, numeric_only=numeric_only)
        )

    def agg(self, func: Union[str, List]):
        """
        Aggregate using one or more operations.

        Args:
            func: Function or list of functions to apply

        Returns:
            Aggregated results as Dataset
        """
        return self._convert_data_after_agg(self._backend.agg(func))

    def std(self, skipna: bool = True, ddof: int = 1):
        """
        Calculate standard deviation.
        """
        return self._convert_data_after_agg(self._backend.std(skipna=skipna, ddof=ddof))

    def quantile(self, q: float = 0.5):
        """
        Calculate quantiles for each column.

        Args:
            q: Quantile to compute, between 0 and 1

        Returns:
            Quantile values for each column
        """
        return self._convert_data_after_agg(self._backend.quantile(q=q))

    def coefficient_of_variation(self):
        """
        Calculate coefficient of variation.
        """
        return self._convert_data_after_agg(self._backend.coefficient_of_variation())

    def corr(self, method="pearson", numeric_only=False):
        """
        Calculate correlation between columns.

        Args:
            method: Correlation method
            numeric_only: Whether to include only numeric columns

        Returns:
            Correlation matrix as Dataset
        """
        t_data = self._backend.corr(method=method, numeric_only=numeric_only)
        t_roles = {column: self.roles[column] for column in t_data.columns}
        return Dataset(roles=t_roles, data=t_data)

    def value_counts(
        self,
        normalize: bool = False,
        sort: bool = True,
        ascending: bool = False,
        dropna: bool = True,
    ):
        """
        Count unique values.

        Args:
            normalize: Return proportions instead of counts
            sort: Sort by counts
            ascending: Sort order
            dropna: Whether to exclude NA values

        Returns:
            Value counts as Dataset
        """
        t_data = self._backend.value_counts(
            normalize=normalize, sort=sort, ascending=ascending, dropna=dropna
        )
        t_roles = deepcopy(self.roles)
        column_name = "proportion" if normalize else "count"
        if column_name not in t_data:
            t_data = t_data.rename(columns={0: column_name})
        t_roles[column_name] = StatisticRole()
        return Dataset(roles=t_roles, data=t_data)

    def na_counts(self):
        """Count NA values"""
        return self._convert_data_after_agg(self._backend.na_counts())

    def dropna(
        self,
        how: Literal["any", "all"] = "any",
        subset: Union[str, Iterable[str], None] = None,
        axis: Union[Literal["index", "rows", "columns"], int] = 0,
    ):
        """
        Remove missing values from the dataset.

        Args:
            how: How to drop rows/columns with missing values.
                'any': Drop if any NA values are present
                'all': Drop only if all values are NA
            subset: Labels of columns to check for missing values, or None to use all columns
            axis: Which axis to drop values from
                0/'index'/'rows': Drop rows
                1/'columns': Drop columns

        Returns:
            Dataset: A new dataset with NA values removed according to specified criteria
        """
        # Drop NA values using backend implementation
        new_data = self._backend.dropna(how=how, subset=subset, axis=axis)

        # Update roles based on axis - keep all roles for row drops, filter for column drops
        new_roles = (
            self.roles
            if axis == 0
            else {column: self.roles[column] for column in new_data.columns}
        )

        # Return new dataset with updated data and roles
        return Dataset(
            roles=new_roles,
            data=new_data,
        )

    def isna(self):
        """
        Check for missing values in the dataset.

        Returns:
            Dataset: A boolean dataset indicating missing values
        """
        return self._convert_data_after_agg(self._backend.isna())

    def select_dtypes(self, include: Any = None, exclude: Any = None):
        """
        Select columns based on their dtype.

        Args:
            include: Dtypes to include
            exclude: Dtypes to exclude

        Returns:
            Dataset: Dataset with selected dtypes
        """
        # Filter data by dtypes
        t_data = self._backend.select_dtypes(include=include, exclude=exclude)

        # Keep only roles for remaining columns
        t_roles = {k: v for k, v in self.roles.items() if k in t_data.columns}
        return Dataset(roles=t_roles, data=t_data)

    def merge(
        self,
        right,
        on: Optional[str] = None,
        left_on: Optional[str] = None,
        right_on: Optional[str] = None,
        left_index: bool = False,
        right_index: bool = False,
        suffixes: Tuple[str, str] = ("_x", "_y"),
        how: Literal["left", "right", "outer", "inner", "cross"] = "inner",
    ):
        """
        Merge this dataset with another dataset.

        Args:
            right: Right dataset to merge with
            on: Column name(s) to join on
            left_on: Column(s) from left dataset to join on
            right_on: Column(s) from right dataset to join on
            left_index: Use left index as join key
            right_index: Use right index as join key
            suffixes: Suffixes to add to overlapping column names
            how: Type of merge to perform

        Returns:
            Dataset: Merged dataset

        Raises:
            DataTypeError: If right is not a Dataset
            BackendTypeError: If backends don't match
        """
        # Default to index merge if no columns specified
        if not any([on, left_on, right_on, left_index, right_index]):
            left_index = True
            right_index = True

        # Validate input types
        if not isinstance(right, Dataset):
            raise DataTypeError(type(right))
        if type(right._backend) is not type(self._backend):
            raise BackendTypeError(type(right._backend), type(self._backend))

        # Perform merge operation
        t_data = self._backend.merge(
            right=right._backend,
            on=on,
            left_on=left_on,
            right_on=right_on,
            left_index=left_index,
            right_index=right_index,
            suffixes=suffixes,
            how=how,
        )

        # Combine roles from both datasets
        t_roles = deepcopy(self.roles)
        t_roles.update(right.roles)

        # Handle suffixed column roles
        for c in t_data.columns:
            if f"{c}".endswith(suffixes[0]) and c[: -len(suffixes[0])] in self.columns:
                t_roles[c] = self.roles[c[: -len(suffixes[0])]]
            if f"{c}".endswith(suffixes[1]) and c[: -len(suffixes[1])] in right.columns:
                t_roles[c] = right.roles[c[: -len(suffixes[1])]]

        # Create final roles dict with only merged columns
        new_roles = {c: t_roles[c] for c in t_data.columns}
        return Dataset(roles=new_roles, data=t_data)

    def drop(self, labels: Any = None, axis: int = 1):
        """
        Drop specified labels from rows or columns.

        Args:
            labels: Labels to drop
            axis: 0 for rows, 1 for columns

        Returns:
            Dataset: Dataset with specified labels dropped
        """
        # Convert Dataset labels to list of indices
        if isinstance(labels, Dataset):
            labels = list(labels.index)

        # Drop specified labels
        t_data = self._backend.drop(labels=labels, axis=axis)

        # Update roles based on axis
        t_roles = (
            deepcopy(self.roles)
            if axis == 0
            else {c: self.roles[c] for c in t_data.columns}
        )
        return Dataset(roles=t_roles, data=t_data)

    def filter(
        self,
        items: Optional[List] = None,
        like: Optional[str] = None,
        regex: Optional[str] = None,
        axis: Optional[int] = None,
    ) -> "Dataset":
        """
        Filter rows or columns using specified criteria.

        Args:
            items: List of items to include
            like: Include labels matching this substring
            regex: Include labels matching this regular expression
            axis: 0 for rows, 1 for columns

        Returns:
            Dataset: Filtered dataset
        """
        t_data = self._backend.filter(items=items, like=like, regex=regex, axis=axis)
        t_roles = {c: self.roles[c] for c in t_data.columns if c in self.roles.keys()}
        return Dataset(roles=t_roles, data=t_data)

    def dot(self, other: "Dataset") -> "Dataset":
        """
        Compute matrix multiplication with another dataset.

        Args:
            other: Dataset to multiply with

        Returns:
            Dataset: Result of matrix multiplication
        """
        return Dataset(roles=other.roles, data=self.backend.dot(other.backend))

    def transpose(
        self,
        roles: Optional[Union[Dict[str, ABCRole], List[str]]] = None,
    ) -> "Dataset":
        """
        Transpose the dataset.

        Args:
            roles: New roles for transposed columns

        Returns:
            Dataset: Transposed dataset
        """
        # Get role names if provided
        roles_names: List[Union[str, None]] = (
            list(roles.keys()) or [] if isinstance(roles, Dict) else roles
        )

        # Transpose data
        result_data = self.backend.transpose(roles_names)

        # Create default roles if none provided
        if roles is None or isinstance(roles, List):
            names = result_data.columns if roles is None else roles
            roles = {column: DefaultRole() for column in names}

        return Dataset(roles=roles, data=result_data)

    def sample(
        self,
        frac: Optional[float] = None,
        n: Optional[int] = None,
        random_state: Optional[int] = None,
    ) -> "Dataset":
        """
        Return a random sample of the dataset.

        Args:
            frac: Fraction of rows to sample
            n: Number of rows to sample
            random_state: Random seed for reproducibility

        Returns:
            Dataset: Random sample of rows
        """
        return Dataset(
            self.roles,
            data=self.backend.sample(frac=frac, n=n, random_state=random_state),
        )

    def cov(self):
        """
        Calculate covariance matrix.

        Returns:
            Dataset: Covariance matrix
        """
        t_data = self.backend.cov()
        return Dataset(
            {column: DefaultRole() for column in t_data.columns}, data=t_data
        )

    def rename(self, names: Dict[str, str]):
        """
        Rename columns.

        Args:
            names: Dictionary mapping old names to new names

        Returns:
            Dataset: Dataset with renamed columns
        """
        roles = {names.get(column, column): role for column, role in self.roles.items()}
        return Dataset(roles, data=self.backend.rename(names))

    def replace(
        self,
        to_replace: Any = None,
        value: Any = None,
        regex: bool = False,
    ) -> "Dataset":
        """
        Replace values in the dataset.

        Args:
            to_replace: Values to replace
            value: Value to replace with
            regex: Whether to interpret to_replace as regular expressions

        Returns:
            Dataset: Dataset with replaced values
        """
        return Dataset(
            self.roles,
            data=self._backend.replace(to_replace=to_replace, value=value, regex=regex),
        )


class ExperimentData:
    """
    Class for managing experimental data and analysis results.
    """

    def __init__(self, data: Dataset):
        """
        Initialize ExperimentData.

        Args:
            data: Base dataset for the experiment
        """
        self._data = data
        self.additional_fields = Dataset.create_empty(index=data.index)
        self.variables: Dict[str, Dict[str, Union[int, float]]] = {}
        self.groups: Dict[str, Dict[str, Dataset]] = {}
        self.analysis_tables: Dict[str, Dataset] = {}
        self.id_name_mapping: Dict[str, str] = {}

    @property
    def ds(self):
        """
        Get the base dataset.
        """
        return self._data

    @staticmethod
    def create_empty(
        roles=None, backend=BackendsEnum.pandas, index=None
    ) -> "ExperimentData":
        """
        Create empty ExperimentData instance.

        Args:
            roles: Roles for columns
            backend: Backend to use
            index: Index for empty dataset

        Returns:
            ExperimentData: Empty experiment data instance
        """
        ds = Dataset.create_empty(backend, roles, index)
        return ExperimentData(ds)

    def check_hash(self, executor_id: int, space: ExperimentDataEnum) -> bool:
        """
        Check if executor ID exists in specified space.

        Args:
            executor_id: ID to check
            space: Space to check in

        Returns:
            bool: Whether ID exists in space
        """
        if space == ExperimentDataEnum.additional_fields:
            return executor_id in self.additional_fields.columns
        elif space == ExperimentDataEnum.variables:
            return executor_id in self.variables.keys()
        elif space == ExperimentDataEnum.analysis_tables:
            return executor_id in self.analysis_tables
        else:
            return any(self.check_hash(executor_id, s) for s in ExperimentDataEnum)

    def set_value(
        self,
        space: ExperimentDataEnum,
        executor_id: Union[str, Dict[str, str]],
        value: Any,
        key: Optional[str] = None,
        role=None,
    ) -> "ExperimentData":
        """
        Set a value in the specified space.

        Args:
            space: Space to set value in
            executor_id: ID for the value
            value: Value to set
            key: Optional key for the value
            role: Optional role for the value

        Returns:
            ExperimentData: Self for chaining
        """
        # Handle additional fields
        if space == ExperimentDataEnum.additional_fields:
            if not isinstance(value, Dataset) or len(value.columns) == 1:
                self.additional_fields = self.additional_fields.add_column(
                    data=value, role={executor_id: role}
                )
            else:
                rename_dict = (
                    {value.columns[0]: executor_id}
                    if isinstance(executor_id, str)
                    else executor_id
                )
                value = value.rename(names=rename_dict)
                self.additional_fields = self.additional_fields.merge(
                    right=value, left_index=True, right_index=True
                )

        # Handle analysis tables
        elif space == ExperimentDataEnum.analysis_tables:
            self.analysis_tables[executor_id] = value

        # Handle variables
        elif space == ExperimentDataEnum.variables:
            if executor_id in self.variables:
                self.variables[executor_id][key] = value
            elif isinstance(value, Dict):
                self.variables[executor_id] = value
            else:
                self.variables[executor_id] = {key: value}

        # Handle groups
        elif space == ExperimentDataEnum.groups:
            if executor_id not in self.groups:
                self.groups[executor_id] = {key: value}
            else:
                self.groups[executor_id][key] = value

        return self

    def get_ids(
        self,
        classes: Union[type, Iterable[type], str, Iterable[str]],
        searched_space: Union[
            ExperimentDataEnum, Iterable[ExperimentDataEnum], None
        ] = None,
        key: Optional[str] = None,
    ) -> Dict[str, Dict[str, List[str]]]:
        """
        Get IDs matching specified criteria.

        Args:
            classes: Classes to search for
            searched_space: Spaces to search in
            key: Optional key to match

        Returns:
            Dict mapping classes to spaces and matching IDs
        """

        def check_id(id_: str, class_: str) -> bool:
            result = id_[: id_.find(ID_SPLIT_SYMBOL)] == class_

            if result and key is not None:
                result = id_[id_.rfind(ID_SPLIT_SYMBOL) + 1 :] == key
            return result

        # Define spaces to search
        spaces = {
            ExperimentDataEnum.additional_fields: self.additional_fields.columns,
            ExperimentDataEnum.analysis_tables: self.analysis_tables.keys(),
            ExperimentDataEnum.groups: self.groups.keys(),
            ExperimentDataEnum.variables: self.variables.keys(),
        }

        # Convert classes to names
        classes = [
            c.__name__ if isinstance(c, type) else c for c in Adapter.to_list(classes)
        ]

        # Get spaces to search
        searched_space = (
            Adapter.to_list(searched_space) if searched_space else list(spaces.keys())
        )

        # Return matching IDs
        return {
            class_: {
                space.value: [
                    str(id_) for id_ in spaces[space] if check_id(id_, class_)
                ]
                for space in searched_space
            }
            for class_ in classes
        }

    def get_one_id(
        self,
        class_: Union[type, str],
        space: ExperimentDataEnum,
        key: Optional[str] = None,
    ) -> str:
        """
        Get a single ID matching criteria.

        Args:
            class_: Class to search for
            space: Space to search in
            key: Optional key to match

        Returns:
            str: Matching ID

        Raises:
            NotFoundInExperimentDataError: If no matching ID found
        """
        class_ = class_ if isinstance(class_, str) else class_.__name__
        result = self.get_ids(class_, space, key)
        if (class_ not in result) or (not len(result[class_][space.value])):
            raise NotFoundInExperimentDataError(class_)
        return result[class_][space.value][0]

    def copy(self, data: Optional[Dataset] = None) -> "ExperimentData":
        """
        Create a deep copy.

        Args:
            data: Optional new base dataset

        Returns:
            ExperimentData: Deep copy of self
        """
        result = deepcopy(self)
        if data is not None:
            result._data = data
        return result

    def field_search(
        self,
        roles: Union[ABCRole, Iterable[ABCRole]],
        tmp_role: bool = False,
        search_types=None,
    ) -> List[str]:
        """
        Search for fields with specified roles.

        Args:
            roles: Roles to search for
            tmp_role: Whether to include temporary roles
            search_types: Types to search for

        Returns:
            List[str]: Matching field names
        """
        searched_field = []
        roles = Adapter.to_list(roles)

        # Split roles by type
        field_in_additional = [
            role for role in roles if isinstance(role, AdditionalRole)
        ]
        field_in_data = [role for role in roles if role not in field_in_additional]

        # Search in main data
        if field_in_data:
            searched_field += self.ds.search_columns(
                field_in_data, tmp_role=tmp_role, search_types=search_types
            )

        # Search in additional fields
        if field_in_additional and isinstance(self, ExperimentData):
            searched_field += self.additional_fields.search_columns(
                field_in_additional, tmp_role=tmp_role, search_types=search_types
            )

        return searched_field

    def field_data_search(
        self,
        roles: Union[ABCRole, Iterable[ABCRole]],
        tmp_role: bool = False,
        search_types=None,
    ) -> Dataset:
        """
        Search for data with specified roles.

        Args:
            roles: Roles to search for
            tmp_role: Whether to include temporary roles
            search_types: Types to search for

        Returns:
            Dataset: Dataset containing matching fields
        """
        searched_data: Dataset = Dataset.create_empty()
        roles = Adapter.to_list(roles)

        # Map roles to columns
        roles_columns_map = {
            role: self.field_search(role, tmp_role, search_types) for role in roles
        }

        # Build dataset from matching columns
        for role, columns in roles_columns_map.items():
            for column in columns:
                t_data = (
                    self.additional_fields[column]
                    if isinstance(role, AdditionalRole)
                    else self.ds[column]
                )
                searched_data = searched_data.add_column(
                    data=t_data, role={column: role}
                )
        return searched_data


class DatasetAdapter(Adapter):
    """
    Adapter class for converting various data types to Dataset objects.
    """

    @staticmethod
    def to_dataset(
        data: Union[Dict, Dataset, pd.DataFrame, List, str, int, float, bool],
        roles: Union[ABCRole, Dict[str, ABCRole]],
    ) -> Dataset:
        """
        Convert various data types to a Dataset object.

        Args:
            data: Input data to convert
            roles: Roles for the dataset columns

        Returns:
            Dataset: Converted dataset

        Raises:
            InvalidArgumentError: If data type is not supported
        """
        # Convert data based on its type
        if isinstance(data, Dict):
            return DatasetAdapter.dict_to_dataset(data, roles)
        elif isinstance(data, pd.DataFrame):
            if isinstance(roles, ABCRole):
                raise InvalidArgumentError("roles", "Dict[str, ABCRole]")
            return DatasetAdapter.frame_to_dataset(data, roles)
        elif isinstance(data, List):
            if isinstance(roles, ABCRole):
                raise InvalidArgumentError("roles", "Dict[str, ABCRole]")
            return DatasetAdapter.list_to_dataset(data, roles)
        elif any(isinstance(data, t) for t in [str, int, float, bool]):
            return DatasetAdapter.value_to_dataset(data, roles)
        elif isinstance(data, Dataset):
            return data
        else:
            raise InvalidArgumentError("data", "Dict, pd.DataFrame, List, Dataset")

    @staticmethod
    def value_to_dataset(
        data: ScalarType, roles: Union[ABCRole, Dict[str, ABCRole]]
    ) -> Dataset:
        """
        Convert a scalar value to a Dataset.

        Args:
            data: Scalar value to convert
            roles: Roles for the dataset

        Returns:
            Dataset: Dataset containing the scalar value
        """
        if isinstance(roles, ABCRole):
            roles = {"value": roles}
        return Dataset(roles=roles, data=pd.DataFrame({list(roles.keys())[0]: [data]}))

    @staticmethod
    def dict_to_dataset(
        data: Dict, roles: Union[ABCRole, Dict[str, ABCRole]]
    ) -> Dataset:
        """
        Convert a dictionary to a Dataset.

        Args:
            data: Dictionary to convert
            roles: Roles for the dataset

        Returns:
            Dataset: Dataset created from dictionary
        """
        roles_names = list(data.keys())
        if any(
            [
                any(isinstance(i, t) for t in [int, str, float, bool])
                for i in list(data.values())
            ]
        ):
            data = [data]
        if isinstance(roles, Dict):
            return Dataset.from_dict(data=data, roles=roles)
        elif isinstance(roles, ABCRole):
            return Dataset.from_dict(
                data=data, roles={name: roles for name in roles_names}
            )

    @staticmethod
    def list_to_dataset(data: List, roles: Dict[str, ABCRole]) -> Dataset:
        """
        Convert a list to a Dataset.

        Args:
            data: List to convert
            roles: Roles for the dataset

        Returns:
            Dataset: Dataset created from list
        """
        return Dataset(
            roles=roles,
            data=pd.DataFrame(data=data, columns=[list(roles.keys())[0]]),
        )

    @staticmethod
    def frame_to_dataset(data: pd.DataFrame, roles: Dict[str, ABCRole]) -> Dataset:
        """
        Convert a pandas DataFrame to a Dataset.

        Args:
            data: DataFrame to convert
            roles: Roles for the dataset

        Returns:
            Dataset: Dataset created from DataFrame
        """
        return Dataset(
            roles=roles,
            data=data,
        )<|MERGE_RESOLUTION|>--- conflicted
+++ resolved
@@ -115,10 +115,6 @@
             """
             column_name = item[1]
             column_data_type = self.roles[column_name].data_type
-<<<<<<< HEAD
-=======
-            # Check if value matches expected data type
->>>>>>> 8c27f2b9
             if (
                 column_data_type == None
                 or (
@@ -126,10 +122,6 @@
                     and all(isinstance(v, column_data_type) for v in value)
                 )
                 or isinstance(value, column_data_type)
-<<<<<<< HEAD
-=======
-                or value is None
->>>>>>> 8c27f2b9
             ):
                 if column_name not in self.backend.data.columns:
                     raise KeyError("Column must be added by using add_column method.")
@@ -166,10 +158,6 @@
             column_index = item[1]
             column_name = self.backend.data.columns[column_index]
             column_data_type = self.roles[column_name].data_type
-<<<<<<< HEAD
-=======
-            # Check if value matches expected data type
->>>>>>> 8c27f2b9
             if (
                 column_data_type == None
                 or (
