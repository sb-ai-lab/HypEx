import warnings
from copy import copy, deepcopy
from typing import (
    Union,
    List,
    Iterable,
    Any,
    Dict,
    Callable,
    Hashable,
    Optional,
    Sequence,
<<<<<<< HEAD
    Literal,
=======
    Tuple,
>>>>>>> 4e7a2a61
)

import pandas as pd  # type: ignore

from hypex.utils import (
    ID_SPLIT_SYMBOL,
    BackendsEnum,
    ConcatBackendError,
    ConcatDataError,
    ExperimentDataEnum,
    FieldKeyTypes,
    FromDictTypes,
    MultiFieldKeyTypes,
    NotFoundInExperimentDataError,
    DataTypeError,
    BackendTypeError,
    ScalarType,
)
from .abstract import DatasetBase
from .roles import (
    StatisticRole,
    InfoRole,
    ABCRole,
    FilterRole,
    FeatureRole,
)


class Dataset(DatasetBase):
    class Locker:
        def __init__(self, backend, roles):
            self.backend = backend
            self.roles = roles

        def __getitem__(self, item) -> "Dataset":
            t_data = self.backend.loc(item)
            return Dataset(
                data=t_data,
                roles={k: v for k, v in self.roles.items() if k in t_data.columns},
            )

    class ILocker:
        def __init__(self, backend, roles):
            self.backend = backend
            self.roles = roles

        def __getitem__(self, item) -> "Dataset":
            t_data = self.backend.iloc(item)
            return Dataset(
                data=t_data,
                roles={k: v for k, v in self.roles.items() if k in t_data.columns},
            )

    def __init__(
        self,
        roles: Union[
            Dict[ABCRole, Union[List[Union[str, int]], str, int]],
            Dict[Union[str, int], ABCRole],
        ],
        data: Optional[Union[pd.DataFrame, str]] = None,
        backend: Optional[BackendsEnum] = None,
    ):
        super().__init__(roles, data, backend)
        self.loc = self.Locker(self._backend, self.roles)
        self.iloc = self.ILocker(self._backend, self.roles)

    def __getitem__(self, item: Union[Iterable, str, int]) -> "Dataset":
        if isinstance(item, Dataset):
            item = item.data
        items = (
            [item] if isinstance(item, str) or not isinstance(item, Iterable) else item
        )
        roles: Dict = {
            column: (
                self.roles[column]
                if column in self.columns and self.roles.get(column, False)
                else InfoRole()
            )
            for column in items
        }
        result = Dataset(data=self._backend.__getitem__(item), roles=roles)
        result.tmp_roles = self.tmp_roles
        return result

    def __setitem__(self, key: str, value: Any):
        if isinstance(value, Dataset):
            value = value.data
        if key not in self.columns and isinstance(key, str):
            self.add_column(value, {key: InfoRole()})
            warnings.warn("Column must be added by add_column", category=SyntaxWarning)
        self.data[key] = value

    def __binary_magic_operator(self, other, func_name: str) -> Any:
        if not any(isinstance(other, t) for t in [Dataset, str, int, float, bool, Sequence]):
            raise DataTypeError(type(other))
        func = getattr(self._backend, func_name)
        t_roles = deepcopy(self.roles)
        for role in t_roles.values():
            role.data_type = None
        if isinstance(other, Dataset):
            if type(other._backend) is not type(self._backend):
                raise BackendTypeError(type(other._backend), type(self._backend))
            other = other._backend
        return Dataset(roles=t_roles, data=func(other))

    # comparison operators:
    def __eq__(self, other):
        return self.__binary_magic_operator(other=other, func_name="__eq__")

    def __ne__(self, other):
        return self.__binary_magic_operator(other=other, func_name="__ne__")

    def __le__(self, other):
        return self.__binary_magic_operator(other=other, func_name="__le__")

    def __lt__(self, other):
        return self.__binary_magic_operator(other=other, func_name="__lt__")

    def __ge__(self, other):
        return self.__binary_magic_operator(other=other, func_name="__ge__")

    def __gt__(self, other):
        return self.__binary_magic_operator(other=other, func_name="__gt__")

    # unary operators:
    def __pos__(self):
        return Dataset(roles=self.roles, data=(+self._backend))

    def __neg__(self):
        return Dataset(roles=self.roles, data=(-self._backend))

    def __abs__(self):
        return Dataset(roles=self.roles, data=abs(self._backend))

    def __invert__(self):
        return Dataset(roles=self.roles, data=(~self._backend))

    def __round__(self, ndigits: int = 0):
        return Dataset(roles=self.roles, data=round(self._backend, ndigits))

    def __bool__(self):
        return not self._backend.is_empty()

    # Binary math operators:
    def __add__(self, other):
        return self.__binary_magic_operator(other=other, func_name="__add__")

    def __sub__(self, other):
        return self.__binary_magic_operator(other=other, func_name="__sub__")

    def __mul__(self, other):
        return self.__binary_magic_operator(other=other, func_name="__mul__")

    def __floordiv__(self, other):
        return self.__binary_magic_operator(other=other, func_name="__floordiv__")

    def __div__(self, other):
        return self.__binary_magic_operator(other=other, func_name="__div__")

    def __truediv__(self, other):
        return self.__binary_magic_operator(other=other, func_name="__truediv__")

    def __mod__(self, other):
        return self.__binary_magic_operator(other=other, func_name="__mod__")

    def __pow__(self, other):
        return self.__binary_magic_operator(other=other, func_name="__pow__")

    def __and__(self, other):
        return self.__binary_magic_operator(other=other, func_name="__and__")

    def __or__(self, other):
        return self.__binary_magic_operator(other=other, func_name="__or__")

    # Right arithmetic operators:
    def __radd__(self, other):
        return self.__binary_magic_operator(other=other, func_name="__radd__")

    def __rsub__(self, other):
        return self.__binary_magic_operator(other=other, func_name="__rsub__")

    def __rmul__(self, other):
        return self.__binary_magic_operator(other=other, func_name="__rmul__")

    def __rfloordiv__(self, other):
        return self.__binary_magic_operator(other=other, func_name="__rfloordiv__")

    def __rdiv__(self, other):
        return self.__binary_magic_operator(other=other, func_name="__rdiv__")

    def __rtruediv__(self, other):
        return self.__binary_magic_operator(other=other, func_name="__rtruediv__")

    def __rmod__(self, other):
        return self.__binary_magic_operator(other=other, func_name="__rmod__")

    def __rpow__(self, other) -> Any:
        return self.__binary_magic_operator(other=other, func_name="__rpow__")

    @property
    def index(self):
        return self.backend.index

    @index.setter
    def index(self, value):
        self.backend.data.index = value

    @property
    def data(self):
        return self._backend.data

    @data.setter
    def data(self, value):
        self.backend.data = value

    @property
    def columns(self):
        return self.backend.columns

    @staticmethod
    def create_empty(backend=BackendsEnum.pandas, roles=None, index=None) -> "Dataset":
        if roles is None:
            roles = {}
        index = [] if index is None else index
        columns = list(roles.keys())
        ds = Dataset(roles=roles, backend=backend)
        ds._backend = ds._backend.create_empty(index, columns)
        ds.data = ds.backend.data
        return ds

    def _convert_data_after_agg(self, result) -> Union["Dataset", float]:
        if isinstance(result, float):
            return result
        return Dataset(
            data=result, roles={column: StatisticRole() for column in self.roles}
        )

    def add_column(
        self,
        data,
        role: Optional[Dict[str, ABCRole]] = None,
        index: Optional[Iterable[Hashable]] = None,
    ):
        if role is None:
            if not isinstance(data, Dataset):
                raise ValueError("Козьёль")
            self.roles.update(data.roles)
            self._backend.add_column(
                data._backend.data[list(data._backend.data.columns)[0]],
                list(data.roles.keys())[0],
                index,
            )
        else:
            self.roles.update(role)
            self._backend.add_column(data, list(role.keys())[0], index)
        return self

    def _check_other_dataset(self, other):
        if not isinstance(other, Dataset):
            raise ConcatDataError(type(other))
        if type(other._backend) is not type(self._backend):
            raise ConcatBackendError(type(other._backend), type(self._backend))

    def append(self, other, index: bool = False) -> "Dataset":
        if isinstance(other, Dataset):
            other = [other]

        new_roles = copy(self.roles)
        for o in other:
            self._check_other_dataset(o)
            new_roles.update(o.roles)

        return Dataset(roles=new_roles, data=self.backend.append(other, index))

    # TODO: set backend by backend object
    @staticmethod
    def from_dict(
        data: FromDictTypes,
        roles: Union[
            Dict[ABCRole, Union[List[Union[str, int]], str, int]],
            Dict[Union[str, int], ABCRole],
        ],
        backend: BackendsEnum = BackendsEnum.pandas,
        index=None,
    ) -> "Dataset":
        ds = Dataset(roles=roles, backend=backend)
        ds._backend = ds._backend.from_dict(data, index)
        ds.data = ds._backend.data
        return ds

    # What is going to happen when a matrix is returned?
    def apply(
        self,
        func: Callable,
        role: Dict[FieldKeyTypes, ABCRole],
        axis: int = 0,
        **kwargs,
    ) -> "Dataset":
        return Dataset(
            data=self._backend.apply(
                func=func, axis=axis, column_name=list(role.keys())[0], **kwargs
            ),
            roles=role,
        )

    def map(self, func, na_action=None, **kwargs) -> "Dataset":
        return Dataset(
            roles=self.roles,
            data=self._backend.map(func=func, na_action=na_action, **kwargs),
        )

    def is_empty(self):
        return self._backend.is_empty()

    def unique(self):
        return self._backend.unique()

    def nunique(self, dropna: bool = False):
        return self._backend.nunique(dropna)

    def isin(self, values: Iterable) -> "Dataset":
        return Dataset(
            roles={column: FilterRole() for column in self.roles.keys()},
            data=self._backend.isin(values),
        )

    def groupby(
        self,
        by: Any,
        func: Optional[Union[str, List]] = None,
        fields_list: Optional[Union[str, List]] = None,
        **kwargs,
    ):
        datasets = [
            (i, Dataset(roles=self.roles, data=data))
            for i, data in self._backend.groupby(by=by, **kwargs)
        ]
        if fields_list:
            fields_list = (
                fields_list if isinstance(fields_list, Iterable) else [fields_list]
            )
            datasets = [(i, data[fields_list]) for i, data in datasets]
        if func:
            datasets = [(i, data.agg(func)) for i, data in datasets]
        for dataset in datasets:
            if isinstance(dataset, Dataset):
                dataset[1].tmp_roles = self.tmp_roles
        return datasets

    def sort(
        self,
        by: Optional[MultiFieldKeyTypes] = None,
        ascending: bool = True,
        **kwargs,
    ):
        if by is None:
            return Dataset(
                roles=self.roles,
                data=self.backend.sort_index(ascending=ascending, **kwargs),
            )
        return Dataset(
            roles=self.roles,
            data=self.backend.sort_values(by=by, ascending=ascending, **kwargs),
        )

    def fillna(
        self,
        values: Union[int, Dict[FieldKeyTypes, FieldKeyTypes]],
        method: Optional[str] = None,
        **kwargs,
    ):
        if method and method not in ["backfill", "bfill", "ffill"]:
            raise NameError("Unsupported fill method")
        return Dataset(
            roles=self.roles, data=self.backend.fillna(values, method, **kwargs)
        )

    def mean(self):
        return self._convert_data_after_agg(self._backend.mean())

    def max(self):
        return self._convert_data_after_agg(self._backend.max())

    def idxmax(self):
        return self._convert_data_after_agg(self._backend.idxmax())

    def min(self):
        return self._convert_data_after_agg(self._backend.min())

    def count(self):
        return self._convert_data_after_agg(self._backend.count())

    def sum(self):
        return self._convert_data_after_agg(self._backend.sum())

    def log(self):
        return self._convert_data_after_agg(self._backend.log())

    def mode(self, numeric_only: bool = False, dropna: bool = True):
        return self._convert_data_after_agg(
            self._backend.mode(numeric_only=numeric_only, dropna=dropna)
        )

    def var(self, skipna: bool = True, ddof: int = 1, numeric_only: bool = False):
        return self._convert_data_after_agg(
            self._backend.var(skipna=skipna, ddof=ddof, numeric_only=numeric_only)
        )

    def agg(self, func: Union[str, List]):
        return self._convert_data_after_agg(self._backend.agg(func))

    def std(self):
        return self._convert_data_after_agg(self._backend.std())

    def coefficient_of_variation(self):
        return self._convert_data_after_agg(self._backend.coefficient_of_variation())

    def corr(self, method="pearson", numeric_only=False):
        t_data = self._backend.corr(method=method, numeric_only=numeric_only)
        t_roles = {column: self.roles[column] for column in t_data.columns}
        return Dataset(roles=t_roles, data=t_data)

    def value_counts(
        self,
        normalize: bool = False,
        sort: bool = True,
        ascending: bool = False,
        dropna: bool = True,
    ):
        t_data = self._backend.value_counts(
            normalize=normalize, sort=sort, ascending=ascending, dropna=dropna
        )
        t_roles = self.roles
        t_roles["proportion" if normalize else "count"] = StatisticRole()
        return Dataset(roles=t_roles, data=t_data)

    def na_counts(self):
        return self._convert_data_after_agg(self._backend.na_counts())

    def dropna(
        self,
        how: Literal["any", "all"] = "any",
        subset: Union[str, Iterable[str], None] = None,
    ):
        return Dataset(
            roles=self.roles, data=self._backend.dropna(how=how, subset=subset)
        )

    def isna(self):
        return self._convert_data_after_agg(self._backend.isna())

    def quantile(self, q: float = 0.5):
        return self._convert_data_after_agg(self._backend.quantile(q=q))

    def select_dtypes(self, include: Any = None, exclude: Any = None):
        t_data = self._backend.select_dtypes(include=include, exclude=exclude)
        t_roles = {k: v for k, v in self.roles.items() if k in t_data.columns}
        return Dataset(roles=t_roles, data=t_data)

    def merge(
        self,
        right,
        on: Optional[FieldKeyTypes] = None,
        left_on: Optional[FieldKeyTypes] = None,
        right_on: Optional[FieldKeyTypes] = None,
        left_index: bool = False,
        right_index: bool = False,
<<<<<<< HEAD
        suffixes: tuple[str, str] = ("_x", "_y"),
        how: Literal["left", "right", "outer", "inner", "cross"] = "inner",
=======
        suffixes: Tuple[str, str] = ("_x", "_y"),
        how: str = "inner",
>>>>>>> 4e7a2a61
    ):
        if not any([on, left_on, right_on, left_index, right_index]):
            left_index = True
            right_index = True
        if not isinstance(right, Dataset):
            raise DataTypeError(type(right))
        if type(right._backend) is not type(self._backend):
            raise BackendTypeError(type(right._backend), type(self._backend))
        t_data = self._backend.merge(
            right=right._backend,
            on=on,
            left_on=left_on,
            right_on=right_on,
            left_index=left_index,
            right_index=right_index,
            suffixes=suffixes,
            how=how,
        )
        t_roles = copy(self.roles)
        t_roles.update(right.roles)

        for c in t_data.columns:
            if f"{c}".endswith(suffixes[0]) and c[: -len(suffixes[0])] in self.columns:
                t_roles[c] = self.roles[c[: -len(suffixes[0])]]
            if f"{c}".endswith(suffixes[1]) and c[: -len(suffixes[1])] in right.columns:
                t_roles[c] = right.roles[c[: -len(suffixes[1])]]

        new_roles = {c: t_roles[c] for c in t_data.columns}
        return Dataset(roles=new_roles, data=t_data)

    def drop(self, labels: Any = None, axis: int = 1):
        t_data = self._backend.drop(labels=labels, axis=axis)
        t_roles = (
            self.roles if axis == 0 else {c: self.roles[c] for c in t_data.columns}
        )
        return Dataset(roles=t_roles, data=t_data)

    def filter(
        self,
        items: Optional[List] = None,
        like: Optional[str] = None,
        regex: Optional[str] = None,
        axis: Optional[int] = None,
    ) -> "Dataset":
        t_data = self._backend.filter(items=items, like=like, regex=regex, axis=axis)
        return Dataset(roles=self.roles, data=t_data)

    def dot(self, other: "Dataset") -> "Dataset":
        return Dataset(roles=other.roles, data=self.backend.dot(other.backend))

    def transpose(
        self,
        roles: Optional[Union[Dict[Union[str, int], ABCRole], List]] = None,
    ) -> "Dataset":
        roles_names = roles.keys() or {} if isinstance(roles, Dict) else roles
        result_data = self.backend.transpose(roles_names)
        if roles is None or isinstance(roles, List):
            names = result_data.columns if roles is None else roles
            roles = {column: FeatureRole() for column in names}
        return Dataset(roles=roles, data=result_data)

    def shuffle(self, random_state: Optional[int] = None) -> "Dataset":
        return Dataset(self.roles, data=self.backend.shuffle(random_state))

    def rename(self, names: Dict[FieldKeyTypes, FieldKeyTypes]):
        roles = {names.get(column, column): role for column, role in self.roles.items()}
        return Dataset(roles, data=self.backend.rename(names))

    def replace(
        self,
        to_replace: Any = None,
        value: Any = None,
        regex: bool = False,
    ) -> "Dataset":
        return Dataset(
            self.roles,
            data=self._backend.replace(to_replace=to_replace, value=value, regex=regex),
        )


class ExperimentData:
    def __init__(self, data: Dataset):
        self._data = data
        self.additional_fields = Dataset.create_empty(index=data.index)
        self.variables: Dict[str, Dict[str, Union[int, float]]] = {}
        self.groups: Dict[str, Dict[Hashable, Dataset]] = {}
        self.analysis_tables: Dict[str, Dataset] = {}
        self.id_name_mapping: Dict[str, str] = {}

    @property
    def ds(self):
        return self._data

    @staticmethod
    def create_empty(
        roles=None, backend=BackendsEnum.pandas, index=None
    ) -> "ExperimentData":
        ds = Dataset.create_empty(backend, roles, index)
        return ExperimentData(ds)

    def check_hash(self, executor_id: int, space: ExperimentDataEnum) -> bool:
        if space == ExperimentDataEnum.additional_fields:
            return executor_id in self.additional_fields.columns
        elif space == ExperimentDataEnum.variables:
            return executor_id in self.variables.keys()
        elif space == ExperimentDataEnum.analysis_tables:
            return executor_id in self.analysis_tables
        else:
            return any(self.check_hash(executor_id, s) for s in ExperimentDataEnum)

    def set_value(
        self,
        space: ExperimentDataEnum,
        executor_id: Union[str, Dict[str, str]],
        name: str,
        value: Any,
        key: Optional[str] = None,
        role=None,
    ) -> "ExperimentData":
        if space == ExperimentDataEnum.additional_fields:
            if not isinstance(value, Dataset):
                self.additional_fields.add_column(data=value, role={executor_id: role})
            else:
                rename_dict = {value.columns[0]: executor_id} if isinstance(executor_id, str) else executor_id
                value = value.rename(names=rename_dict)
                self.additional_fields = self.additional_fields.merge(
                    right=value, left_index=True, right_index=True
                )
        elif space == ExperimentDataEnum.analysis_tables:
            self.analysis_tables[executor_id] = value
        elif space == ExperimentDataEnum.variables:
            if executor_id not in self.variables:
                self.variables[executor_id] = {key: value}
            else:
                self.variables[executor_id][key] = value
        elif space == ExperimentDataEnum.groups:
            self.groups[executor_id][key] = value
        if len(executor_id) == 1:
            self.id_name_mapping[executor_id] = name
        else:
            for id_ in executor_id:
                self.id_name_mapping[id_] = name
        return self

    def get_ids(
        self,
        classes: Union[type, Iterable[type]],
        searched_space: Optional[ExperimentDataEnum] = None,
    ) -> Dict[type, Dict[str, List[str]]]:
        classes = classes if isinstance(classes, Iterable) else [classes]
        if searched_space:
            spaces = {
                ExperimentDataEnum.additional_fields: self.additional_fields,
                ExperimentDataEnum.analysis_tables: self.analysis_tables,
                ExperimentDataEnum.groups: self.groups,
                ExperimentDataEnum.variables: self.variables,
            }
            return {
                class_: {
                    searched_space.value: [
                        str(_id)
                        for _id in spaces[searched_space]
                        if _id.split(ID_SPLIT_SYMBOL)[0] == class_.__name__
                    ]
                }
                for class_ in classes
            }
        return {
            class_: {
                ExperimentDataEnum.groups.value: [
                    str(_id)
                    for _id in self.groups.keys()
                    if _id.split(ID_SPLIT_SYMBOL)[0] == class_.__name__
                ],
                ExperimentDataEnum.variables.value: [
                    str(_id)
                    for _id in self.variables.keys()
                    if _id.split(ID_SPLIT_SYMBOL)[0] == class_.__name__
                ],
                ExperimentDataEnum.additional_fields.value: [
                    str(_id)
                    for _id in self.additional_fields.columns
                    if _id.split(ID_SPLIT_SYMBOL)[0] == class_.__name__
                ],
                ExperimentDataEnum.analysis_tables.value: [
                    str(_id)
                    for _id in self.analysis_tables
                    if _id.split(ID_SPLIT_SYMBOL)[0] == class_.__name__
                ],
            }
            for class_ in classes
        }

    def get_one_id(self, class_: type, space: ExperimentDataEnum) -> str:
        result = self.get_ids(class_)
        if not len(result[class_][space.value]):
            raise NotFoundInExperimentDataError(class_)
        return result[class_][space.value][0]

    def copy(self, data: Optional[Dataset] = None) -> "ExperimentData":
        result = deepcopy(self)
        if data is not None:
            result._data = data
        return result<|MERGE_RESOLUTION|>--- conflicted
+++ resolved
@@ -10,11 +10,8 @@
     Hashable,
     Optional,
     Sequence,
-<<<<<<< HEAD
+    Tuple,
     Literal,
-=======
-    Tuple,
->>>>>>> 4e7a2a61
 )
 
 import pandas as pd  # type: ignore
@@ -482,13 +479,8 @@
         right_on: Optional[FieldKeyTypes] = None,
         left_index: bool = False,
         right_index: bool = False,
-<<<<<<< HEAD
         suffixes: tuple[str, str] = ("_x", "_y"),
         how: Literal["left", "right", "outer", "inner", "cross"] = "inner",
-=======
-        suffixes: Tuple[str, str] = ("_x", "_y"),
-        how: str = "inner",
->>>>>>> 4e7a2a61
     ):
         if not any([on, left_on, right_on, left_index, right_index]):
             left_index = True
