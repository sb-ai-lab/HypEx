import json
import warnings
from typing import Union, List, Iterable, Any, Type, Dict

import pandas as pd

from hypex.dataset.backends.pandas_backend import PandasDataset
from hypex.dataset.base import DatasetBase
from hypex.dataset.roles import StatisticRole, InfoRole, ABCRole
from hypex.dataset.utils import parse_roles
from hypex.errors.errors import (
    RoleColumnError,
    ConcatDataError,
    ConcatBackendError,
    SpaceError,
)
from hypex.utils.enums import ExperimentDataEnum
from hypex.utils.typings import FromDictType



class Dataset(DatasetBase):
    class Locker:
        def __init__(self, backend, roles):
            self.backend = backend
            self.roles = roles

        # TODO add roles
        def __getitem__(self, item):
            return Dataset(data=self.backend.loc(item))

    class ILocker:
        def __init__(self, backend, roles):
            self.backend = backend
            self.roles = roles

        # TODO add roles
        def __getitem__(self, item):
            return Dataset(data=self.backend.iloc(item))

    def set_data(
        self,
        data: Union[pd.DataFrame, str, Type, None] = None,
        roles: Union[
            Dict[ABCRole, Union[List[str], str]], Dict[str, ABCRole], None
        ] = None,
        backend: Union[str, None] = None,
    ):
        self._backend = (
            self._select_backend_from_str(data, backend)
            if backend
            else self._select_backend_from_data(data)
        )
        if not roles:
            roles = {}
            warnings.warn(
                "Didn't add roles for experiment estimation. "
                "This fact can lead to incorrect operation of the pipeline. "
            )
        roles = (
            parse_roles(roles)
            if any(isinstance(role, type) for role in roles.keys())
            else roles
        )
        if (
            roles
            and data is not None
            and any(i not in self._backend.columns for i in list(roles.keys()))
        ):
            raise RoleColumnError(list(roles.keys()), self._backend.columns)
        self.roles = roles
        self.data = self._backend.data
        self.loc = self.Locker(self._backend)
        self.iloc = self.ILocker(self._backend)

    @staticmethod
    def _select_backend_from_data(data):
        return PandasDataset(data)

    @staticmethod
    def _select_backend_from_str(data, backend):
        if backend == "pandas":
            return PandasDataset(data)
        return PandasDataset(data)

    def __init__(
        self,
        data: Union[pd.DataFrame, str, None] = None,
        roles: Union[
            Union[Dict[ABCRole, Union[List[str], str]], Dict[str, ABCRole]], None
        ] = None,
        backend: Union[str, None] = None,
    ):
        self.roles = None
        self.tmp_roles: Union[
            None, Union[Dict[ABCRole, Union[List[str], str]], Dict[str, ABCRole]]
        ] = None
        self._backend = None
        self.data = None
        self.loc = None
        self.iloc = None
        self.set_data(data, roles, backend)

    def __repr__(self):
        return self.data.__repr__()

    def __len__(self):
        return self._backend.__len__()

    def __getitem__(self, item: Union[Iterable, str, int]):
        items = item if isinstance(item, Iterable) else [item]
        roles: Dict = {}
        for column in items:
            if column in self.columns and self.roles.get(column, 0):
                roles[column] = self.roles[column]
            else:
                roles[column] = InfoRole()
        return Dataset(data=self._backend.__getitem__(item), roles=roles)

    def __setitem__(self, key: str, value: Any):
        if key not in self.columns and isinstance(key, str):
            self.add_column(value, key, InfoRole())
            warnings.warn("Column must be added by add_column", category=Warning)
        self.data[key] = value

    def _create_empty(self, index=None, columns=None):
        index = [] if index is None else index
        columns = [] if columns is None else columns
        self._backend = self._backend._create_empty(index, columns)
        self.data = self._backend.data
        return self

    def get_columns_by_roles(
        self, roles: Union[ABCRole, Iterable[ABCRole]], tmp_role=False
    ) -> List[Union[str, ABCRole]]:
        roles = roles if isinstance(roles, Iterable) else [roles]
        get_roles = self.tmp_roles if tmp_role else self.roles
        return [
            column
            for column, role in get_roles.items()
            if any(isinstance(role, r) for r in roles)
        ]

    @property
    def index(self):
        return self._backend.index

    @property
    def columns(self):
        return self._backend.columns

    def add_column(self, data, name: Union[str, int, List], role: ABCRole, index=None):
        self.roles.update({name: role})
        if isinstance(data, Dataset):
            data = data._backend.data[list(data._backend.data.columns)[0]]
        self._backend.add_column(data, name, index)

    def append(self, other, index=None):
        if not isinstance(other, Dataset):
            raise ConcatDataError(type(other))
        if type(other._backend) != type(self._backend):
            raise ConcatBackendError(type(other._backend), type(self._backend))
        return Dataset(data=self._backend.append(other._backend, index))

    def from_dict(self, data: FromDictType, index=None):
        self._backend = self._backend.from_dict(data, index)
        if self.roles and any(
            i not in self._backend.columns for i in list(self.roles.keys())
        ):
            raise RoleColumnError(list(self.roles.keys()), self._backend.columns)
        self.data = self._backend.data
        return self

    def to_dict(self):
        return {
            "backend": str(self._backend.__class__.__name__).lower()[:-7],
            "roles": {
                "role_names": list(map(lambda x: x.role_name, list(self.roles.keys()))),
                "columns": list(self.roles.values()),
            },
            "data": self._backend.to_dict(),
        }

    def to_json(self, filename: Union[str, None] = None):
        if not filename:
            return json.dumps(self.to_dict())
        with open(filename, "w") as file:
            json.dump(self.to_dict(), file)

    # TODO add roles
    def apply(self, func, axis=0, **kwargs):
        return Dataset(data=self._backend.apply(func=func, axis=axis, **kwargs))

    # TODO add roles
    def map(self, func, na_action=None, **kwargs):
        return self._backend.map(func=func, na_action=na_action)

    # TODO add roles
    def unique(self):
        return Dataset(data=self._backend.unique())

    # TODO add roles
    def isin(self, values: Iterable):
        return Dataset(data=self._backend.isin(values))

    # TODO add roles
    def groupby(
        self,
        by: Union[str, List],
        axis: int = 0,
        level=None,
        func: Union[str, None] = None,
        fields_list: Union[List, str, None] = None,
    ):
        datasets = [
            (i[0], Dataset(data=i[1]))
            for i in self._backend.groupby(by=by, axis=axis, level=level)
        ]
        if func:
            if fields_list:
                fields_list = (
                    fields_list if isinstance(fields_list, Iterable) else [fields_list]
                )
                datasets = [
                    (i[0], Dataset(data=i[1][fields_list].agg(func).data))
                    for i in datasets
                ]
            else:
                datasets = [
                    (i[0], Dataset(data=i[1].loc[:, :].agg(func).data))
                    for i in datasets
                ]
        return iter(datasets)

    # TODO add roles
    def mean(self):
        return Dataset(data=self._backend.mean())

    # TODO add roles
    def max(self):
        return Dataset(data=self._backend.max())

    # TODO add roles
    def min(self):
        return Dataset(data=self._backend.min())

    # TODO add roles
    def count(self):
        return Dataset(data=self._backend.count())

    # TODO add roles
    def sum(self):
        return Dataset(data=self._backend.sum())

    # TODO add roles
    def agg(self, func: Union[str, List]):
        return Dataset(data=self._backend.agg(func))


class ExperimentData(Dataset):
<<<<<<< HEAD
    def __init__(self, data: Any):
        super().__init__(data)
        if isinstance(data, Dataset):
            self.additional_fields = Dataset(data.data)._create_empty(index=data.index)
            self.stats_fields = Dataset(data.data)._create_empty(index=data.columns)
            self.additional_fields = Dataset(data.data)._create_empty(index=data.index)
            self.stats_fields = Dataset(data.data)._create_empty(index=data.columns)
        else:
            data = Dataset(data)
            self.additional_fields = data
            self.stats_fields = data

        self.data = data
        self.analysis_tables: Dict[str, Dataset] = {}
        self._id_name_mapping: Dict[str, str] = {}
=======
    def __init__(self, data: Dataset):
        super().__init__(data.data, data.roles)
        self.additional_fields = Dataset(data.data)._create_empty(index=data.index)
        self.stats_fields = Dataset(data.data)._create_empty(index=data.columns)
        self.additional_fields = Dataset(data.data)._create_empty(index=data.index)
        self.stats_fields = Dataset(data.data)._create_empty(index=data.columns)

        self.analysis_tables = {}
        self._id_name_mapping = {}
>>>>>>> fe50c7b9

    def _create_empty(self, index=None, columns=None):
        self.additional_fields._create_empty(index, columns)
        self.stats_fields._create_empty(index, columns)
        return self

    def check_hash(self, executor_id: int, space: str) -> bool:
        if space == ExperimentDataEnum.additional_fields:
            return executor_id in self.additional_fields.columns
        elif space == ExperimentDataEnum.stats_fields:
            return executor_id in self.stats_fields.columns
        elif space == ExperimentDataEnum.analysis_tables:
            return executor_id in self.analysis_tables
        else:
            raise SpaceError(space)

    def set_value(
        self,
        space: ExperimentDataEnum,
        executor_id: str,
        name: str,
        value: Any,
        key: Union[str, None] = None,
        role=None,
    ):
        if space == ExperimentDataEnum.additional_fields:
            self.additional_fields.add_column(data=value, name=executor_id, role=role)
        elif space == ExperimentDataEnum.analysis_tables:
            self.analysis_tables[name] = value
        elif space == ExperimentDataEnum.stats_fields:
            if executor_id not in self.stats_fields.columns:
                self.stats_fields.add_column(
                    data=[None] * len(self.stats_fields),
                    name=executor_id,
                    role=StatisticRole(),
                )
            self.stats_fields[executor_id][key] = value
        self._id_name_mapping[executor_id] = name

    def get_ids(self, classes: Union[type, List[type]]) -> Dict[type, Dict[str, List[str]]]:
        classes = classes if isinstance(classes, Iterable) else [classes]
        return {
            c: {
                "stats": [
                    str(_id)
                    for _id in self.stats_fields.columns
                    if _id.split(Experiment._split_symbol)[0] == c.__name__
                ],
                "additional_fields": [
                    str(_id)
                    for _id in self.additional_fields.columns
                    if _id.split(Experiment._split_symbol)[0] == c.__name__
                ],
                "analysis_tables": [
                    str(_id)
                    for _id in self.analysis_tables
                    if _id.split(Experiment._split_symbol)[0] == c.__name__
                ],
            }
            for c in classes
        }
<|MERGE_RESOLUTION|>--- conflicted
+++ resolved
@@ -258,23 +258,6 @@
 
 
 class ExperimentData(Dataset):
-<<<<<<< HEAD
-    def __init__(self, data: Any):
-        super().__init__(data)
-        if isinstance(data, Dataset):
-            self.additional_fields = Dataset(data.data)._create_empty(index=data.index)
-            self.stats_fields = Dataset(data.data)._create_empty(index=data.columns)
-            self.additional_fields = Dataset(data.data)._create_empty(index=data.index)
-            self.stats_fields = Dataset(data.data)._create_empty(index=data.columns)
-        else:
-            data = Dataset(data)
-            self.additional_fields = data
-            self.stats_fields = data
-
-        self.data = data
-        self.analysis_tables: Dict[str, Dataset] = {}
-        self._id_name_mapping: Dict[str, str] = {}
-=======
     def __init__(self, data: Dataset):
         super().__init__(data.data, data.roles)
         self.additional_fields = Dataset(data.data)._create_empty(index=data.index)
@@ -284,7 +267,6 @@
 
         self.analysis_tables = {}
         self._id_name_mapping = {}
->>>>>>> fe50c7b9
 
     def _create_empty(self, index=None, columns=None):
         self.additional_fields._create_empty(index, columns)
