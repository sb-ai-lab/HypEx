--- conflicted
+++ resolved
@@ -394,19 +394,12 @@
 
     def fillna(
         self,
-<<<<<<< HEAD
         values: Union[ScalarType, Dict[str, ScalarType], None] = None,
-        method: Optional[Literal["bfill", "ffill"]] = None,
-        **kwargs,
-    ):
-=======
-        values: Union[int, Dict[str, str], None] = None,
         method: Optional[Literal["bfill", "ffill"]] = None,
         **kwargs,
     ):
         if values is None and method is None:
             raise ValueError("Value or filling method must be provided")
->>>>>>> 50f59ae1
         return Dataset(
             roles=self.roles,
             data=self.backend.fillna(values=values, method=method, **kwargs),
