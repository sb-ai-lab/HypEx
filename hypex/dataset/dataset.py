import warnings
from copy import copy, deepcopy
from typing import (
    Union,
    List,
    Iterable,
    Any,
    Dict,
    Callable,
    Hashable,
    Optional,
    Sequence,
)

import pandas as pd  # type: ignore

from hypex.utils import (
    ID_SPLIT_SYMBOL,
    BackendsEnum,
    ConcatBackendError,
    ConcatDataError,
    ExperimentDataEnum,
    FieldKeyTypes,
    FromDictTypes,
    MultiFieldKeyTypes,
    NotFoundInExperimentDataError,
    DataTypeError,
    BackendTypeError,
    ScalarType,
)
from .abstract import DatasetBase
from .roles import (
    StatisticRole,
    InfoRole,
    ABCRole,
    FilterRole,
    FeatureRole,
)


class Dataset(DatasetBase):
    class Locker:
        def __init__(self, backend, roles):
            self.backend = backend
            self.roles = roles

        def __getitem__(self, item) -> "Dataset":
            t_data = self.backend.loc(item)
            return Dataset(
                data=t_data,
                roles={k: v for k, v in self.roles.items() if k in t_data.columns},
            )

    class ILocker:
        def __init__(self, backend, roles):
            self.backend = backend
            self.roles = roles

        def __getitem__(self, item) -> "Dataset":
            t_data = self.backend.iloc(item)
            return Dataset(
                data=t_data,
                roles={k: v for k, v in self.roles.items() if k in t_data.columns},
            )

    def __init__(
        self,
        roles: Union[
            Dict[ABCRole, Union[List[Union[str, int]], str, int]],
            Dict[Union[str, int], ABCRole],
        ],
        data: Optional[Union[pd.DataFrame, str]] = None,
        backend: Optional[BackendsEnum] = None,
    ):
        super().__init__(roles, data, backend)
        self.loc = self.Locker(self._backend, self.roles)
        self.iloc = self.ILocker(self._backend, self.roles)

    def __getitem__(self, item: Union[Iterable, str, int]) -> "Dataset":
        items = (
            [item] if isinstance(item, str) or not isinstance(item, Iterable) else item
        )
        roles: Dict = {
            column: (
                self.roles[column]
                if column in self.columns and self.roles.get(column, False)
                else InfoRole()
            )
            for column in items
        }
        result = Dataset(data=self._backend.__getitem__(item), roles=roles)
        result.tmp_roles = self.tmp_roles
        return result

    def __setitem__(self, key: str, value: Any):
        if key not in self.columns and isinstance(key, str):
            self.add_column(value, {key: InfoRole()})
            warnings.warn("Column must be added by add_column", category=SyntaxWarning)
        self.data[key] = value

    def __binary_magic_operator(self, other, func_name: str) -> Any:
        if not isinstance(other, Union[Dataset, ScalarType, Sequence]):
            raise DataTypeError(type(other))
        func = getattr(self._backend, func_name)
        t_roles = self.roles
        for role in t_roles.values():
            role.data_type = None
        if isinstance(other, Dataset):
            if type(other._backend) is not type(self._backend):
                raise BackendTypeError(type(other._backend), type(self._backend))
            other = other._backend
        return Dataset(roles=t_roles, data=func(other))

    # comparison operators:
    def __eq__(self, other):
        return self.__binary_magic_operator(other=other, func_name="__eq__")

    def __ne__(self, other):
        return self.__binary_magic_operator(other=other, func_name="__ne__")

    def __le__(self, other):
        return self.__binary_magic_operator(other=other, func_name="__le__")

    def __lt__(self, other):
        return self.__binary_magic_operator(other=other, func_name="__lt__")

    def __ge__(self, other):
        return self.__binary_magic_operator(other=other, func_name="__ge__")

    def __gt__(self, other):
        return self.__binary_magic_operator(other=other, func_name="__gt__")

    # unary operators:
    def __pos__(self):
        return Dataset(roles=self.roles, data=(+self._backend))

    def __neg__(self):
        return Dataset(roles=self.roles, data=(-self._backend))

    def __abs__(self):
        return Dataset(roles=self.roles, data=abs(self._backend))

    def __invert__(self):
        return Dataset(roles=self.roles, data=(~self._backend))

    def __round__(self, ndigits: int = 0):
        return Dataset(roles=self.roles, data=round(self._backend, ndigits))

    def __bool__(self):
        return not self._backend.is_empty()

    # Binary math operators:
    def __add__(self, other):
        return self.__binary_magic_operator(other=other, func_name="__add__")

    def __sub__(self, other):
        return self.__binary_magic_operator(other=other, func_name="__sub__")

    def __mul__(self, other):
        return self.__binary_magic_operator(other=other, func_name="__mul__")

    def __floordiv__(self, other):
        return self.__binary_magic_operator(other=other, func_name="__floordiv__")

    def __div__(self, other):
        return self.__binary_magic_operator(other=other, func_name="__div__")

    def __truediv__(self, other):
        return self.__binary_magic_operator(other=other, func_name="__truediv__")

    def __mod__(self, other):
        return self.__binary_magic_operator(other=other, func_name="__mod__")

    def __pow__(self, other):
        return self.__binary_magic_operator(other=other, func_name="__pow__")

    def __and__(self, other):
        return self.__binary_magic_operator(other=other, func_name="__and__")

    def __or__(self, other):
        return self.__binary_magic_operator(other=other, func_name="__or__")

    # Right arithmetic operators:
    def __radd__(self, other):
        return self.__binary_magic_operator(other=other, func_name="__radd__")

    def __rsub__(self, other):
        return self.__binary_magic_operator(other=other, func_name="__rsub__")

    def __rmul__(self, other):
        return self.__binary_magic_operator(other=other, func_name="__rmul__")

    def __rfloordiv__(self, other):
        return self.__binary_magic_operator(other=other, func_name="__rfloordiv__")

    def __rdiv__(self, other):
        return self.__binary_magic_operator(other=other, func_name="__rdiv__")

    def __rtruediv__(self, other):
        return self.__binary_magic_operator(other=other, func_name="__rtruediv__")

    def __rmod__(self, other):
        return self.__binary_magic_operator(other=other, func_name="__rmod__")

    def __rpow__(self, other) -> Any:
        return self.__binary_magic_operator(other=other, func_name="__rpow__")

    @property
    def index(self):
        return self.backend.index
<<<<<<< HEAD
=======

    @index.setter
    def index(self, value):
        self.backend.data.index = value
>>>>>>> 58cc0678

    @property
    def data(self):
        return self._backend.data

    @data.setter
    def data(self, value):
        self.backend.data = value

    @property
    def columns(self):
        return self.backend.columns

    @staticmethod
    def create_empty(backend=BackendsEnum.pandas, roles=None, index=None) -> "Dataset":
        if roles is None:
            roles = {}
        index = [] if index is None else index
        columns = list(roles.keys())
        ds = Dataset(roles=roles, backend=backend)
        ds._backend = ds._backend.create_empty(index, columns)
        ds.data = ds.backend.data
        return ds

    def _convert_data_after_agg(self, result) -> Union["Dataset", float]:
        if isinstance(result, float):
            return result
        return Dataset(
            data=result, roles={column: StatisticRole() for column in self.roles}
        )

    def add_column(
        self,
        data,
        role: Optional[Dict[str, ABCRole]] = None,
        index: Optional[Iterable[Hashable]] = None,
    ):
        if role is None:
            if not isinstance(data, Dataset):
                raise ValueError("Козьёль")
            self.roles.update(data.roles)
            self._backend.add_column(
                data._backend.data[list(data._backend.data.columns)[0]],
                list(data.roles.keys())[0],
                index,
            )
        else:
            self.roles.update(role)
            self._backend.add_column(data, list(role.keys())[0], index)

    def _check_other_dataset(self, other):
        if not isinstance(other, Dataset):
            raise ConcatDataError(type(other))
        if type(other._backend) is not type(self._backend):
            raise ConcatBackendError(type(other._backend), type(self._backend))

    def append(self, other, index=None) -> "Dataset":
        if isinstance(other, Dataset):
            other = [other]

        new_roles = copy(self.roles)
        for o in other:
            self._check_other_dataset(o)
            new_roles.update(o.roles)

        return Dataset(roles=new_roles, data=self.backend.append(other, index))

    @staticmethod
    def from_dict(
        data: FromDictTypes,
        roles: Union[
            Dict[ABCRole, Union[List[Union[str, int]], str, int]],
            Dict[Union[str, int], ABCRole],
        ],
        backend: BackendsEnum = BackendsEnum.pandas,
        index=None,
    ) -> "Dataset":
        ds = Dataset(roles=roles, backend=backend)
        ds._backend = ds._backend.from_dict(data, index)
        ds.data = ds._backend.data
        return ds

    # What is going to happen when a matrix is returned?
    def apply(
        self,
        func: Callable,
        role: Dict[FieldKeyTypes, ABCRole],
        axis: int = 0,
        **kwargs,
    ) -> "Dataset":
        return Dataset(
            data=self._backend.apply(func=func, axis=axis, **kwargs).rename(
                list(role.keys())[0]
            ),
            roles=role,
        )

    def map(self, func, na_action=None, **kwargs) -> "Dataset":
        return Dataset(
            roles=self.roles,
            data=self._backend.map(func=func, na_action=na_action, **kwargs),
        )

    def is_empty(self):
        return self._backend.is_empty()

    def unique(self):
        return self._backend.unique()
<<<<<<< HEAD

    def nunique(self, dropna: bool = False):
        return self._backend.nunique(dropna)

=======

    def nunique(self, dropna: bool = False):
        return self._backend.nunique(dropna)

>>>>>>> 58cc0678
    def isin(self, values: Iterable) -> "Dataset":
        return Dataset(
            roles={column: FilterRole() for column in self.roles.keys()},
            data=self._backend.isin(values),
        )

    def groupby(
        self,
        by: Any,
        func: Optional[Union[str, List]] = None,
        fields_list: Optional[Union[str, List]] = None,
        **kwargs,
    ):
        datasets = [
            (i, Dataset(roles=self.roles, data=data))
            for i, data in self._backend.groupby(by=by, **kwargs)
        ]
        if fields_list:
            fields_list = (
                fields_list if isinstance(fields_list, Iterable) else [fields_list]
            )
            datasets = [(i, data[fields_list]) for i, data in datasets]
        if func:
            datasets = [(i, data.agg(func)) for i, data in datasets]
        for dataset in datasets:
            if isinstance(dataset, Dataset):
                dataset[1].tmp_roles = self.tmp_roles
        return datasets

<<<<<<< HEAD
    def mean(self):  # should we add arguments to all the methods?
        return self._convert_data_after_agg(self._backend.mean())

    def mode(self, numeric_only: bool = False, dropna: bool = True):
        return self._convert_data_after_agg(
            self._backend.mode(numeric_only=numeric_only, dropna=dropna)
        )

    def var(self, skipna: bool = True, ddof: int = 1, numeric_only: bool = False):
        return self._convert_data_after_agg(
            self._backend.var(skipna=skipna, ddof=ddof, numeric_only=numeric_only)
        )

=======
>>>>>>> 58cc0678
    def sort(
        self,
        by: Optional[MultiFieldKeyTypes] = None,
        ascending: bool = True,
        **kwargs,
    ):
        if by is None:
            return Dataset(
                roles=self.roles,
                data=self.backend.sort_index(ascending=ascending, **kwargs),
            )
        return Dataset(
            roles=self.roles,
            data=self.backend.sort_values(by=by, ascending=ascending, **kwargs),
        )

    def fillna(
        self,
        values: Union[int, Dict[FieldKeyTypes, FieldKeyTypes]],
        method: Optional[str] = None,
        **kwargs,
    ):
        if method and method not in ["backfill", "bfill", "ffill"]:
            raise NameError("Unsupported fill method")
        return Dataset(
            roles=self.roles, data=self.backend.fillna(values, method, **kwargs)
        )

    def mean(self):
        return self._convert_data_after_agg(self._backend.mean())

    def max(self):
        return self._convert_data_after_agg(self._backend.max())

    def min(self):
        return self._convert_data_after_agg(self._backend.min())

    def count(self):
        return self._convert_data_after_agg(self._backend.count())

    def sum(self):
        return self._convert_data_after_agg(self._backend.sum())

    def log(self):
        return self._convert_data_after_agg(self._backend.log())
<<<<<<< HEAD
=======

    def mode(self, numeric_only: bool = False, dropna: bool = True):
        return self._convert_data_after_agg(
            self._backend.mode(numeric_only=numeric_only, dropna=dropna)
        )

    def var(self, skipna: bool = True, ddof: int = 1, numeric_only: bool = False):
        return self._convert_data_after_agg(
            self._backend.var(skipna=skipna, ddof=ddof, numeric_only=numeric_only)
        )
>>>>>>> 58cc0678

    def agg(self, func: Union[str, List]):
        return self._convert_data_after_agg(self._backend.agg(func))

    def std(self):
        return self._convert_data_after_agg(self._backend.std())
<<<<<<< HEAD

    def coefficient_of_variation(self):
        return self._convert_data_after_agg(self._backend.coefficient_of_variation())

    def corr(self, method="pearson", numeric_only=False):
        t_data = self._backend.corr(method=method, numeric_only=numeric_only)
        t_roles = {column: self.roles[column] for column in t_data.columns}
        return Dataset(roles=t_roles, data=t_data)

    def value_counts(
        self,
        normalize: bool = False,
        sort: bool = True,
        ascending: bool = False,
        dropna: bool = True,
    ):
        t_data = self._backend.value_counts(
            normalize=normalize, sort=sort, ascending=ascending, dropna=dropna
        )
        t_roles = self.roles
        t_roles["count"] = StatisticRole()
        return Dataset(roles=t_roles, data=t_data)

    def na_counts(self):
        return self._convert_data_after_agg(self._backend.na_counts())

    def dropna(self, how: str = "any", subset: Union[str, Iterable[str]] = None):
        return Dataset(
            roles=self.roles, data=self._backend.dropna(how=how, subset=subset)
        )

    def isna(self):
        return self._convert_data_after_agg(self._backend.isna())

    def quantile(self, q: float = 0.5):
        return self._convert_data_after_agg(self._backend.quantile(q=q))

    def select_dtypes(self, include: Any = None, exclude: Any = None):
        t_data = self._backend.select_dtypes(include=include, exclude=exclude)
        t_roles = {k: v for k, v in self.roles.items() if k in t_data.columns}
        return Dataset(roles=t_roles, data=t_data)

    def merge(
        self,
        right,
        on: FieldKeyTypes = "",
        left_on: FieldKeyTypes = "",
        right_on: FieldKeyTypes = "",
        left_index: bool = False,
        right_index: bool = False,
        suffixes: tuple[str, str] = ("_x", "_y"),
    ):
        if not isinstance(right, Dataset):
            raise DataTypeError(type(right))
        if type(right._backend) is not type(self._backend):
            raise BackendTypeError(type(right._backend), type(self._backend))
        t_data = self._backend.merge(
            right=right._backend,
            on=on,
            left_on=left_on,
            right_on=right_on,
            left_index=left_index,
            right_index=right_index,
            suffixes=suffixes,
        )
        t_roles = copy(self.roles)
        t_roles.update(right.roles)

        for c in t_data.columns:
            if f"{c}".endswith(suffixes[0]) and c[: -len(suffixes[0])] in self.columns:
                t_roles[c] = self.roles[c[: -len(suffixes[0])]]
            if f"{c}".endswith(suffixes[1]) and c[: -len(suffixes[1])] in right.columns:
                t_roles[c] = right.roles[c[: -len(suffixes[1])]]

        new_roles = {c: t_roles[c] for c in t_data.columns}
        return Dataset(roles=new_roles, data=t_data)

    def drop(self, labels: Any = None, axis: int = 1):
        t_data = self._backend.drop(labels=labels, axis=axis)
        t_roles = (
            self.roles if axis == 0 else {c: self.roles[c] for c in t_data.columns}
        )
        return Dataset(roles=t_roles, data=t_data)

    def dot(self, other: "Dataset") -> "Dataset":
        result_data = self.backend.dot(other.backend)
        return Dataset(roles=other.roles, data=result_data)

    def transpose(
        self,
        roles: Optional[Union[Dict[Union[str, int], ABCRole], List]] = None,
    ) -> "Dataset":
        roles_names = roles.keys() or {} if isinstance(roles, Dict) else roles
        result_data = self.backend.transpose(roles_names)
        if roles is None or isinstance(roles, List):
            names = result_data.columns if roles is None else roles
            roles = {column: FeatureRole() for column in names}
        return Dataset(roles=roles, data=result_data)

    def shuffle(self, random_state: Optional[int] = None) -> "Dataset":
        return Dataset(self.roles, data=self.backend.shuffle(random_state))
=======
>>>>>>> 58cc0678

    def coefficient_of_variation(self):
        return self._convert_data_after_agg(self._backend.coefficient_of_variation())

    def corr(self, method="pearson", numeric_only=False):
        t_data = self._backend.corr(method=method, numeric_only=numeric_only)
        t_roles = {column: self.roles[column] for column in t_data.columns}
        return Dataset(roles=t_roles, data=t_data)

    def value_counts(
        self,
        normalize: bool = False,
        sort: bool = True,
        ascending: bool = False,
        dropna: bool = True,
    ):
        t_data = self._backend.value_counts(
            normalize=normalize, sort=sort, ascending=ascending, dropna=dropna
        )
        t_roles = self.roles
        t_roles["count"] = StatisticRole()
        return Dataset(roles=t_roles, data=t_data)

<<<<<<< HEAD
=======
    def na_counts(self):
        return self._convert_data_after_agg(self._backend.na_counts())

    def dropna(self, how: str = "any", subset: Union[str, Iterable[str], None] = None):
        return Dataset(
            roles=self.roles, data=self._backend.dropna(how=how, subset=subset)
        )

    def isna(self):
        return self._convert_data_after_agg(self._backend.isna())

    def quantile(self, q: float = 0.5):
        return self._convert_data_after_agg(self._backend.quantile(q=q))

    def select_dtypes(self, include: Any = None, exclude: Any = None):
        t_data = self._backend.select_dtypes(include=include, exclude=exclude)
        t_roles = {k: v for k, v in self.roles.items() if k in t_data.columns}
        return Dataset(roles=t_roles, data=t_data)

    def merge(
        self,
        right,
        on: Optional[FieldKeyTypes] = None,
        left_on: Optional[FieldKeyTypes] = None,
        right_on: Optional[FieldKeyTypes] = None,
        left_index: bool = False,
        right_index: bool = False,
        suffixes: tuple[str, str] = ("_x", "_y"),
    ):
        if not isinstance(right, Dataset):
            raise DataTypeError(type(right))
        if type(right._backend) is not type(self._backend):
            raise BackendTypeError(type(right._backend), type(self._backend))
        t_data = self._backend.merge(
            right=right._backend,
            on=on,
            left_on=left_on,
            right_on=right_on,
            left_index=left_index,
            right_index=right_index,
            suffixes=suffixes,
        )
        t_roles = copy(self.roles)
        t_roles.update(right.roles)

        for c in t_data.columns:
            if f"{c}".endswith(suffixes[0]) and c[: -len(suffixes[0])] in self.columns:
                t_roles[c] = self.roles[c[: -len(suffixes[0])]]
            if f"{c}".endswith(suffixes[1]) and c[: -len(suffixes[1])] in right.columns:
                t_roles[c] = right.roles[c[: -len(suffixes[1])]]

        new_roles = {c: t_roles[c] for c in t_data.columns}
        return Dataset(roles=new_roles, data=t_data)

    def drop(self, labels: Any = None, axis: int = 1):
        t_data = self._backend.drop(labels=labels, axis=axis)
        t_roles = (
            self.roles if axis == 0 else {c: self.roles[c] for c in t_data.columns}
        )
        return Dataset(roles=t_roles, data=t_data)

    def dot(self, other: "Dataset") -> "Dataset":
        result_data = self.backend.dot(other.backend)
        return Dataset(roles=other.roles, data=result_data)

    def transpose(
        self,
        roles: Optional[Union[Dict[Union[str, int], ABCRole], List]] = None,
    ) -> "Dataset":
        roles_names = roles.keys() or {} if isinstance(roles, Dict) else roles
        result_data = self.backend.transpose(roles_names)
        if roles is None or isinstance(roles, List):
            names = result_data.columns if roles is None else roles
            roles = {column: FeatureRole() for column in names}
        return Dataset(roles=roles, data=result_data)

    def shuffle(self, random_state: Optional[int] = None) -> "Dataset":
        return Dataset(self.roles, data=self.backend.shuffle(random_state))

    def rename(self, names: Dict[FieldKeyTypes, FieldKeyTypes]):
        roles = {
            names[column] if column in names else column: role
            for column, role in self.roles.items()
        }
        return Dataset(roles, data=self.backend.rename(names))


>>>>>>> 58cc0678
class ExperimentData:
    def __init__(self, data: Dataset):
        self._data = data
        self.additional_fields = Dataset.create_empty(index=data.index)
<<<<<<< HEAD
        self.stats = Dataset.create_empty(index=data.columns)
        self.additional_fields = Dataset.create_empty(index=data.index)
=======
        self.variables: Dict[str, Dict[str, Union[int, float]]] = {}
        self.groups: Dict[FieldKeyTypes, Dataset] = {}
>>>>>>> 58cc0678
        self.analysis_tables: Dict[str, Dataset] = {}
        self.id_name_mapping: Dict[str, str] = {}

    @property
    def ds(self):
        return self._data

    @staticmethod
    def create_empty(
        roles=None, backend=BackendsEnum.pandas, index=None
    ) -> "ExperimentData":
        ds = Dataset.create_empty(backend, roles, index)
        return ExperimentData(ds)

    def check_hash(self, executor_id: int, space: ExperimentDataEnum) -> bool:
        if space == ExperimentDataEnum.additional_fields:
            return executor_id in self.additional_fields.columns
        elif space == ExperimentDataEnum.variables:
            return executor_id in self.variables.keys()
        elif space == ExperimentDataEnum.analysis_tables:
            return executor_id in self.analysis_tables
        else:
            return any(self.check_hash(executor_id, s) for s in ExperimentDataEnum)

    def set_value(
        self,
        space: ExperimentDataEnum,
        executor_id: str,
        name: str,
        value: Any,
        key: Optional[str] = None,
        role=None,
    ) -> "ExperimentData":
        if space == ExperimentDataEnum.additional_fields:
            self.additional_fields.add_column(data=value, role={executor_id: role})
        elif space == ExperimentDataEnum.analysis_tables:
            self.analysis_tables[executor_id] = value
        elif space == ExperimentDataEnum.variables:
            self.variables[executor_id][key] = value
        elif space == ExperimentDataEnum.groups:
            self.groups[executor_id][key] = value
        self.id_name_mapping[executor_id] = name
        return self

    def get_ids(
        self,
        classes: Union[type, Iterable[type]],
        searched_space: Optional[ExperimentDataEnum] = None,
    ) -> Dict[type, Dict[str, List[str]]]:
        classes = classes if isinstance(classes, Iterable) else [classes]
        if searched_space:
            spaces = {
                ExperimentDataEnum.additional_fields: self.additional_fields,
                ExperimentDataEnum.analysis_tables: self.analysis_tables,
                ExperimentDataEnum.groups: self.groups,
                ExperimentDataEnum.variables: self.variables,
            }
            return {
                class_: {
                    searched_space.value: [
                        str(_id)
                        for _id in spaces[searched_space]
                        if _id.split(ID_SPLIT_SYMBOL)[0] == class_.__name__
                    ]
                }
                for class_ in classes
            }
        return {
            class_: {
                ExperimentDataEnum.groups.value: [
                    str(_id)
                    for _id in self.groups.keys()
                    if _id.split(ID_SPLIT_SYMBOL)[0] == class_.__name__
                ],
                ExperimentDataEnum.variables.value: [
                    str(_id)
                    for _id in self.variables.keys()
                    if _id.split(ID_SPLIT_SYMBOL)[0] == class_.__name__
                ],
                ExperimentDataEnum.additional_fields.value: [
                    str(_id)
                    for _id in self.additional_fields.columns
                    if _id.split(ID_SPLIT_SYMBOL)[0] == class_.__name__
                ],
                ExperimentDataEnum.analysis_tables.value: [
                    str(_id)
                    for _id in self.analysis_tables
                    if _id.split(ID_SPLIT_SYMBOL)[0] == class_.__name__
                ],
            }
            for class_ in classes
        }

    def _get_one_id(self, class_: type, space: ExperimentDataEnum) -> str:
        result = self.get_ids(class_)
        if not len(result):
            raise NotFoundInExperimentDataError(class_)
        return result[class_][space.value][0]

    def copy(self, data: Optional[Dataset] = None) -> "ExperimentData":
        result = deepcopy(self)
        if data is not None:
            result._data = data
        return result<|MERGE_RESOLUTION|>--- conflicted
+++ resolved
@@ -208,13 +208,10 @@
     @property
     def index(self):
         return self.backend.index
-<<<<<<< HEAD
-=======
 
     @index.setter
     def index(self, value):
         self.backend.data.index = value
->>>>>>> 58cc0678
 
     @property
     def data(self):
@@ -323,17 +320,10 @@
 
     def unique(self):
         return self._backend.unique()
-<<<<<<< HEAD
 
     def nunique(self, dropna: bool = False):
         return self._backend.nunique(dropna)
 
-=======
-
-    def nunique(self, dropna: bool = False):
-        return self._backend.nunique(dropna)
-
->>>>>>> 58cc0678
     def isin(self, values: Iterable) -> "Dataset":
         return Dataset(
             roles={column: FilterRole() for column in self.roles.keys()},
@@ -363,22 +353,6 @@
                 dataset[1].tmp_roles = self.tmp_roles
         return datasets
 
-<<<<<<< HEAD
-    def mean(self):  # should we add arguments to all the methods?
-        return self._convert_data_after_agg(self._backend.mean())
-
-    def mode(self, numeric_only: bool = False, dropna: bool = True):
-        return self._convert_data_after_agg(
-            self._backend.mode(numeric_only=numeric_only, dropna=dropna)
-        )
-
-    def var(self, skipna: bool = True, ddof: int = 1, numeric_only: bool = False):
-        return self._convert_data_after_agg(
-            self._backend.var(skipna=skipna, ddof=ddof, numeric_only=numeric_only)
-        )
-
-=======
->>>>>>> 58cc0678
     def sort(
         self,
         by: Optional[MultiFieldKeyTypes] = None,
@@ -424,8 +398,6 @@
 
     def log(self):
         return self._convert_data_after_agg(self._backend.log())
-<<<<<<< HEAD
-=======
 
     def mode(self, numeric_only: bool = False, dropna: bool = True):
         return self._convert_data_after_agg(
@@ -436,14 +408,12 @@
         return self._convert_data_after_agg(
             self._backend.var(skipna=skipna, ddof=ddof, numeric_only=numeric_only)
         )
->>>>>>> 58cc0678
 
     def agg(self, func: Union[str, List]):
         return self._convert_data_after_agg(self._backend.agg(func))
 
     def std(self):
         return self._convert_data_after_agg(self._backend.std())
-<<<<<<< HEAD
 
     def coefficient_of_variation(self):
         return self._convert_data_after_agg(self._backend.coefficient_of_variation())
@@ -480,6 +450,11 @@
 
     def quantile(self, q: float = 0.5):
         return self._convert_data_after_agg(self._backend.quantile(q=q))
+
+    def select_dtypes(self, include: Any = None, exclude: Any = None):
+        t_data = self._backend.select_dtypes(include=include, exclude=exclude)
+        t_roles = {k: v for k, v in self.roles.items() if k in t_data.columns}
+        return Dataset(roles=t_roles, data=t_data)
 
     def select_dtypes(self, include: Any = None, exclude: Any = None):
         t_data = self._backend.select_dtypes(include=include, exclude=exclude)
@@ -545,111 +520,6 @@
 
     def shuffle(self, random_state: Optional[int] = None) -> "Dataset":
         return Dataset(self.roles, data=self.backend.shuffle(random_state))
-=======
->>>>>>> 58cc0678
-
-    def coefficient_of_variation(self):
-        return self._convert_data_after_agg(self._backend.coefficient_of_variation())
-
-    def corr(self, method="pearson", numeric_only=False):
-        t_data = self._backend.corr(method=method, numeric_only=numeric_only)
-        t_roles = {column: self.roles[column] for column in t_data.columns}
-        return Dataset(roles=t_roles, data=t_data)
-
-    def value_counts(
-        self,
-        normalize: bool = False,
-        sort: bool = True,
-        ascending: bool = False,
-        dropna: bool = True,
-    ):
-        t_data = self._backend.value_counts(
-            normalize=normalize, sort=sort, ascending=ascending, dropna=dropna
-        )
-        t_roles = self.roles
-        t_roles["count"] = StatisticRole()
-        return Dataset(roles=t_roles, data=t_data)
-
-<<<<<<< HEAD
-=======
-    def na_counts(self):
-        return self._convert_data_after_agg(self._backend.na_counts())
-
-    def dropna(self, how: str = "any", subset: Union[str, Iterable[str], None] = None):
-        return Dataset(
-            roles=self.roles, data=self._backend.dropna(how=how, subset=subset)
-        )
-
-    def isna(self):
-        return self._convert_data_after_agg(self._backend.isna())
-
-    def quantile(self, q: float = 0.5):
-        return self._convert_data_after_agg(self._backend.quantile(q=q))
-
-    def select_dtypes(self, include: Any = None, exclude: Any = None):
-        t_data = self._backend.select_dtypes(include=include, exclude=exclude)
-        t_roles = {k: v for k, v in self.roles.items() if k in t_data.columns}
-        return Dataset(roles=t_roles, data=t_data)
-
-    def merge(
-        self,
-        right,
-        on: Optional[FieldKeyTypes] = None,
-        left_on: Optional[FieldKeyTypes] = None,
-        right_on: Optional[FieldKeyTypes] = None,
-        left_index: bool = False,
-        right_index: bool = False,
-        suffixes: tuple[str, str] = ("_x", "_y"),
-    ):
-        if not isinstance(right, Dataset):
-            raise DataTypeError(type(right))
-        if type(right._backend) is not type(self._backend):
-            raise BackendTypeError(type(right._backend), type(self._backend))
-        t_data = self._backend.merge(
-            right=right._backend,
-            on=on,
-            left_on=left_on,
-            right_on=right_on,
-            left_index=left_index,
-            right_index=right_index,
-            suffixes=suffixes,
-        )
-        t_roles = copy(self.roles)
-        t_roles.update(right.roles)
-
-        for c in t_data.columns:
-            if f"{c}".endswith(suffixes[0]) and c[: -len(suffixes[0])] in self.columns:
-                t_roles[c] = self.roles[c[: -len(suffixes[0])]]
-            if f"{c}".endswith(suffixes[1]) and c[: -len(suffixes[1])] in right.columns:
-                t_roles[c] = right.roles[c[: -len(suffixes[1])]]
-
-        new_roles = {c: t_roles[c] for c in t_data.columns}
-        return Dataset(roles=new_roles, data=t_data)
-
-    def drop(self, labels: Any = None, axis: int = 1):
-        t_data = self._backend.drop(labels=labels, axis=axis)
-        t_roles = (
-            self.roles if axis == 0 else {c: self.roles[c] for c in t_data.columns}
-        )
-        return Dataset(roles=t_roles, data=t_data)
-
-    def dot(self, other: "Dataset") -> "Dataset":
-        result_data = self.backend.dot(other.backend)
-        return Dataset(roles=other.roles, data=result_data)
-
-    def transpose(
-        self,
-        roles: Optional[Union[Dict[Union[str, int], ABCRole], List]] = None,
-    ) -> "Dataset":
-        roles_names = roles.keys() or {} if isinstance(roles, Dict) else roles
-        result_data = self.backend.transpose(roles_names)
-        if roles is None or isinstance(roles, List):
-            names = result_data.columns if roles is None else roles
-            roles = {column: FeatureRole() for column in names}
-        return Dataset(roles=roles, data=result_data)
-
-    def shuffle(self, random_state: Optional[int] = None) -> "Dataset":
-        return Dataset(self.roles, data=self.backend.shuffle(random_state))
 
     def rename(self, names: Dict[FieldKeyTypes, FieldKeyTypes]):
         roles = {
@@ -659,18 +529,12 @@
         return Dataset(roles, data=self.backend.rename(names))
 
 
->>>>>>> 58cc0678
 class ExperimentData:
     def __init__(self, data: Dataset):
         self._data = data
         self.additional_fields = Dataset.create_empty(index=data.index)
-<<<<<<< HEAD
-        self.stats = Dataset.create_empty(index=data.columns)
-        self.additional_fields = Dataset.create_empty(index=data.index)
-=======
         self.variables: Dict[str, Dict[str, Union[int, float]]] = {}
         self.groups: Dict[FieldKeyTypes, Dataset] = {}
->>>>>>> 58cc0678
         self.analysis_tables: Dict[str, Dataset] = {}
         self.id_name_mapping: Dict[str, str] = {}
 
