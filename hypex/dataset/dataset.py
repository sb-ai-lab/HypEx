import warnings
from copy import copy, deepcopy
from typing import (
    Union,
    List,
    Iterable,
    Any,
    Dict,
    Callable,
    Hashable,
    Optional,
    Tuple,
    Literal,
    Sequence,
)

import pandas as pd  # type: ignore

from hypex.utils import (
    ID_SPLIT_SYMBOL,
    BackendsEnum,
    ConcatBackendError,
    ConcatDataError,
    ExperimentDataEnum,
    FromDictTypes,
    MultiFieldKeyTypes,
    NotFoundInExperimentDataError,
    DataTypeError,
    BackendTypeError,
    ScalarType,
)
from .abstract import DatasetBase
from .roles import (
    StatisticRole,
    InfoRole,
    ABCRole,
    FilterRole,
    FeatureRole,
    DefaultRole,
)
from ..utils.adapter import Adapter
from ..utils.errors import InvalidArgumentError


class Dataset(DatasetBase):
    class Locker:
        def __init__(self, backend, roles):
            self.backend = backend
            self.roles = roles

        def __getitem__(self, item) -> "Dataset":
            t_data = self.backend.loc(item)
            return Dataset(
                data=t_data,
                roles={k: v for k, v in self.roles.items() if k in t_data.columns},
            )

    class ILocker:
        def __init__(self, backend, roles):
            self.backend = backend
            self.roles = roles

        def __getitem__(self, item) -> "Dataset":
            t_data = self.backend.iloc(item)
            return Dataset(
                data=t_data,
                roles={k: v for k, v in self.roles.items() if k in t_data.columns},
            )

    def __init__(
        self,
        roles: Union[
            Dict[ABCRole, Union[List[str], str]],
            Dict[str, ABCRole],
        ],
        data: Optional[Union[pd.DataFrame, str]] = None,
        backend: Optional[BackendsEnum] = None,
    ):
        super().__init__(roles, data, backend)
        self.loc = self.Locker(self._backend, self.roles)
        self.iloc = self.ILocker(self._backend, self.roles)

    def __getitem__(self, item: Union[Iterable, str, int]) -> "Dataset":
        if isinstance(item, Dataset):
            item = item.data
        items = (
            [item] if isinstance(item, str) or not isinstance(item, Iterable) else item
        )
        roles: Dict = {
            column: (
                self.roles[column]
                if column in self.columns and self.roles.get(column, False)
                else InfoRole()
            )
            for column in items
        }
        result = Dataset(data=self._backend.__getitem__(item), roles=roles)
        result.tmp_roles = self.tmp_roles
        return result

    def __setitem__(self, key: str, value: Any):
        if isinstance(value, Dataset):
            value = value.data
        if key not in self.columns and isinstance(key, str):
            self.add_column(value, {key: InfoRole()})
            warnings.warn(
                "Column must be added by using add_column method.",
                category=SyntaxWarning,
            )
        self.data[key] = value

    def __binary_magic_operator(self, other, func_name: str) -> Any:
        if not any(
            isinstance(other, t) for t in [Dataset, str, int, float, bool, Sequence]
        ):
            raise DataTypeError(type(other))
        func = getattr(self._backend, func_name)
        t_roles = deepcopy(self.roles)
        for role in t_roles.values():
            role.data_type = None
        if isinstance(other, Dataset):
            if type(other._backend) is not type(self._backend):
                raise BackendTypeError(type(other._backend), type(self._backend))
            other = other.rename(
                {
                    other.columns[i]: self.data.columns[i]
                    for i in range(len(other.columns))
                }
            ).backend
        return Dataset(roles=t_roles, data=func(other))

    # comparison operators:
    def __eq__(self, other):
        return self.__binary_magic_operator(other=other, func_name="__eq__")

    def __ne__(self, other):
        return self.__binary_magic_operator(other=other, func_name="__ne__")

    def __le__(self, other):
        return self.__binary_magic_operator(other=other, func_name="__le__")

    def __lt__(self, other):
        return self.__binary_magic_operator(other=other, func_name="__lt__")

    def __ge__(self, other):
        return self.__binary_magic_operator(other=other, func_name="__ge__")

    def __gt__(self, other):
        return self.__binary_magic_operator(other=other, func_name="__gt__")

    # unary operators:
    def __pos__(self):
        return Dataset(roles=self.roles, data=(+self._backend))

    def __neg__(self):
        return Dataset(roles=self.roles, data=(-self._backend))

    def __abs__(self):
        return Dataset(roles=self.roles, data=abs(self._backend))

    def __invert__(self):
        return Dataset(roles=self.roles, data=(~self._backend))

    def __round__(self, ndigits: int = 0):
        return Dataset(roles=self.roles, data=round(self._backend, ndigits))

    def __bool__(self):
        return not self._backend.is_empty()

    # Binary math operators:
    def __add__(self, other):
        return self.__binary_magic_operator(other=other, func_name="__add__")

    def __sub__(self, other):
        return self.__binary_magic_operator(other=other, func_name="__sub__")

    def __mul__(self, other):
        return self.__binary_magic_operator(other=other, func_name="__mul__")

    def __floordiv__(self, other):
        return self.__binary_magic_operator(other=other, func_name="__floordiv__")

    def __div__(self, other):
        return self.__binary_magic_operator(other=other, func_name="__div__")

    def __truediv__(self, other):
        return self.__binary_magic_operator(other=other, func_name="__truediv__")

    def __mod__(self, other):
        return self.__binary_magic_operator(other=other, func_name="__mod__")

    def __pow__(self, other):
        return self.__binary_magic_operator(other=other, func_name="__pow__")

    def __and__(self, other):
        return self.__binary_magic_operator(other=other, func_name="__and__")

    def __or__(self, other):
        return self.__binary_magic_operator(other=other, func_name="__or__")

    # Right math operators:
    def __radd__(self, other):
        return self.__binary_magic_operator(other=other, func_name="__radd__")

    def __rsub__(self, other):
        return self.__binary_magic_operator(other=other, func_name="__rsub__")

    def __rmul__(self, other):
        return self.__binary_magic_operator(other=other, func_name="__rmul__")

    def __rfloordiv__(self, other):
        return self.__binary_magic_operator(other=other, func_name="__rfloordiv__")

    def __rdiv__(self, other):
        return self.__binary_magic_operator(other=other, func_name="__rdiv__")

    def __rtruediv__(self, other):
        return self.__binary_magic_operator(other=other, func_name="__rtruediv__")

    def __rmod__(self, other):
        return self.__binary_magic_operator(other=other, func_name="__rmod__")

    def __rpow__(self, other) -> Any:
        return self.__binary_magic_operator(other=other, func_name="__rpow__")

    @property
    def index(self):
        return self.backend.index

    @index.setter
    def index(self, value):
        self.backend.data.index = value

    @property
    def data(self):
        return self._backend.data

    @data.setter
    def data(self, value):
        self.backend.data = value

    @property
    def columns(self):
        return self.backend.columns

    @staticmethod
    def create_empty(backend=BackendsEnum.pandas, roles=None, index=None) -> "Dataset":
        if roles is None:
            roles = {}
        index = [] if index is None else index
        columns = list(roles.keys())
        ds = Dataset(roles=roles, backend=backend)
        ds._backend = ds._backend.create_empty(index, columns)
        ds.data = ds.backend.data
        return ds

    def _convert_data_after_agg(self, result) -> Union["Dataset", float]:
        if isinstance(result, float):
            return result
        role: ABCRole = StatisticRole()
        return Dataset(data=result, roles={column: role for column in self.roles})

    def add_column(
        self,
        data,
        role: Optional[Dict[str, ABCRole]] = None,
        index: Optional[Iterable[Hashable]] = None,
    ):
        if role is None:
            if not isinstance(data, Dataset):
                raise ValueError("Козьёль")
            self.roles.update(data.roles)
            self._backend.add_column(
                data.data,
                data.columns,
                index,
            )
        else:
            if isinstance(data, Dataset):
                data = data.data
            self.roles.update(role)
            self._backend.add_column(data, list(role.keys()), index)
        return self

    def _check_other_dataset(self, other):
        if not isinstance(other, Dataset):
            raise ConcatDataError(type(other))
        if type(other._backend) is not type(self._backend):
            raise ConcatBackendError(type(other._backend), type(self._backend))

<<<<<<< HEAD
    def append(self, other, index: bool = False) -> "Dataset":
        other = Adapter.to_list(other)
=======
    def append(self, other, reset_index: bool = False, axis: int = 0) -> "Dataset":
        if isinstance(other, Dataset):
            other = [other]
>>>>>>> 0f3def02

        new_roles = deepcopy(self.roles)
        for o in other:
            self._check_other_dataset(o)
            new_roles.update(o.roles)

        return Dataset(
            roles=new_roles, data=self.backend.append(other, reset_index, axis)
        )

    # TODO: set backend by backend object
    @staticmethod
    def from_dict(
        data: FromDictTypes,
        roles: Union[
            Dict[ABCRole, Union[List[str], str]],
            Dict[str, ABCRole],
        ],
        backend: BackendsEnum = BackendsEnum.pandas,
        index=None,
    ) -> "Dataset":
        ds = Dataset(roles=roles, backend=backend)
        ds._backend = ds._backend.from_dict(data, index)
        ds.data = ds._backend.data
        return ds

    # What is going to happen when a matrix is returned?
    def apply(
        self,
        func: Callable,
        role: Dict[str, ABCRole],
        axis: int = 0,
        **kwargs,
    ) -> "Dataset":
        return Dataset(
            data=self._backend.apply(
                func=func, axis=axis, column_name=list(role.keys())[0], **kwargs
            ),
            roles=role,
        )

    def map(self, func, na_action=None, **kwargs) -> "Dataset":
        return Dataset(
            roles=self.roles,
            data=self._backend.map(func=func, na_action=na_action, **kwargs),
        )

    def is_empty(self) -> bool:
        return self._backend.is_empty()

    def unique(self) -> Dict[str, List[Any]]:
        return self._backend.unique()

    def nunique(self, dropna: bool = False) -> Dict[str, int]:
        return self._backend.nunique(dropna)

    def isin(self, values: Iterable) -> "Dataset":
        role: ABCRole = FilterRole()
        return Dataset(
            roles={column: role for column in self.roles.keys()},
            data=self._backend.isin(values),
        )

    def groupby(
        self,
        by: Any,
        func: Optional[Union[str, List]] = None,
        fields_list: Optional[Union[str, List]] = None,
        **kwargs,
    ):  # TODO: field is not working in the tutorial
        datasets = [
            (i, Dataset(roles=self.roles, data=data))
            for i, data in self._backend.groupby(by=by, **kwargs)
        ]
        if fields_list:
            fields_list = (
                fields_list if isinstance(fields_list, Iterable) else [fields_list]
            )
            datasets = [(i, data[fields_list]) for i, data in datasets]
        if func:
            datasets = [(i, data.agg(func)) for i, data in datasets]
        for dataset in datasets:
            if isinstance(dataset, Dataset):
                dataset[1].tmp_roles = self.tmp_roles
        return datasets

    def sort(
        self,
        by: Optional[MultiFieldKeyTypes] = None,
        ascending: bool = True,
        **kwargs,
    ):
        if by is None:
            return Dataset(
                roles=self.roles,
                data=self.backend.sort_index(ascending=ascending, **kwargs),
            )
        return Dataset(
            roles=self.roles,
            data=self.backend.sort_values(by=by, ascending=ascending, **kwargs),
        )

    def fillna(
        self,
        values: Union[int, Dict[str, str], None] = None,
        method: Optional[Literal["bfill", "ffill"]] = None,
        **kwargs,
    ):
        if values is None and method is None:
            raise ValueError("Value or filling method must be provided")
        return Dataset(
            roles=self.roles, data=self.backend.fillna(values, method, **kwargs)
        )

    def mean(self):
        return self._convert_data_after_agg(self._backend.mean())

    def max(self):
        return self._convert_data_after_agg(self._backend.max())

    def reindex(self, labels, fill_value: Optional[Any] = None) -> "Dataset":
        return Dataset(
            self.roles, data=self.backend.reindex(labels, fill_value=fill_value)
        )

    def idxmax(self):
        return self._convert_data_after_agg(self._backend.idxmax())

    def min(self):
        return self._convert_data_after_agg(self._backend.min())

    def count(self):
        return self._convert_data_after_agg(self._backend.count())

    def sum(self):
        return self._convert_data_after_agg(self._backend.sum())

    def log(self):
        return self._convert_data_after_agg(self._backend.log())

    def mode(self, numeric_only: bool = False, dropna: bool = True):
        return self._convert_data_after_agg(
            self._backend.mode(numeric_only=numeric_only, dropna=dropna)
        )

    def var(self, skipna: bool = True, ddof: int = 1, numeric_only: bool = False):
        return self._convert_data_after_agg(
            self._backend.var(skipna=skipna, ddof=ddof, numeric_only=numeric_only)
        )

    def agg(self, func: Union[str, List]):
        return self._convert_data_after_agg(self._backend.agg(func))

    def std(self):
        return self._convert_data_after_agg(self._backend.std())

    def coefficient_of_variation(self):
        return self._convert_data_after_agg(self._backend.coefficient_of_variation())

    def corr(self, method="pearson", numeric_only=False):
        t_data = self._backend.corr(method=method, numeric_only=numeric_only)
        t_roles = {column: self.roles[column] for column in t_data.columns}
        return Dataset(roles=t_roles, data=t_data)

    def value_counts(
        self,
        normalize: bool = False,
        sort: bool = True,
        ascending: bool = False,
        dropna: bool = True,
    ):
        t_data = self._backend.value_counts(
            normalize=normalize, sort=sort, ascending=ascending, dropna=dropna
        )
        t_roles = self.roles
        t_roles["proportion" if normalize else "count"] = StatisticRole()
        return Dataset(roles=t_roles, data=t_data)

    def na_counts(self):
        return self._convert_data_after_agg(self._backend.na_counts())

    def dropna(
        self,
        how: Literal["any", "all"] = "any",
        subset: Union[str, Iterable[str], None] = None,
    ):
        return Dataset(
            roles=self.roles, data=self._backend.dropna(how=how, subset=subset)
        )

    def isna(self):
        return self._convert_data_after_agg(self._backend.isna())

    def quantile(self, q: float = 0.5):
        return self._convert_data_after_agg(self._backend.quantile(q=q))

    def select_dtypes(self, include: Any = None, exclude: Any = None):
        t_data = self._backend.select_dtypes(include=include, exclude=exclude)
        t_roles = {k: v for k, v in self.roles.items() if k in t_data.columns}
        return Dataset(roles=t_roles, data=t_data)

    def merge(
        self,
        right,
        on: Optional[str] = None,
        left_on: Optional[str] = None,
        right_on: Optional[str] = None,
        left_index: bool = False,
        right_index: bool = False,
        suffixes: Tuple[str, str] = ("_x", "_y"),
        how: Literal["left", "right", "outer", "inner", "cross"] = "inner",
    ):
        if not any([on, left_on, right_on, left_index, right_index]):
            left_index = True
            right_index = True
        if not isinstance(right, Dataset):
            raise DataTypeError(type(right))
        if type(right._backend) is not type(self._backend):
            raise BackendTypeError(type(right._backend), type(self._backend))
        t_data = self._backend.merge(
            right=right._backend,
            on=on,
            left_on=left_on,
            right_on=right_on,
            left_index=left_index,
            right_index=right_index,
            suffixes=suffixes,
            how=how,
        )
        t_roles = copy(self.roles)
        t_roles.update(right.roles)

        for c in t_data.columns:
            if f"{c}".endswith(suffixes[0]) and c[: -len(suffixes[0])] in self.columns:
                t_roles[c] = self.roles[c[: -len(suffixes[0])]]
            if f"{c}".endswith(suffixes[1]) and c[: -len(suffixes[1])] in right.columns:
                t_roles[c] = right.roles[c[: -len(suffixes[1])]]

        new_roles = {c: t_roles[c] for c in t_data.columns}
        return Dataset(roles=new_roles, data=t_data)

    def drop(self, labels: Any = None, axis: int = 1):
        if isinstance(labels, Dataset):
            labels = list(labels.index)
        t_data = self._backend.drop(labels=labels, axis=axis)
        t_roles = (
            self.roles if axis == 0 else {c: self.roles[c] for c in t_data.columns}
        )
        return Dataset(roles=t_roles, data=t_data)

    def filter(
        self,
        items: Optional[List] = None,
        like: Optional[str] = None,
        regex: Optional[str] = None,
        axis: Optional[int] = None,
    ) -> "Dataset":
        t_data = self._backend.filter(items=items, like=like, regex=regex, axis=axis)
        return Dataset(roles=self.roles, data=t_data)

    def dot(self, other: "Dataset") -> "Dataset":
        return Dataset(roles=other.roles, data=self.backend.dot(other.backend))

    def transpose(
        self,
        roles: Optional[Union[Dict[str, ABCRole], List[str]]] = None,
    ) -> "Dataset":
        roles_names: List[Union[str, None]] = (
            list(roles.keys()) or [] if isinstance(roles, Dict) else roles
        )
        result_data = self.backend.transpose(roles_names)
        if roles is None or isinstance(roles, List):
            names = result_data.columns if roles is None else roles
            roles = {column: DefaultRole() for column in names}
        return Dataset(roles=roles, data=result_data)

    def cov(self):
        t_data = self.backend.cov()
        return Dataset(
            {column: DefaultRole() for column in t_data.columns}, data=t_data
        )

    def shuffle(self, random_state: Optional[int] = None) -> "Dataset":
        return Dataset(self.roles, data=self.backend.shuffle(random_state))

    def rename(self, names: Dict[str, str]):
        roles = {names.get(column, column): role for column, role in self.roles.items()}
        return Dataset(roles, data=self.backend.rename(names))

    def replace(
        self,
        to_replace: Any = None,
        value: Any = None,
        regex: bool = False,
    ) -> "Dataset":
        return Dataset(
            self.roles,
            data=self._backend.replace(to_replace=to_replace, value=value, regex=regex),
        )


class ExperimentData:
    def __init__(self, data: Dataset):
        self._data = data
        self.additional_fields = Dataset.create_empty(index=data.index)
        self.variables: Dict[str, Dict[str, Union[int, float]]] = {}
        self.groups: Dict[str, Dict[str, Dataset]] = {}
        self.analysis_tables: Dict[str, Dataset] = {}
        self.id_name_mapping: Dict[str, str] = {}

    @property
    def ds(self):
        return self._data

    @staticmethod
    def create_empty(
        roles=None, backend=BackendsEnum.pandas, index=None
    ) -> "ExperimentData":
        ds = Dataset.create_empty(backend, roles, index)
        return ExperimentData(ds)

    def check_hash(self, executor_id: int, space: ExperimentDataEnum) -> bool:
        if space == ExperimentDataEnum.additional_fields:
            return executor_id in self.additional_fields.columns
        elif space == ExperimentDataEnum.variables:
            return executor_id in self.variables.keys()
        elif space == ExperimentDataEnum.analysis_tables:
            return executor_id in self.analysis_tables
        else:
            return any(self.check_hash(executor_id, s) for s in ExperimentDataEnum)

    def set_value(
        self,
        space: ExperimentDataEnum,
        executor_id: Union[str, Dict[str, str]],
        value: Any,
        key: Optional[str] = None,
        role=None,
    ) -> "ExperimentData":
        if space == ExperimentDataEnum.additional_fields:
            if not isinstance(value, Dataset) or len(value.columns) == 1:
                self.additional_fields = self.additional_fields.add_column(
                    data=value, role={executor_id: role}
                )
            else:
                rename_dict = (
                    {value.columns[0]: executor_id}
                    if isinstance(executor_id, str)
                    else executor_id
                )
                value = value.rename(names=rename_dict)
                self.additional_fields = self.additional_fields.merge(
                    right=value, left_index=True, right_index=True
                )
        elif space == ExperimentDataEnum.analysis_tables:
            self.analysis_tables[executor_id] = value
        elif space == ExperimentDataEnum.variables:
            if executor_id in self.variables:
                self.variables[executor_id][key] = value
            elif isinstance(value, Dict):
                self.variables[executor_id] = value
            else:
                self.variables[executor_id] = {key: value}
        elif space == ExperimentDataEnum.groups:
            if executor_id not in self.groups:
                self.groups[executor_id] = {key: value}
            else:
                self.groups[executor_id][key] = value
        return self

    def get_ids(
        self,
        classes: Union[type, Iterable[type], str, Iterable[str]],
        searched_space: Union[
            ExperimentDataEnum, Iterable[ExperimentDataEnum], None
        ] = None,
        key: Optional[str] = None,
    ) -> Dict[str, Dict[str, List[str]]]:
        def check_id(id_: str, class_: str) -> bool:
            result = id_[: id_.find(ID_SPLIT_SYMBOL)] == class_

            if result and key is not None:
                result = id_[id_.rfind(ID_SPLIT_SYMBOL) + 1 :] == key
            return result

        spaces = {
            ExperimentDataEnum.additional_fields: self.additional_fields.columns,
            ExperimentDataEnum.analysis_tables: self.analysis_tables.keys(),
            ExperimentDataEnum.groups: self.groups.keys(),
            ExperimentDataEnum.variables: self.variables.keys(),
        }
        classes = [
            c.__name__ if isinstance(c, type) else c for c in Adapter.to_list(classes)
        ]
        searched_space = (
            Adapter.to_list(searched_space) if searched_space else list(spaces.keys())
        )

        return {
            class_: {
                space.value: [
                    str(id_) for id_ in spaces[space] if check_id(id_, class_)
                ]
                for space in searched_space
            }
            for class_ in classes
        }

    def get_one_id(
        self,
        class_: Union[type, str],
        space: ExperimentDataEnum,
        key: Optional[str] = None,
    ) -> str:
        class_ = class_ if isinstance(class_, str) else class_.__name__
        result = self.get_ids(class_, space, key)
        if (class_ not in result) or (not len(result[class_][space.value])):
            raise NotFoundInExperimentDataError(class_)
        return result[class_][space.value][0]

    def copy(self, data: Optional[Dataset] = None) -> "ExperimentData":
        result = deepcopy(self)
        if data is not None:
            result._data = data
        return result


class DatasetAdapter(Adapter):
    @staticmethod
    def to_dataset(
        data: Union[Dict, Dataset, pd.DataFrame, List, str, int, float, bool],
        roles: Union[ABCRole, Dict[str, ABCRole]],
    ) -> Dataset:
        """
        Convert various data types to a Dataset object.
        Args:
        data (Any): The input data to convert.
        col_name (Union[str, List]): The column name or list of column names.
        Returns:
        Dataset: A Dataset object generated from the input data.
        Raises:
        InvalidArgumentError: If the data type is not supported.
        """
        # Convert data based on its type
        if isinstance(data, Dict):
            return DatasetAdapter.dict_to_dataset(data, roles)
        elif isinstance(data, pd.DataFrame):
            if isinstance(roles, ABCRole):
                raise InvalidArgumentError("roles", "Dict[str, ABCRole]")
            return DatasetAdapter.frame_to_dataset(data, roles)
        elif isinstance(data, List):
            if isinstance(roles, ABCRole):
                raise InvalidArgumentError("roles", "Dict[str, ABCRole]")
            return DatasetAdapter.list_to_dataset(data, roles)
        elif any(isinstance(data, t) for t in [str, int, float, bool]):
            return DatasetAdapter.value_to_dataset(data, roles)
        elif isinstance(data, Dataset):
            return data
        else:
            raise InvalidArgumentError("data", "Dict, pd.DataFrame, List, Dataset")

    @staticmethod
    def value_to_dataset(
        data: ScalarType, roles: Union[ABCRole, Dict[str, ABCRole]]
    ) -> Dataset:
        """
        Convert a float to a Dataset
        """
        if isinstance(roles, ABCRole):
<<<<<<< HEAD
            roles = {"0": roles}
=======
            roles = {"value": roles}
>>>>>>> 0f3def02
        return Dataset(roles=roles, data=pd.DataFrame({list(roles.keys())[0]: [data]}))

    @staticmethod
    def dict_to_dataset(
        data: Dict, roles: Union[ABCRole, Dict[str, ABCRole]]
    ) -> Dataset:
        """
        Convert a dict to a Dataset
        """
        roles_names = list(data.keys())
        if any(
            isinstance(i, Union[int, str, float, bool]) for i in list(data.values())
        ):
            data = [data]
        if isinstance(roles, Dict):
            return Dataset.from_dict(data=data, roles=roles)
        elif isinstance(roles, ABCRole):
            return Dataset.from_dict(
                data=data, roles={name: roles for name in roles_names}
            )

    @staticmethod
    def list_to_dataset(data: List, roles: Dict[str, ABCRole]) -> Dataset:
        """
        Convert a list to a Dataset
        """
        return Dataset(
            roles=roles,
            data=pd.DataFrame(data=data, columns=[list(roles.keys())[0]]),
        )

    @staticmethod
    def frame_to_dataset(data: pd.DataFrame, roles: Dict[str, ABCRole]) -> Dataset:
        """
        Convert a list to a Dataset
        """
        return Dataset(
            roles=roles,
            data=data,
        )<|MERGE_RESOLUTION|>--- conflicted
+++ resolved
@@ -288,14 +288,8 @@
         if type(other._backend) is not type(self._backend):
             raise ConcatBackendError(type(other._backend), type(self._backend))
 
-<<<<<<< HEAD
     def append(self, other, index: bool = False) -> "Dataset":
         other = Adapter.to_list(other)
-=======
-    def append(self, other, reset_index: bool = False, axis: int = 0) -> "Dataset":
-        if isinstance(other, Dataset):
-            other = [other]
->>>>>>> 0f3def02
 
         new_roles = deepcopy(self.roles)
         for o in other:
@@ -365,7 +359,7 @@
         func: Optional[Union[str, List]] = None,
         fields_list: Optional[Union[str, List]] = None,
         **kwargs,
-    ):  # TODO: field is not working in the tutorial
+    ):  # TODO: field list does not work in the tutorial
         datasets = [
             (i, Dataset(roles=self.roles, data=data))
             for i, data in self._backend.groupby(by=by, **kwargs)
@@ -765,11 +759,7 @@
         Convert a float to a Dataset
         """
         if isinstance(roles, ABCRole):
-<<<<<<< HEAD
-            roles = {"0": roles}
-=======
             roles = {"value": roles}
->>>>>>> 0f3def02
         return Dataset(roles=roles, data=pd.DataFrame({list(roles.keys())[0]: [data]}))
 
     @staticmethod
