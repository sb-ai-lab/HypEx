--- conflicted
+++ resolved
@@ -1,12 +1,6 @@
 import warnings
-<<<<<<< HEAD
 from copy import copy, deepcopy
 from typing import Any, Callable, Dict, Hashable, Iterable, List, Optional, Union
-
-import pandas as pd  # type: ignore
-
-=======
-from copy import copy
 from typing import (
     Union,
     List,
@@ -21,21 +15,9 @@
 
 import pandas as pd  # type: ignore
 
-from hypex.dataset.abstract import DatasetBase
-from hypex.dataset.roles import (
-    StatisticRole,
-    InfoRole,
-    ABCRole,
-    FilterRole,
-)
->>>>>>> a8f64fae
 from hypex.utils import (
     ID_SPLIT_SYMBOL,
     BackendsEnum,
-<<<<<<< HEAD
-=======
-    ConcatDataError,
->>>>>>> a8f64fae
     ConcatBackendError,
     ConcatDataError,
     ExperimentDataEnum,
@@ -43,7 +25,12 @@
     FromDictTypes,
     MultiFieldKeyTypes,
     NotFoundInExperimentDataError,
-<<<<<<< HEAD
+    FromDictType,
+    DataTypeError,
+    BackendTypeError,
+    FieldKeyTypes,
+    FieldsType,
+    ScalarType,
 )
 from .abstract import DatasetBase
 from .roles import (
@@ -53,15 +40,6 @@
     FilterRole,
     FeatureRole,
 )
-=======
-    FromDictType,
-    DataTypeError,
-    BackendTypeError,
-    FieldKeyTypes,
-    FieldsType,
-    ScalarType,
-)
->>>>>>> a8f64fae
 
 
 class Dataset(DatasetBase):
@@ -102,11 +80,7 @@
         self.loc = self.Locker(self._backend, self.roles)
         self.iloc = self.ILocker(self._backend, self.roles)
 
-<<<<<<< HEAD
     def __getitem__(self, item: Union[Iterable, str, int]) -> "Dataset":
-=======
-    def __getitem__(self, item: Union[Iterable, str, int]):
->>>>>>> a8f64fae
         items = (
             [item] if isinstance(item, str) or not isinstance(item, Iterable) else item
         )
@@ -246,22 +220,12 @@
         ds.data = ds._backend.data
         return ds
 
-<<<<<<< HEAD
     def _convert_data_after_agg(self, result) -> Union["Dataset", float]:
-=======
-    def _convert_data_after_agg(self, result):
->>>>>>> a8f64fae
         if isinstance(result, float):
             return result
         return Dataset(
             data=result,
-<<<<<<< HEAD
-            roles={column: StatisticRole() for column in self.roles},
-=======
-            roles={
-                column: StatisticRole() for column in self.roles
-            },
->>>>>>> a8f64fae
+            roles={column: StatisticRole() for column in self.roles}
         )
 
     def add_column(
@@ -317,10 +281,7 @@
         ds.data = ds._backend.data
         return ds
 
-<<<<<<< HEAD
-=======
     # What is going to happen when a matrix is returned?
->>>>>>> a8f64fae
     def apply(
         self,
         func: Callable,
@@ -335,34 +296,22 @@
             roles=role,
         )
 
-<<<<<<< HEAD
     def map(self, func, na_action=None, **kwargs) -> "Dataset":
-=======
-    def map(self, func, na_action=None, **kwargs):
->>>>>>> a8f64fae
         return Dataset(
             roles=self.roles,
             data=self._backend.map(func=func, na_action=na_action, **kwargs),
         )
-<<<<<<< HEAD
+
+    def is_empty(self):
+        return self._backend.is_empty()
 
     def unique(self):
         return self._backend.unique()
 
-    def isin(self, values: Iterable) -> "Dataset":
-=======
-
-    def is_empty(self):
-        return self._backend.is_empty()
-
-    def unique(self):
-        return self._backend.unique()
-
     def nunique(self, dropna: bool = False):
         return self._backend.nunique(dropna)
 
-    def isin(self, values: Iterable):
->>>>>>> a8f64fae
+    def isin(self, values: Iterable) -> "Dataset":
         return Dataset(
             roles={column: FilterRole() for column in self.roles.keys()},
             data=self._backend.isin(values),
@@ -375,7 +324,6 @@
         fields_list: Optional[Union[str, List]] = None,
         **kwargs,
     ):
-
         datasets = [
             (i, Dataset(roles=self.roles, data=data))
             for i, data in self._backend.groupby(by=by, **kwargs)
@@ -391,7 +339,15 @@
             dataset[1].tmp_roles = self.tmp_roles
         return datasets
 
-<<<<<<< HEAD
+    def mean(self):     # should we add arguments to all the methods?
+        return self._convert_data_after_agg(self._backend.mean())
+
+    def mode(self, numeric_only: bool = False, dropna: bool = True):
+        return self._convert_data_after_agg(self._backend.mode(numeric_only=numeric_only, dropna=dropna))
+
+    def var(self, skipna: bool = True, ddof: int = 1, numeric_only: bool = False):
+        return self._convert_data_after_agg(self._backend.var(skipna=skipna, ddof=ddof, numeric_only=numeric_only))
+
     def sort(
         self,
         by: Optional[MultiFieldKeyTypes] = None,
@@ -422,16 +378,6 @@
 
     def mean(self):
         return self._convert_data_after_agg(self._backend.mean())
-=======
-    def mean(self):     # should we add arguments to all the methods?
-        return self._convert_data_after_agg(self._backend.mean())
-
-    def mode(self, numeric_only: bool = False, dropna: bool = True):
-        return self._convert_data_after_agg(self._backend.mode(numeric_only=numeric_only, dropna=dropna))
-
-    def var(self, skipna: bool = True, ddof: int = 1, numeric_only: bool = False):
-        return self._convert_data_after_agg(self._backend.var(skipna=skipna, ddof=ddof, numeric_only=numeric_only))
->>>>>>> a8f64fae
 
     def max(self):
         return self._convert_data_after_agg(self._backend.max())
@@ -444,35 +390,13 @@
 
     def sum(self):
         return self._convert_data_after_agg(self._backend.sum())
-<<<<<<< HEAD
-=======
 
     def log(self):
         return self._convert_data_after_agg(self._backend.log())
->>>>>>> a8f64fae
 
     def agg(self, func: Union[str, List]):
         return self._convert_data_after_agg(self._backend.agg(func))
 
-<<<<<<< HEAD
-    def dot(self, other: "Dataset") -> "Dataset":
-        result_data = self.backend.dot(other.backend)
-        return Dataset(roles=other.roles, data=result_data)
-
-    def transpose(
-        self,
-        roles: Optional[Union[Dict[Union[str, int], ABCRole], List]] = None,
-    ) -> "Dataset":
-        roles_names = roles.keys() or {} if isinstance(roles, Dict) else roles
-        result_data = self.backend.transpose(roles_names)
-        if roles is None or isinstance(roles, List):
-            names = result_data.columns if roles is None else roles
-            roles = {column: FeatureRole() for column in names}
-        return Dataset(roles=roles, data=result_data)
-
-    def shuffle(self, random_state: Optional[int] = None) -> "Dataset":
-        return Dataset(self.roles, data=self.backend.shuffle(random_state))
-=======
     def std(self):
         return self._convert_data_after_agg(self._backend.std())
 
@@ -558,7 +482,24 @@
         t_data = self._backend.drop(labels=labels, axis=axis)
         t_roles = self.roles if axis == 0 else {c: self.roles[c] for c in t_data.columns}
         return Dataset(roles=t_roles, data=t_data)
->>>>>>> a8f64fae
+
+    def dot(self, other: "Dataset") -> "Dataset":
+        result_data = self.backend.dot(other.backend)
+        return Dataset(roles=other.roles, data=result_data)
+
+    def transpose(
+        self,
+        roles: Optional[Union[Dict[Union[str, int], ABCRole], List]] = None,
+    ) -> "Dataset":
+        roles_names = roles.keys() or {} if isinstance(roles, Dict) else roles
+        result_data = self.backend.transpose(roles_names)
+        if roles is None or isinstance(roles, List):
+            names = result_data.columns if roles is None else roles
+            roles = {column: FeatureRole() for column in names}
+        return Dataset(roles=roles, data=result_data)
+
+    def shuffle(self, random_state: Optional[int] = None) -> "Dataset":
+        return Dataset(self.roles, data=self.backend.shuffle(random_state))
 
 
 class ExperimentData:
