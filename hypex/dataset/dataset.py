import warnings
from copy import copy, deepcopy
from typing import (
    Union,
    List,
    Iterable,
    Any,
    Dict,
    Callable,
    Hashable,
    Optional,
    Sequence,
)

import pandas as pd  # type: ignore

from hypex.utils import (
    ID_SPLIT_SYMBOL,
    BackendsEnum,
    ConcatBackendError,
    ConcatDataError,
    ExperimentDataEnum,
    FieldKeyTypes,
    FromDictTypes,
    MultiFieldKeyTypes,
    NotFoundInExperimentDataError,
    DataTypeError,
    BackendTypeError,
    ScalarType,
)
from .abstract import DatasetBase
from .roles import (
    StatisticRole,
    InfoRole,
    ABCRole,
    FilterRole,
    FeatureRole,
)


class Dataset(DatasetBase):
    class Locker:
        def __init__(self, backend, roles):
            self.backend = backend
            self.roles = roles

        def __getitem__(self, item) -> "Dataset":
            t_data = self.backend.loc(item)
            return Dataset(
                data=t_data,
                roles={k: v for k, v in self.roles.items() if k in t_data.columns},
            )

    class ILocker:
        def __init__(self, backend, roles):
            self.backend = backend
            self.roles = roles

        def __getitem__(self, item) -> "Dataset":
            t_data = self.backend.iloc(item)
            return Dataset(
                data=t_data,
                roles={k: v for k, v in self.roles.items() if k in t_data.columns},
            )

    def __init__(
        self,
        roles: Union[
            Dict[ABCRole, Union[List[Union[str, int]], str, int]],
            Dict[Union[str, int], ABCRole],
        ],
        data: Optional[Union[pd.DataFrame, str]] = None,
        backend: Optional[BackendsEnum] = None,
    ):
        super().__init__(roles, data, backend)
        self.loc = self.Locker(self._backend, self.roles)
        self.iloc = self.ILocker(self._backend, self.roles)

    def __getitem__(self, item: Union[Iterable, str, int]) -> "Dataset":
        items = (
            [item] if isinstance(item, str) or not isinstance(item, Iterable) else item
        )
        roles: Dict = {
            column: (
                self.roles[column]
                if column in self.columns and self.roles.get(column, False)
                else InfoRole()
            )
            for column in items
        }
        result = Dataset(data=self._backend.__getitem__(item), roles=roles)
        result.tmp_roles = self.tmp_roles
        return result

    def __setitem__(self, key: str, value: Any):
        if key not in self.columns and isinstance(key, str):
            self.add_column(value, {key: InfoRole()})
            warnings.warn("Column must be added by add_column", category=SyntaxWarning)
        self.data[key] = value

    def __binary_magic_operator(self, other, func_name: str) -> Any:
        if not isinstance(other, Union[Dataset, ScalarType, Sequence]):
            raise DataTypeError(type(other))
        func = getattr(self._backend, func_name)
        t_roles = self.roles
        for role in t_roles.values():
            role.data_type = None
        if isinstance(other, Dataset):
            if type(other._backend) is not type(self._backend):
                raise BackendTypeError(type(other._backend), type(self._backend))
            other = other._backend
        return Dataset(roles=t_roles, data=func(other))

    # comparison operators:
    def __eq__(self, other):
        return self.__binary_magic_operator(other=other, func_name="__eq__")

    def __ne__(self, other):
        return self.__binary_magic_operator(other=other, func_name="__ne__")

    def __le__(self, other):
        return self.__binary_magic_operator(other=other, func_name="__le__")

    def __lt__(self, other):
        return self.__binary_magic_operator(other=other, func_name="__lt__")

    def __ge__(self, other):
        return self.__binary_magic_operator(other=other, func_name="__ge__")

    def __gt__(self, other):
        return self.__binary_magic_operator(other=other, func_name="__gt__")

    # unary operators:
    def __pos__(self):
        return Dataset(roles=self.roles, data=(+self._backend))

    def __neg__(self):
        return Dataset(roles=self.roles, data=(-self._backend))

    def __abs__(self):
        return Dataset(roles=self.roles, data=abs(self._backend))

    def __invert__(self):
        return Dataset(roles=self.roles, data=(~self._backend))

    def __round__(self, ndigits: int = 0):
        return Dataset(roles=self.roles, data=round(self._backend, ndigits))

    def __bool__(self):
        return not self._backend.is_empty()

    # Binary math operators:
    def __add__(self, other):
        return self.__binary_magic_operator(other=other, func_name="__add__")

    def __sub__(self, other):
        return self.__binary_magic_operator(other=other, func_name="__sub__")

    def __mul__(self, other):
        return self.__binary_magic_operator(other=other, func_name="__mul__")

    def __floordiv__(self, other):
        return self.__binary_magic_operator(other=other, func_name="__floordiv__")

    def __div__(self, other):
        return self.__binary_magic_operator(other=other, func_name="__div__")

    def __truediv__(self, other):
        return self.__binary_magic_operator(other=other, func_name="__truediv__")

    def __mod__(self, other):
        return self.__binary_magic_operator(other=other, func_name="__mod__")

    def __pow__(self, other):
        return self.__binary_magic_operator(other=other, func_name="__pow__")

    def __and__(self, other):
        return self.__binary_magic_operator(other=other, func_name="__and__")

    def __or__(self, other):
        return self.__binary_magic_operator(other=other, func_name="__or__")

    # Right arithmetic operators:
    def __radd__(self, other):
        return self.__binary_magic_operator(other=other, func_name="__radd__")

    def __rsub__(self, other):
        return self.__binary_magic_operator(other=other, func_name="__rsub__")

    def __rmul__(self, other):
        return self.__binary_magic_operator(other=other, func_name="__rmul__")

    def __rfloordiv__(self, other):
        return self.__binary_magic_operator(other=other, func_name="__rfloordiv__")

    def __rdiv__(self, other):
        return self.__binary_magic_operator(other=other, func_name="__rdiv__")

    def __rtruediv__(self, other):
        return self.__binary_magic_operator(other=other, func_name="__rtruediv__")

    def __rmod__(self, other):
        return self.__binary_magic_operator(other=other, func_name="__rmod__")

    def __rpow__(self, other) -> Any:
        return self.__binary_magic_operator(other=other, func_name="__rpow__")

    @property
    def index(self):
        return self.backend.index

    @property
    def data(self):
<<<<<<< HEAD
        return self.backend.data
=======
        return self._backend.data
>>>>>>> 1ab62d7e

    @data.setter
    def data(self, value):
        self.backend.data = value

    @property
    def columns(self):
        return self.backend.columns

    @staticmethod
    def create_empty(backend=BackendsEnum.pandas, roles=None, index=None) -> "Dataset":
        if roles is None:
            roles = {}
        index = [] if index is None else index
        columns = list(roles.keys())
        ds = Dataset(roles=roles, backend=backend)
        ds._backend = ds._backend.create_empty(index, columns)
        ds.data = ds.backend.data
        return ds

    def _convert_data_after_agg(self, result) -> Union["Dataset", float]:
        if isinstance(result, float):
            return result
        return Dataset(
            data=result, roles={column: StatisticRole() for column in self.roles}
        )

    def add_column(
        self,
        data,
        role: Optional[Dict[str, ABCRole]] = None,
        index: Optional[Iterable[Hashable]] = None,
    ):
        if role is None:
            if not isinstance(data, Dataset):
                raise ValueError("Козьёль")
            self.roles.update(data.roles)
            self._backend.add_column(
                data._backend.data[list(data._backend.data.columns)[0]],
                list(data.roles.keys())[0],
                index,
            )
        else:
            self.roles.update(role)
            self._backend.add_column(data, list(role.keys())[0], index)

    def _check_other_dataset(self, other):
        if not isinstance(other, Dataset):
            raise ConcatDataError(type(other))
        if type(other._backend) is not type(self._backend):
            raise ConcatBackendError(type(other._backend), type(self._backend))

    def append(self, other, index=None) -> "Dataset":
        if isinstance(other, Dataset):
            other = [other]

        new_roles = copy(self.roles)
        for o in other:
            self._check_other_dataset(o)
            new_roles.update(o.roles)

        return Dataset(roles=new_roles, data=self.backend.append(other, index))

    @staticmethod
    def from_dict(
        data: FromDictTypes,
        roles: Union[
            Dict[ABCRole, Union[List[Union[str, int]], str, int]],
            Dict[Union[str, int], ABCRole],
        ],
        backend: BackendsEnum = BackendsEnum.pandas,
        index=None,
    ) -> "Dataset":
        ds = Dataset(roles=roles, backend=backend)
        ds._backend = ds._backend.from_dict(data, index)
        ds.data = ds._backend.data
        return ds

    # What is going to happen when a matrix is returned?
    def apply(
        self,
        func: Callable,
        role: Dict[FieldKeyTypes, ABCRole],
        axis: int = 0,
        **kwargs,
    ) -> "Dataset":
        return Dataset(
            data=self._backend.apply(func=func, axis=axis, **kwargs).rename(
                list(role.keys())[0]
            ),
            roles=role,
        )

    def map(self, func, na_action=None, **kwargs) -> "Dataset":
        return Dataset(
            roles=self.roles,
            data=self._backend.map(func=func, na_action=na_action, **kwargs),
        )

    def is_empty(self):
        return self._backend.is_empty()

    def unique(self):
        return self._backend.unique()

    def nunique(self, dropna: bool = False):
        return self._backend.nunique(dropna)

    def isin(self, values: Iterable) -> "Dataset":
        return Dataset(
            roles={column: FilterRole() for column in self.roles.keys()},
            data=self._backend.isin(values),
        )

    def groupby(
        self,
        by: Any,
        func: Optional[Union[str, List]] = None,
        fields_list: Optional[Union[str, List]] = None,
        **kwargs,
    ):
        datasets = [
            (i, Dataset(roles=self.roles, data=data))
            for i, data in self._backend.groupby(by=by, **kwargs)
        ]
        if fields_list:
            fields_list = (
                fields_list if isinstance(fields_list, Iterable) else [fields_list]
            )
            datasets = [(i, data[fields_list]) for i, data in datasets]
        if func:
            datasets = [(i, data.agg(func)) for i, data in datasets]
        for dataset in datasets:
            dataset[1].tmp_roles = self.tmp_roles
        return datasets

    def mean(self):  # should we add arguments to all the methods?
        return self._convert_data_after_agg(self._backend.mean())

    def mode(self, numeric_only: bool = False, dropna: bool = True):
        return self._convert_data_after_agg(
            self._backend.mode(numeric_only=numeric_only, dropna=dropna)
        )

    def var(self, skipna: bool = True, ddof: int = 1, numeric_only: bool = False):
        return self._convert_data_after_agg(
            self._backend.var(skipna=skipna, ddof=ddof, numeric_only=numeric_only)
        )

    def sort(
        self,
        by: Optional[MultiFieldKeyTypes] = None,
        ascending: bool = True,
        **kwargs,
    ):
        if by is None:
            return Dataset(
                roles=self.roles,
                data=self.backend.sort_index(ascending=ascending, **kwargs),
            )
        return Dataset(
            roles=self.roles,
            data=self.backend.sort_values(by=by, ascending=ascending, **kwargs),
        )

    def fillna(
        self,
        values: Union[int, Dict[FieldKeyTypes, FieldKeyTypes]],
        method: Optional[str] = None,
        **kwargs,
    ):
        if method and method not in ["backfill", "bfill", "ffill"]:
            raise NameError("Unsupported fill method")
        return Dataset(
            roles=self.roles, data=self.backend.fillna(values, method, **kwargs)
        )

    def mean(self):
        return self._convert_data_after_agg(self._backend.mean())

    def max(self):
        return self._convert_data_after_agg(self._backend.max())

    def min(self):
        return self._convert_data_after_agg(self._backend.min())

    def count(self):
        return self._convert_data_after_agg(self._backend.count())

    def sum(self):
        return self._convert_data_after_agg(self._backend.sum())

    def log(self):
        return self._convert_data_after_agg(self._backend.log())

    def agg(self, func: Union[str, List]):
        return self._convert_data_after_agg(self._backend.agg(func))

    def std(self):
        return self._convert_data_after_agg(self._backend.std())

    def coefficient_of_variation(self):
        return self._convert_data_after_agg(self._backend.coefficient_of_variation())

    def corr(self, method="pearson", numeric_only=False):
        t_data = self._backend.corr(method=method, numeric_only=numeric_only)
        t_roles = {column: self.roles[column] for column in t_data.columns}
        return Dataset(roles=t_roles, data=t_data)

    def value_counts(
        self,
        normalize: bool = False,
        sort: bool = True,
        ascending: bool = False,
        dropna: bool = True,
    ):
        t_data = self._backend.value_counts(
            normalize=normalize, sort=sort, ascending=ascending, dropna=dropna
        )
        t_roles = self.roles
        t_roles["count"] = StatisticRole()
        return Dataset(roles=t_roles, data=t_data)

    def na_counts(self):
        return self._convert_data_after_agg(self._backend.na_counts())

    def dropna(self, how: str = "any", subset: Union[str, Iterable[str]] = None):
        return Dataset(
            roles=self.roles, data=self._backend.dropna(how=how, subset=subset)
        )

    def isna(self):
        return self._convert_data_after_agg(self._backend.isna())

    def quantile(self, q: float = 0.5):
        return self._convert_data_after_agg(self._backend.quantile(q=q))

    def select_dtypes(self, include: Any = None, exclude: Any = None):
        t_data = self._backend.select_dtypes(include=include, exclude=exclude)
        t_roles = {k: v for k, v in self.roles.items() if k in t_data.columns}
        return Dataset(roles=t_roles, data=t_data)

    def merge(
        self,
        right,
        on: FieldKeyTypes = "",
        left_on: FieldKeyTypes = "",
        right_on: FieldKeyTypes = "",
        left_index: bool = False,
        right_index: bool = False,
        suffixes: tuple[str, str] = ("_x", "_y"),
    ):
        if not isinstance(right, Dataset):
            raise DataTypeError(type(right))
        if type(right._backend) is not type(self._backend):
            raise BackendTypeError(type(right._backend), type(self._backend))
        t_data = self._backend.merge(
            right=right._backend,
            on=on,
            left_on=left_on,
            right_on=right_on,
            left_index=left_index,
            right_index=right_index,
            suffixes=suffixes,
        )
        t_roles = copy(self.roles)
        t_roles.update(right.roles)

        for c in t_data.columns:
            if f"{c}".endswith(suffixes[0]) and c[: -len(suffixes[0])] in self.columns:
                t_roles[c] = self.roles[c[: -len(suffixes[0])]]
            if f"{c}".endswith(suffixes[1]) and c[: -len(suffixes[1])] in right.columns:
                t_roles[c] = right.roles[c[: -len(suffixes[1])]]

        new_roles = {c: t_roles[c] for c in t_data.columns}
        return Dataset(roles=new_roles, data=t_data)

    def drop(self, labels: Any = None, axis: int = 1):
        t_data = self._backend.drop(labels=labels, axis=axis)
        t_roles = (
            self.roles if axis == 0 else {c: self.roles[c] for c in t_data.columns}
        )
        return Dataset(roles=t_roles, data=t_data)

    def dot(self, other: "Dataset") -> "Dataset":
        result_data = self.backend.dot(other.backend)
        return Dataset(roles=other.roles, data=result_data)

    def transpose(
        self,
        roles: Optional[Union[Dict[Union[str, int], ABCRole], List]] = None,
    ) -> "Dataset":
        roles_names = roles.keys() or {} if isinstance(roles, Dict) else roles
        result_data = self.backend.transpose(roles_names)
        if roles is None or isinstance(roles, List):
            names = result_data.columns if roles is None else roles
            roles = {column: FeatureRole() for column in names}
        return Dataset(roles=roles, data=result_data)

    def shuffle(self, random_state: Optional[int] = None) -> "Dataset":
        return Dataset(self.roles, data=self.backend.shuffle(random_state))


class ExperimentData:
    def __init__(self, data: Dataset):
        self._data = data
        self.additional_fields = Dataset.create_empty(index=data.index)
        self.stats = Dataset.create_empty(index=data.columns)
        self.additional_fields = Dataset.create_empty(index=data.index)
        self.analysis_tables: Dict[str, Dataset] = {}
        self.id_name_mapping: Dict[str, str] = {}

    @property
    def ds(self):
        return self._data

    @staticmethod
    def create_empty(
        roles=None, backend=BackendsEnum.pandas, index=None
    ) -> "ExperimentData":
        ds = Dataset.create_empty(backend, roles, index)
        return ExperimentData(ds)

    def check_hash(self, executor_id: int, space: ExperimentDataEnum) -> bool:
        if space == ExperimentDataEnum.additional_fields:
            return executor_id in self.additional_fields.columns
        elif space == ExperimentDataEnum.stats:
            return executor_id in self.stats.columns
        elif space == ExperimentDataEnum.analysis_tables:
            return executor_id in self.analysis_tables
        else:
            return any(self.check_hash(executor_id, s) for s in ExperimentDataEnum)

    def set_value(
        self,
        space: ExperimentDataEnum,
        executor_id: str,
        name: str,
        value: Any,
        key: Optional[str] = None,
        role=None,
    ) -> "ExperimentData":
        if space == ExperimentDataEnum.additional_fields:
            self.additional_fields.add_column(data=value, role={executor_id: role})
        elif space == ExperimentDataEnum.analysis_tables:
            self.analysis_tables[executor_id] = value
        elif space == ExperimentDataEnum.stats:
            if executor_id not in self.stats.columns:
                self.stats.add_column(
                    data=[None] * len(self.stats),
                    role={executor_id: StatisticRole()},
                )
            self.stats[executor_id][key] = value
        self.id_name_mapping[executor_id] = name
        return self

    def get_ids(
        self, classes: Union[type, List[type]]
    ) -> Dict[type, Dict[str, List[str]]]:
        classes = classes if isinstance(classes, Iterable) else [classes]
        return {
            class_: {
                ExperimentDataEnum.stats.value: [
                    str(_id)
                    for _id in self.stats.columns
                    if _id.split(ID_SPLIT_SYMBOL)[0] == class_.__name__
                ],
                ExperimentDataEnum.additional_fields.value: [
                    str(_id)
                    for _id in self.additional_fields.columns
                    if _id.split(ID_SPLIT_SYMBOL)[0] == class_.__name__
                ],
                ExperimentDataEnum.analysis_tables.value: [
                    str(_id)
                    for _id in self.analysis_tables
                    if _id.split(ID_SPLIT_SYMBOL)[0] == class_.__name__
                ],
            }
            for class_ in classes
        }

    def _get_one_id(self, class_: type, space: ExperimentDataEnum) -> str:
        result = self.get_ids(class_)
        if not len(result):
            raise NotFoundInExperimentDataError(class_)
        return result[class_][space.value][0]

    def copy(self, data: Optional[Dataset] = None) -> "ExperimentData":
        result = deepcopy(self)
        if data is not None:
            result._data = data
        return result<|MERGE_RESOLUTION|>--- conflicted
+++ resolved
@@ -211,11 +211,7 @@
 
     @property
     def data(self):
-<<<<<<< HEAD
-        return self.backend.data
-=======
         return self._backend.data
->>>>>>> 1ab62d7e
 
     @data.setter
     def data(self, value):
