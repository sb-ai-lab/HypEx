import json
import warnings
from typing import Union, List, Iterable, Any, Type, Dict

import pandas as pd

from hypex.dataset.backends.pandas_backend import PandasDataset
from hypex.dataset.base import DatasetBase
from hypex.dataset.roles import StatisticRole, InfoRole, ABCRole
from hypex.dataset.utils import parse_roles
from hypex.errors.errors import (
    RoleColumnError,
    ConcatDataError,
    ConcatBackendError,
    SpaceError,
)
from hypex.utils.enums import ExperimentDataEnum
from hypex.utils.typings import FromDictType


class Dataset(DatasetBase):
    class Locker:
        def __init__(self, backend, roles):
            self.backend = backend
            self.roles = roles

        # TODO add roles
        def __getitem__(self, item):
            return Dataset(data=self.backend.loc(item))

    class ILocker:
        def __init__(self, backend, roles):
            self.backend = backend
            self.roles = roles

        # TODO add roles
        def __getitem__(self, item):
            return Dataset(data=self.backend.iloc(item))

    def set_data(
        self,
        data: Union[pd.DataFrame, str, Type, None] = None,
        roles: Union[
            Dict[ABCRole, Union[List[str], str]], Dict[str, ABCRole], None
        ] = None,
        backend: Union[str, None] = None,
    ):
        self._backend = (
            self._select_backend_from_str(data, backend)
            if backend
            else self._select_backend_from_data(data)
        )
        if not roles:
            roles = {}
            warnings.warn(
                "Didn't add roles for experiment estimation. "
                "This fact can lead to incorrect operation of the pipeline. "
            )
        roles = (
            parse_roles(roles)
            if any(isinstance(role, type) for role in roles.keys())
            else roles
        )
        if (
            roles
            and data is not None
            and any(i not in self._backend.columns for i in list(roles.keys()))
        ):
            raise RoleColumnError(list(roles.keys()), self._backend.columns)
        self.roles = roles
        self.data = self._backend.data
        self.loc = self.Locker(self._backend)
        self.iloc = self.ILocker(self._backend)

    @staticmethod
    def _select_backend_from_data(data):
        return PandasDataset(data)

    @staticmethod
    def _select_backend_from_str(data, backend):
        if backend == "pandas":
            return PandasDataset(data)
        return PandasDataset(data)

    def __init__(
        self,
        data: Union[pd.DataFrame, str, None] = None,
        roles: Union[
            Union[Dict[ABCRole, Union[List[str], str]], Dict[str, ABCRole]], None
        ] = None,
        backend: Union[str, None] = None,
    ):
        self.roles = None
        self.tmp_roles: Union[
            Union[Dict[ABCRole, Union[List[str], str]], Dict[str, ABCRole]]
        ] = {}
        self._backend = None
        self.data = None
        self.loc = None
        self.iloc = None
        self.set_data(data, roles, backend)

    def __repr__(self):
        return self.data.__repr__()

    def __len__(self):
        return self._backend.__len__()

    def __getitem__(self, item: Union[Iterable, str, int]):
        items = item if isinstance(item, Iterable) else [item]
        roles: Dict = {}
        for column in items:
            if column in self.columns and self.roles.get(column, 0):
                roles[column] = self.roles[column]
            else:
                roles[column] = InfoRole()
        return Dataset(data=self._backend.__getitem__(item), roles=roles)

    def __setitem__(self, key: str, value: Any):
        if key not in self.columns and isinstance(key, str):
            self.add_column(value, key, InfoRole())
            warnings.warn("Column must be added by add_column", category=Warning)
        self.data[key] = value

    def _create_empty(self, index=None, columns=None):
        index = [] if index is None else index
        columns = [] if columns is None else columns
        self._backend = self._backend._create_empty(index, columns)
        self.data = self._backend.data
        return self

    def get_columns_by_roles(
        self, roles: Union[ABCRole, Iterable[ABCRole]], tmp_role=False
    ) -> List[Union[str, ABCRole]]:
        roles = roles if isinstance(roles, Iterable) else [roles]
        roles_for_search = self.tmp_roles if tmp_role else self.roles
        print("roles", roles_for_search)
        print(
            [
                column
                for column, role in roles_for_search.items()
                if any(isinstance(r, role.__class__) for r in roles)
            ]
        )
        return [
            column
            for column, role in roles_for_search.items()
            if any(isinstance(r, role.__class__) for r in roles)
        ]

    @property
    def index(self):
        return self._backend.index

    @property
    def columns(self):
        return self._backend.columns

    def add_column(self, data, name: Union[str, int, List], role: ABCRole, index=None):
        self.roles.update({name: role})
        if isinstance(data, Dataset):
            data = data._backend.data[list(data._backend.data.columns)[0]]
        self._backend.add_column(data, name, index)

    def append(self, other, index=None):
        if not isinstance(other, Dataset):
            raise ConcatDataError(type(other))
        if type(other._backend) != type(self._backend):
            raise ConcatBackendError(type(other._backend), type(self._backend))
        return Dataset(data=self._backend.append(other._backend, index))

    def from_dict(self, data: FromDictType, index=None):
        self._backend = self._backend.from_dict(data, index)
        if self.roles and any(
            i not in self._backend.columns for i in list(self.roles.keys())
        ):
            raise RoleColumnError(list(self.roles.keys()), self._backend.columns)
        self.data = self._backend.data
        return self

    def to_dict(self):
        return {
            "backend": str(self._backend.__class__.__name__).lower()[:-7],
            "roles": {
                "role_names": list(map(lambda x: x.role_name, list(self.roles.keys()))),
                "columns": list(self.roles.values()),
            },
            "data": self._backend.to_dict(),
        }

    def to_json(self, filename: Union[str, None] = None):
        if not filename:
            return json.dumps(self.to_dict())
        with open(filename, "w") as file:
            json.dump(self.to_dict(), file)

    # TODO add roles
    def apply(self, func, axis=0, **kwargs):
        return Dataset(data=self._backend.apply(func=func, axis=axis, **kwargs))

    # TODO add roles
    def map(self, func, na_action=None, **kwargs):
        return self._backend.map(func=func, na_action=na_action)

    # TODO add roles
    def unique(self):
        return Dataset(data=self._backend.unique())

    # TODO add roles
    def isin(self, values: Iterable):
        return Dataset(data=self._backend.isin(values))

    # TODO add roles
    def groupby(
        self,
        by: Union[str, List],
        axis: int = 0,
        level=None,
        func: Union[str, None] = None,
        fields_list: Union[List, str, None] = None,
    ):
        datasets = [
            (i[0], Dataset(data=i[1]))
            for i in self._backend.groupby(by=by, axis=axis, level=level)
        ]
        if func:
            if fields_list:
                fields_list = (
                    fields_list if isinstance(fields_list, Iterable) else [fields_list]
                )
                datasets = [
                    (i[0], Dataset(data=i[1][fields_list].agg(func).data))
                    for i in datasets
                ]
            else:
                datasets = [
                    (i[0], Dataset(data=i[1].loc[:, :].agg(func).data))
                    for i in datasets
                ]
        return iter(datasets)

    # TODO add roles
    def mean(self):
        return Dataset(data=self._backend.mean())

    # TODO add roles
    def max(self):
        return Dataset(data=self._backend.max())

    # TODO add roles
    def min(self):
        return Dataset(data=self._backend.min())

    # TODO add roles
    def count(self):
        return Dataset(data=self._backend.count())

    # TODO add roles
    def sum(self):
        return Dataset(data=self._backend.sum())

    # TODO add roles
    def agg(self, func: Union[str, List]):
        return Dataset(data=self._backend.agg(func))


class ExperimentData(Dataset):
    def __init__(self, data: Dataset):
<<<<<<< HEAD
        super().__init__(data.data, data.roles)
        self.additional_fields = Dataset(data.data)._create_empty(index=data.index)
        self.stats_fields = Dataset(data.data)._create_empty(index=data.columns)
        self.additional_fields = Dataset(data.data)._create_empty(index=data.index)
        self.stats_fields = Dataset(data.data)._create_empty(index=data.columns)

        self.analysis_tables = {}
        self._id_name_mapping = {}
=======
        super().__init__(data)
        self.additional_fields = Dataset(data.data)._create_empty(index=data.index)
        self.stats_fields = Dataset(data.data)._create_empty(index=data.columns)
        self.additional_fields = Dataset(data.data)._create_empty(index=data.index)
        self.analysis_tables: Dict[str, Dataset] = {}
        self._id_name_mapping: Dict[str, str] = {}
>>>>>>> ddab201b

        super().__init__(data=data.data, roles=data.roles)

    def _create_empty(self, index=None, columns=None):
        self.additional_fields._create_empty(index, columns)
        self.stats_fields._create_empty(index, columns)
        return self

    def check_hash(self, executor_id: int, space: str) -> bool:
        if space == ExperimentDataEnum.additional_fields:
            return executor_id in self.additional_fields.columns
        elif space == ExperimentDataEnum.stats_fields:
            return executor_id in self.stats_fields.columns
        elif space == ExperimentDataEnum.analysis_tables:
            return executor_id in self.analysis_tables
        else:
            raise SpaceError(space)

    def set_value(
        self,
        space: ExperimentDataEnum,
        executor_id: str,
        name: str,
        value: Any,
        key: Union[str, None] = None,
        role=None,
    ):
        if space == ExperimentDataEnum.additional_fields:
            self.additional_fields.add_column(data=value, name=executor_id, role=role)
        elif space == ExperimentDataEnum.analysis_tables:
            self.analysis_tables[name] = value
        elif space == ExperimentDataEnum.stats_fields:
            if executor_id not in self.stats_fields.columns:
                self.stats_fields.add_column(
                    data=[None] * len(self.stats_fields),
                    name=executor_id,
                    role=StatisticRole(),
                )
            self.stats_fields[executor_id][key] = value
        self._id_name_mapping[executor_id] = name
        return self

    def get_ids(
        self, classes: Union[type, List[type]]
    ) -> Dict[type, Dict[str, List[str]]]:
        classes = classes if isinstance(classes, Iterable) else [classes]
        return {
            c: {
                "stats": [
                    str(_id)
                    for _id in self.stats_fields.columns
                    if _id.split(Experiment._split_symbol)[0] == c.__name__
                ],
                "additional_fields": [
                    str(_id)
                    for _id in self.additional_fields.columns
                    if _id.split(Experiment._split_symbol)[0] == c.__name__
                ],
                "analysis_tables": [
                    str(_id)
                    for _id in self.analysis_tables
                    if _id.split(Experiment._split_symbol)[0] == c.__name__
                ],
            }
            for c in classes
        }<|MERGE_RESOLUTION|>--- conflicted
+++ resolved
@@ -14,6 +14,7 @@
     ConcatBackendError,
     SpaceError,
 )
+from hypex.experiment.experiment import Experiment
 from hypex.utils.enums import ExperimentDataEnum
 from hypex.utils.typings import FromDictType
 
@@ -266,23 +267,11 @@
 
 class ExperimentData(Dataset):
     def __init__(self, data: Dataset):
-<<<<<<< HEAD
-        super().__init__(data.data, data.roles)
-        self.additional_fields = Dataset(data.data)._create_empty(index=data.index)
-        self.stats_fields = Dataset(data.data)._create_empty(index=data.columns)
-        self.additional_fields = Dataset(data.data)._create_empty(index=data.index)
-        self.stats_fields = Dataset(data.data)._create_empty(index=data.columns)
-
-        self.analysis_tables = {}
-        self._id_name_mapping = {}
-=======
-        super().__init__(data)
         self.additional_fields = Dataset(data.data)._create_empty(index=data.index)
         self.stats_fields = Dataset(data.data)._create_empty(index=data.columns)
         self.additional_fields = Dataset(data.data)._create_empty(index=data.index)
         self.analysis_tables: Dict[str, Dataset] = {}
         self._id_name_mapping: Dict[str, str] = {}
->>>>>>> ddab201b
 
         super().__init__(data=data.data, roles=data.roles)
 
@@ -325,6 +314,7 @@
         self._id_name_mapping[executor_id] = name
         return self
 
+    # TODO import from const
     def get_ids(
         self, classes: Union[type, List[type]]
     ) -> Dict[type, Dict[str, List[str]]]:
