--- conflicted
+++ resolved
@@ -133,11 +133,8 @@
             n_neighbors: int = 1,
             silent: bool = True,
             pbar: bool = True,
-<<<<<<< HEAD
             max_categories: int = 100,
-=======
             fill_gaps: bool = False,
->>>>>>> 3b5c5a7e
     ):
         """Initialize the Matcher object.
 
@@ -193,13 +190,10 @@
                 Write logs in debug mode
             pbar:
                 Display progress bar while get index
-<<<<<<< HEAD
             max_categories: 
                 The maximum number of categories. Default to 100.
-=======
             fill_gaps:
                 Determines whether to automatically fill NaN values in categorical columns used for grouping.
->>>>>>> 3b5c5a7e
 
         ..warnings::
             Multitarget involves studying the impact on multiple targets.
