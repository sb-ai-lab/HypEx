--- conflicted
+++ resolved
@@ -190,7 +190,7 @@
                 Write logs in debug mode
             pbar:
                 Display progress bar while get index
-            max_categories: 
+            max_categories:
                 The maximum number of categories. Default to 100.
             fill_gaps:
                 Determines whether to automatically fill NaN values in categorical columns used for grouping.
@@ -709,15 +709,9 @@
 
     def validate_result(
             self,
-<<<<<<< HEAD
-            refuter: str = "random_feature",
-            effect_type: str = "ate",
-            n_sim: int = 10,
-=======
             refuter: str = "permutation_test",
             effect_type: str = "att",
             n_sim: int = 500,
->>>>>>> 80585bb9
             fraction: float = 0.8,
             low: float = 1.0,
             high: float = 99.0
@@ -726,7 +720,7 @@
 
         Validates estimated effect:
                                     1) by replacing real treatment with random placebo treatment.
-                                     Estimated effect must be droped to zero, p-val > 0.05;
+                                     Estimated effect must be droped to zero, p-val < 0.05;
                                     2) by adding random feature (`random_feature`). Estimated effect shouldn't change
                                     significantly, p-val < 0.05;
                                     3) estimates effect on subset of data (default fraction is 0.8). Estimated effect
@@ -758,9 +752,10 @@
 
             These methods are not sufficiently accurate markers of a successful experiment.
         """
-        raise NotImplementedError(
-            "We have found that old validation is not mathematically correct. So now we are working on new method."
-        )
+        if refuter != "permutation_test":
+            raise NotImplementedError(
+                "We have found that old validation is not mathematically correct. So now we are working on new method. Please use permutation_test."
+            )
         if self.silent:
             logger.debug("Applying validation of result")
         else:
