--- conflicted
+++ resolved
@@ -2,12 +2,8 @@
 
 import logging
 import pickle
-<<<<<<< HEAD
+import warnings
 from typing import Union, Iterable, List
-=======
-import warnings
-from typing import Union, Iterable
->>>>>>> 3e114320
 
 import numpy as np
 import pandas as pd
@@ -38,6 +34,7 @@
 from .utils.validators import random_treatment
 from .utils.validators import subset_refuter
 from .utils.validators import test_significance
+
 
 REPORT_FEAT_SELECT_DIR = "report_feature_selector"
 REPORT_PROP_MATCHER_DIR = "report_matcher"
@@ -671,6 +668,12 @@
         """Validates estimated ATE (Average Treatment Effect).
 
         Validates estimated effect:
+                                    1) by replacing real treatment with random placebo treatment.
+                                     Estimated effect must be droped to zero, p-val > 0.05;
+                                    2) by adding random feature (`random_feature`). Estimated effect shouldn't change
+                                    significantly, p-val < 0.05;
+                                    3) estimates effect on subset of data (default fraction is 0.8). Estimated effect
+                                    shouldn't change significantly, p-val < 0.05.
 
         Args:
             refuter:
@@ -688,9 +691,7 @@
 
         Returns:
             Dictionary of outcome_name (mean_effect on validation, p-value)
-<<<<<<< HEAD
             or dataframe with effects after outliers are removed
-=======
 
         ..warnings::
             Random Treatment algorithm randomly shuffles the actual treatment.
@@ -699,7 +700,6 @@
             It is expected that adding a random feature will maintain the same impact of the treatment on the target.
 
             These methods are not sufficiently accurate markers of a successful experiment.
->>>>>>> 3e114320
         """
         if self.silent:
             logger.debug("Applying validation of result")
@@ -713,55 +713,11 @@
 
         assert effect_type in effect_dict.keys()
 
-<<<<<<< HEAD
         if refuter == "emissions":
 
             self._create_faiss_matcher(self.input_data, validation=True, refuter="emissions")
             if self.group_col is None:
                 results = self.matcher.match()
-=======
-        for i in tqdm(range(n_sim)):
-            if refuter in ["random_treatment", "random_feature"]:
-                warnings.warn(
-                    "This methods are not sufficiently accurate markers of a successful experiment. "
-                    "Read more here https://hypex.readthedocs.io/en/latest/pages/modules/utils.html#validators"
-                )
-                if refuter == "random_treatment":
-                    self.input_data, orig_treatment, self.validate = random_treatment(
-                        self.input_data, self.treatment
-                    )
-                elif refuter == "random_feature":
-                    self.input_data, self.validate = random_feature(self.input_data)
-                    if self.features_importance is not None and i == 0:
-                        self.features_importance.append("random_feature")
-
-                self.matcher = FaissMatcher(
-                    self.input_data,
-                    self.outcomes,
-                    self.treatment,
-                    info_col=self.info_col,
-                    features=self.features_importance,
-                    group_col=self.group_col,
-                    validation=self.validate,
-                    n_neighbors=self.n_neighbors,
-                    pbar=False,
-                )
-            elif refuter == "subset_refuter":
-                df, self.validate = subset_refuter(
-                    self.input_data, self.treatment, fraction
-                )
-                self.matcher = FaissMatcher(
-                    df,
-                    self.outcomes,
-                    self.treatment,
-                    info_col=self.info_col,
-                    features=self.features_importance,
-                    group_col=self.group_col,
-                    validation=self.validate,
-                    n_neighbors=self.n_neighbors,
-                    pbar=False,
-                )
->>>>>>> 3e114320
             else:
                 results = self.matcher.group_match()
             ATE, ATC, ATT = results['effect_size']
