"""Base Matcher class."""

import logging
import pickle
<<<<<<< HEAD
from typing import Union, Iterable, List

import numpy as np
import pandas as pd

try:
    from tqdm.auto import tqdm
except:
    try:
        from tqdm import tqdm
    except:
        raise Exception("Can't import tqdm")
=======
from typing import Union

import numpy as np
import pandas as pd
from tqdm.auto import tqdm
>>>>>>> d3e62f03

from .algorithms.faiss_matcher import FaissMatcher
from .algorithms.no_replacement_matching import MatcherNoReplacement
from .selectors.base_filtration import const_filtration, nan_filtration
from .selectors.feature_selector import FeatureSelector
from .selectors.outliers_filter import OutliersFilter
<<<<<<< HEAD
from .selectors.base_filtration import const_filtration, nan_filtration
from hypex.selectors.selector_primal_methods import (
    pd_lgbm_feature_selector,
    pd_catboost_feature_selector,
    pd_ridgecv_feature_selector,
)
=======
from .selectors.spearman_filter import SpearmanFilter
from .utils.validators import emissions
>>>>>>> d3e62f03
from .utils.validators import random_feature
from .utils.validators import random_treatment
from .utils.validators import subset_refuter
from .utils.validators import test_significance

REPORT_FEAT_SELECT_DIR = "report_feature_selector"
REPORT_PROP_MATCHER_DIR = "report_matcher"
NAME_REPORT = "lama_interactive_report.html"
N_THREADS = 1
N_FOLDS = 4
RANDOM_STATE = 123
TEST_SIZE = 0.2
TIMEOUT = 600
VERBOSE = 2
DEFAULT_FEATURE_SELECT_ALGO = "catboost"
FEATURE_SELECT_ALGO = {
    "lgbm": pd_lgbm_feature_selector,
    "catboost": pd_catboost_feature_selector,
    "ridgecv": pd_ridgecv_feature_selector,
}
PROP_SCORES_COLUMN = "prop_scores"
GENERATE_REPORT = True
SAME_TARGET_THRESHOLD = 0.7
OUT_INTER_COEFF = 1.5
OUT_MODE_PERCENT = True
OUT_MIN_PERCENT = 0.02
OUT_MAX_PERCENT = 0.98
RARE_CAT_SCENARIO_LIST = ["raise", "drop", "genetic"]

logger = logging.getLogger("hypex")
console_out = logging.StreamHandler()
logging.basicConfig(
    handlers=(console_out,),
    format="[%(asctime)s | %(name)s | %(levelname)s]: %(message)s",
    datefmt="%d.%m.%Y %H:%M:%S",
    level=logging.INFO,
)


class Matcher:
    """Class for compile full pipeline of Matching in Causal Inference task.

    Matcher steps:
        - Read, analyze data
        - Feature selection via LightAutoML
        - Converting a dataset with features to another space via Cholesky decomposition
          In the new space, the distance L2 becomes equivalent to the Mahalanobis distance.
          This allows us to use faiss to search for nearest objects, which can search only by L2 metric,
          but without violating the methodology of matching,
          for which it is important to count by the Mahalanobis distance
        - Finding the nearest neighbors for each unit (with duplicates) using faiss.
          For each of the control group, neighbors from the target group are matched and vice versa.
        - Calculation bias
        - Creating matched df (Wide df with pairs)
        - Calculation metrics: ATE, ATT, ATC, p-value,  and сonfidence intervals
        - Calculation quality: PS-test, KS test, SMD test
        - Returns metrics as dataframe, quality results as dict of df's and df_matched
        - After receiving the result, the result should be validated using :func:`~hypex.matcher.Matcher.validate_result`

    Example:
        Common usecase - base pipeline for matching

        >>> # Base info
        >>> treatment = "treatment" # Column name with info about 'treatment' 0 or 1
        >>> target = "target" # Column name with target
        >>>
        >>> # Optional
        >>> info_col = ["user_id", 'address'] # Columns that will not participate in the match and are informative.
        >>> group_col = "CatCol" # Column name for strict comparison (for a categorical feature)
        >>>
        >>> # Matching
        >>> model = Matcher(data, outcome=target, treatment=treatment, info_col=info_col, group_col=group_col)
        >>> features = model.feature_select() # Feature selection
        >>> results, quality, df_matched = model.estimate(features=some_features) # Performs matching
        >>>
        >>> model.validate_result()
    """

    def __init__(
            self,
            input_data: pd.DataFrame,
            treatment: str,
            outcome: Union[str, list] = None,
            outcome_type: str = "numeric",
<<<<<<< HEAD
            group_col: Union[str, List[str]] = None,
=======
            group_col: str = None,
>>>>>>> d3e62f03
            info_col: list = None,
            weights: dict = None,
            base_filtration: bool = False,
            generate_report: bool = GENERATE_REPORT,
            report_feat_select_dir: str = REPORT_FEAT_SELECT_DIR,
            timeout: int = TIMEOUT,
            n_threads: int = N_THREADS,
            n_folds: int = N_FOLDS,
            verbose: bool = VERBOSE,
            use_algos: list = None,
            same_target_threshold: float = SAME_TARGET_THRESHOLD,
            interquartile_coeff: float = OUT_INTER_COEFF,
            drop_outliers_by_percentile: bool = OUT_MODE_PERCENT,
            min_percentile: float = OUT_MIN_PERCENT,
            max_percentile: float = OUT_MAX_PERCENT,
            n_neighbors: int = 1,
            silent: bool = True,
            pbar: bool = True,
    ):
        """Initialize the Matcher object.

        Args:
            input_data:
                Input dataframe
            outcome:
                Target column
            treatment:
                Column determine control and test groups
            outcome_type:
                Values type of target column. Defaults to "numeric"
            group_col:
                Column for grouping. Defaults to None.
            info_col:
                Columns with id, date or metadata, not taking part in calculations. Defaults to None
            weights:
                weights for numeric columns in order to increase matching quality by weighted feature.
                By default, is None (all features have the same weight equal to 1). Example: {'feature_1': 10}
            base_filtration:
                To use or not base filtration of features in order to remove all constant or almost all constant, bool.
                Default is False.
            generate_report:
                Flag to create report. Defaults to True
            report_feat_select_dir:
                Folder for report files. Defaults to "report_feature_selector"
            timeout:
                Limit work time of code LAMA. Defaults to 600
            n_threads:
                Maximum number of threads. Defaults to 1
            n_folds:
                Number of folds for cross-validation. Defaults to 4
            verbose:
                Flag to show process stages. Defaults to 2
            use_algos:
                List of names of algorithms for feature selection. Defaults to catboost
            same_target_threshold:
                Threshold for correlation coefficient filter (Spearman). Default to 0.7
            interquartile_coeff:
                Percent for drop outliers. Default to 1.5
            drop_outliers_by_percentile:
                Flag to drop outliers by custom percentiles. Defaults to True
            min_percentile:
                Minimum percentile to drop outliers. Defaults to 0.02
            max_percentile:
                Maximum percentile to drop outliers. Defaults to 0.98
            n_neighbors:
                Number of neighbors to match (in fact you may see more then n matches as every match may have more then
                one neighbor with the same distance). Default value is 1.
            silent:
                Write logs in debug mode
            pbar:
                Display progress bar while get index
        """
        self.short_features_df = None
        self.detailed_features_df = None
        use_algos = DEFAULT_FEATURE_SELECT_ALGO if use_algos is None else use_algos
        self.feature_selection_method = FEATURE_SELECT_ALGO.get(use_algos, None)
        if self.feature_selection_method is None:
            raise Exception(
                f"Unknown input algorithm used on feature_selector: {use_algos}"
            )
        self.input_data = input_data
        if outcome is None:
            outcome = list()
        self.outcomes = outcome if type(outcome) == list else [outcome]
        self.treatment = treatment
        self.group_col = group_col
        self.info_col = info_col
        self.outcome_type = outcome_type
        self.weights = weights
        self.generate_report = generate_report
        self.report_feat_select_dir = report_feat_select_dir
        self.timeout = timeout
        self.n_threads = n_threads
        self.n_folds = n_folds
        self.verbose = verbose
        self.use_algos = use_algos
        self.same_target_threshold = same_target_threshold
        self.interquartile_coeff = interquartile_coeff
        self.mode_percentile = drop_outliers_by_percentile
        self.min_percentile = min_percentile
        self.max_percentile = max_percentile
        self.base_filtration = base_filtration
        self.features_importance = None
        self.matcher = None
        self.val_dict = None
        self.pval_dict = None
        self.new_treatment = None
        self.validate = None
        self.dropped_features = []
        self.n_neighbors = n_neighbors
        self.silent = silent
        self.pbar = pbar
        self._preprocessing_data()

    def _convert_categorical_to_dummy(self):
        """Converts categorical variables to dummy variables.

        Returns:
            Data with categorical variables converted to dummy variables.
        """
        info_col = self.info_col if self.info_col is not None else []

        if self.group_col is not None and isinstance(self.group_col, str):
            group_col = [self.group_col]
        elif self.group_col is not None and isinstance(self.group_col, list):
            group_col = self.group_col
        else:
            group_col = []

        columns_to_drop = info_col + group_col
        if columns_to_drop is not None:
            data = self.input_data.drop(columns=columns_to_drop)
        else:
            data = self.input_data
        dummy_data = pd.get_dummies(data, drop_first=True, dtype=np.uint8)
        return dummy_data

    def _preprocessing_data(self):
        """Converts categorical features into dummy variables."""
        info_col = self.info_col if self.info_col is not None else []
        if self.group_col is not None and isinstance(self.group_col, str):
            group_col = [self.group_col]
        elif self.group_col is not None and isinstance(self.group_col, list):
            group_col = ["!".join(self.group_col)]
            self.input_data[group_col[0]] = self.input_data[self.group_col].apply(
                lambda row: "!".join(row.astype(str)), axis=1
            )
            self.input_data = self.input_data.drop(self.group_col, axis=1)
            self.group_col = group_col
        else:
            group_col = []
        self.input_data = self.validate_group_col(
            self.input_data,
            group_col,
            self.treatment,
            self.outcomes,
        )
        columns_to_drop = info_col + group_col + self.outcomes + [self.treatment]
        if self.base_filtration:
            filtered_features = nan_filtration(
                self.input_data.drop(columns=columns_to_drop)
            )
            self.dropped_features = [
                f
                for f in self.input_data.columns
                if f not in filtered_features + columns_to_drop
            ]
            self.input_data = self.input_data[filtered_features + columns_to_drop]
        nan_counts = self.input_data.isna().sum().sum()
        if nan_counts != 0:
            self._log(
                f"Number of NaN values filled with zeros: {nan_counts}", silent=False
            )
            self.input_data = self.input_data.fillna(0)

        if self.group_col is not None:
            group_col = self.input_data[
                [self.group_col] if isinstance(self.group_col, str) else self.group_col
            ]
        if self.info_col is not None:
            info_col = self.input_data[self.info_col]

        self.input_data = self._convert_categorical_to_dummy()
        if self.group_col is not None:
            self.input_data = pd.concat([self.input_data, group_col], axis=1)

        if self.info_col is not None:
            self.input_data = pd.concat([self.input_data, info_col], axis=1)

        if self.base_filtration:
            filtered_features = const_filtration(
                self.input_data.drop(columns=columns_to_drop)
            )
            self.dropped_features = np.concatenate(
                (
                    self.dropped_features,
                    [
                        f
                        for f in self.input_data.columns
                        if f not in filtered_features + columns_to_drop
                    ],
                )
            )
            self.input_data = self.input_data[filtered_features + columns_to_drop]
        self._log("Categorical features turned into dummy")

    def validate_group_col(
            self,
            df: pd.DataFrame,
            group_col: Union[str, List[str]],
            treat_col: str,
            target_col: str,
            frequency_th: int = 1,
            rare_categories_scenario: str = "raise",
    ) -> pd.DataFrame:
        """
        Validates the distribution of control and test group instances within each category of a specified grouping column(s) in a DataFrame. It handles rare categories (categories with instances below a specified threshold) according to the defined scenario ('raise', 'drop', or 'genetic').

        Args:
            df: The DataFrame containing the data to be validated.
            group_col: The name of the column or list of columns used for grouping data.
            treat_col: The name of the column indicating treatment groups.
            target_col: The name of the column containing target values.
            frequency_th: The minimum number of instances required for a category not to be considered rare. Default is 1.
            rare_categories_scenario: Defines the action to take when rare categories are found. Options are 'raise' (default), 'drop', or 'genetic'. 'raise' will cause an error; 'drop' will remove rare categories; 'genetic' will apply a genetic stratification method to handle rare categories.

        Returns:
            A DataFrame that has been processed based on the specified 'rare_categories_scenario'. If 'drop' is used, rare categories are removed. If 'genetic' is used, the DataFrame is modified accordingly.

        Raises:
            KeyError: If an invalid 'rare_categories_scenario' is provided.
            ValueError: If 'raise' is specified for 'rare_categories_scenario' and rare categories are found.

        Example:
            >>> df_validated = validate_group_col(df, 'Group', 'Treatment', 'Outcome', 1, 'drop')
            This will drop any groups in 'Group' column that have less than or equal to one instance in
            either treatment group
        """
        if rare_categories_scenario not in RARE_CAT_SCENARIO_LIST:
            raise KeyError(
                f"""Wrong rare_categories_scenario value: {rare_categories_scenario}
            It should be one of {RARE_CAT_SCENARIO_LIST}"""
            )

        rare_categories = self.get_rare_categories(
            df, group_col, treat_col, frequency_th=frequency_th
        )
        if len(rare_categories) > 0:
            if rare_categories_scenario == "raise":
                raise ValueError(
                    f"""Next columns have low frequency: {rare_categories}.
                Try to change rare_categories_scenario for auto process."""
                )
            elif rare_categories_scenario == "drop":
                df = df.loc[~df[group_col].isin(rare_categories)]
            elif rare_categories_scenario == "genetic":
                new_group_col = self.genetic_stratification(
                    df, group_col, treat_col, target_col
                )
                df[group_col] = new_group_col
        return df.reset_index(drop=True)

    @staticmethod
    def get_rare_categories(
            df: pd.DataFrame,
            group_col: Union[str, List[str]],
            treat_col: str,
            frequency_th: int = 1,
    ) -> List[str]:
        """
        Identifies and returns a list of categories within specified grouping columns that
        occur less than or equal to a specified frequency threshold within each treatment
        group. This can be useful for filtering out rare categories in treatment/control
        groups to ensure sufficient sample sizes for analysis.

        Args:
            df: The dataframe containing the data to be analyzed.
            group_col: The column(s) used for grouping the data.
                Can be a single column name or a list of names for multi-level grouping.
            treat_col: The column specifying the treatment group. This column
                is used to separate the data into different treatment groups.
            frequency_th: The frequency threshold. Categories within
                each treatment group that occur less than or equal to this number
                will be considered rare. Default is 1, which selects categories that
                occur only once within each treatment group.

        Returns:
            A list of the rare categories within the specified grouping columns.
                If there are no rare categories, an empty list is returned.

        Example:
            >>> df = pd.DataFrame({
                    'Group': ['A', 'A', 'B', 'B', 'C'],
                    'Treatment': [0, 1, 1, 1, 0],
                    'Data': [5, 6, 7, 8, 9]
                })
            >>> get_rare_categories(df, 'Group', 'Treatment', 1)
            ['C']
        """
        frequencies = df.groupby(by=[*group_col, treat_col]).size()
        rare_categories = (
            frequencies[frequencies <= frequency_th].reset_index().loc[:, group_col]
        )
        rare_categories = (
            rare_categories.unique().tolist() if rare_categories.size > 0 else []
        )

        return rare_categories

    @staticmethod
    def genetic_stratification(
            df: pd.DataFrame,
            group_col: Union[str, List[str]],
            treat_col: str,
            target_col: str,
            frequency_th: int = 1,
    ) -> List[str]:
        """
        Generates a new_group_col using a genetic algorithm.
        """
        raise NotImplementedError

    def _apply_filter(self, filter_class, *filter_args):
        """Applies a filter to the input data.

        Args:
            filter_class:
                The class of the filter to apply.
            *filter_args:
                Arguments to pass to the filter class.
        """
        filter_instance = filter_class(*filter_args)
        self.input_data = filter_instance.perform_filter(self.input_data)

    def _spearman_filter(self):
        """Applies a filter by dropping columns correlated with the outcome column.

        This method uses the Spearman filter to eliminate features from the dataset
        that are highly correlated with the outcome columns, based on a pre-set threshold
        """
        self._log(
            "Applying filter by spearman test - drop columns correlated with outcome"
        )
        self._apply_filter(
            SpearmanFilter, self.outcomes[0], self.treatment, self.same_target_threshold
        )

    def outliers_filter(self):
        """Removes outlier values from the dataset.

        This method employs an OutliersFilter. If `drop_outliers_by_percentile` is True,
        it retains only the values between the min and max percentiles
        If `drop_outliers_by_percentile` is False, it retains only the values between 2nd and 98th percentiles
        """
        self._log(
            f"Applying filter of outliers\n"
            f"interquartile_coeff={self.interquartile_coeff}\n"
            f"mode_percentile={self.mode_percentile}\n"
            f"min_percentile={self.min_percentile}\n"
            f"max_percentile={self.max_percentile}"
        )

        self._apply_filter(
            OutliersFilter,
            self.interquartile_coeff,
            self.mode_percentile,
            self.min_percentile,
            self.max_percentile,
        )

    def match_no_rep(
            self, threshold: float = 0.1, approximate_match: bool = False
    ) -> pd.DataFrame:
        """Matching groups with no replacement.

        It's done by optimizing the linear sum of
        distances between pairs of treatment and control samples.

        Args:
            threshold: caliper for minimum deviation between test and control groups. in case weights is not None.
            approximate_match: use or not approximate matching

        Returns:
              Matched dataframe with no replacements.
        """
        a = self.input_data[self.treatment]
        X = self.input_data.drop(columns=self.treatment)
        if self.info_col is not None:
            X = X.drop(columns=self.info_col)

<<<<<<< HEAD
        index_matched = MatcherNoReplacement(
            X, a, self.weights, approximate_match
        ).match()
        filtred_matches = (
            index_matched.loc[1]
            .iloc[self.input_data[a == 1].index]
            .matches[
                index_matched.loc[1]
            .iloc[self.input_data[a == 1].index]
            .matches.apply(lambda x: x != [])
            ]
        )
=======
        index_matched = MatcherNoReplacement(X, a, self.weights, approximate_match).match()
        filtred_matches = index_matched.loc[1].iloc[self.input_data[a == 1].index].matches[
            index_matched.loc[1].iloc[self.input_data[a == 1].index].matches.apply(lambda x: x != [])]
>>>>>>> d3e62f03

        if self.weights is not None:
            weighted_features = [f for f in self.weights.keys()]
            index_dict = dict()
            for w in weighted_features:
                source = self.input_data.loc[np.concatenate(filtred_matches.values)][
                    w
                ].values
                target = self.input_data.loc[filtred_matches.index.to_list()][w].values
                index = abs(source - target) <= abs(source) * threshold
                index_dict.update({w: index})
            index_filtered = sum(index_dict.values()) == len(self.weights)
            matched_data = pd.concat(
                [
                    self.input_data.loc[filtred_matches.index.to_list()].iloc[
                        index_filtered
                    ],
                    self.input_data.loc[np.concatenate(filtred_matches.values)].iloc[
                        index_filtered
                    ],
                ]
            )
        else:
            matched_data = pd.concat(
                [
                    self.input_data.loc[filtred_matches.index.to_list()],
                    self.input_data.loc[np.concatenate(filtred_matches.values)],
                ]
            )
        return matched_data

    def feature_select(self) -> pd.DataFrame:
        """Calculates the importance of each feature.

        This use one of FeatureSelector methods to rank the importance of each feature in the dataset
        The features are then sorted by their importance with the most important feature first

        Returns:
            The feature importance, sorted in descending order
        """
        self._log("Counting feature importance")

        feat_select = FeatureSelector(
            outcome=self.outcomes,
            treatment=self.treatment,
            feature_selection_method=self.feature_selection_method,
        )
        df = (
            self.input_data
            if self.group_col is None
            else self.input_data.drop(columns=self.group_col)
        )

        if self.info_col is not None:
            df = df.drop(columns=self.info_col)

        self.detailed_features_df = feat_select.perform_selection(df=df)
        self.short_features_df = self.detailed_features_df.loc[:, ["rank"]]

        return self.short_features_df

    def _create_faiss_matcher(self, df=None, validation=None, refuter=None):
        """Creates a FaissMatcher object.

        Args:
            df:
                The dataframe to use. If None, uses self.input_data.
            validation:
                Whether to use the matcher for validation. If None, determines based on whether
        """
        if df is None:
            df = self.input_data
        self.matcher = FaissMatcher(
            df,
            self.outcomes,
            self.treatment,
            info_col=self.info_col,
            weights=self.weights,
            features=self.features_importance,
            group_col=self.group_col,
            validation=validation,
            refuter=refuter,
            n_neighbors=self.n_neighbors,
            pbar=False if validation else self.pbar,
        )

    def _perform_validation(self):
        """Performs validation using the FaissMatcher."""
        if self.group_col is None:
            sim = self.matcher.match()
        else:
            sim = self.matcher.group_match()
        for key in self.val_dict.keys():
            self.val_dict[key].append(sim[key][0])

    def _log(self, message, silent=None):
        """Logs a message at the appropriate level.

        Args:
            message:
                The message to log.
            silent:
                If silent, logs will be only info
        """
        if silent is None:
            silent = self.silent
        if silent:
            logger.debug(message)
        else:
            logger.info(message)

    def _matching(self) -> tuple:
        """Performs matching considering the presence of groups.

        Returns:
            Results of matching and matching quality metrics
        """
        self._create_faiss_matcher()
        self._log("Applying matching")

        self.results, df_matched = self.matcher.match()

        self.quality_result = self.matcher.matching_quality(df_matched)

        return self.results, self.quality_result, df_matched

    def validate_result(
<<<<<<< HEAD
            self,
            refuter: str = "random_feature",
            effect_type: str = "ate",
            n_sim: int = 10,
            fraction: float = 0.8,
    ) -> dict:
=======
            self, refuter: str = "random_feature", effect_type: str = "ate", n_sim: int = 10, fraction: float = 0.8,
            low: float = 1.0, high: float = 99.0):
>>>>>>> d3e62f03
        """Validates estimated ATE (Average Treatment Effect).

        Validates estimated effect:
                                    1) by replacing real treatment with random placebo treatment.
                                     Estimated effect must be droped to zero, p-val > 0.05;
                                    2) by adding random feature (`random_feature`). Estimated effect shouldn't change
                                    significantly, p-val < 0.05;
                                    3) estimates effect on subset of data (default fraction is 0.8). Estimated effect
                                    shouldn't change significantly, p-val < 0.05.
                                    4) by a given percentile from the target in the control and test groups.

        Args:
            refuter:
                Refuter type (`random_treatment`, `random_feature`, `subset_refuter`, `emissions`)
            effect_type:
                Which effect to validate (`ate`, `att`, `atc`)
            n_sim:
                Number of simulations
            fraction:
                Subset fraction for subset refuter only
            low:
                The lower percentile value for removing outliers (default = 1)
            high: 
                The upper percentile value for removing outliers (default = 99)

        Returns:
            Dictionary of outcome_name (mean_effect on validation, p-value)
            or dataframe with effects after outliers are removed 
        """
        if self.silent:
            logger.debug("Applying validation of result")
        else:
            logger.info("Applying validation of result")

        self.val_dict = {k: [] for k in self.outcomes}
        self.pval_dict = dict()

        effect_dict = {"ate": 0, "atc": 1, "att": 2}

        assert effect_type in effect_dict.keys()

<<<<<<< HEAD
        for i in tqdm(range(n_sim)):
            if refuter in ["random_treatment", "random_feature"]:
                if refuter == "random_treatment":
                    self.input_data, orig_treatment, self.validate = random_treatment(
                        self.input_data, self.treatment
                    )
                elif refuter == "random_feature":
                    self.input_data, self.validate = random_feature(self.input_data)
                    if self.features_importance is not None and i == 0:
                        self.features_importance.append("random_feature")

                self.matcher = FaissMatcher(
                    self.input_data,
                    self.outcomes,
                    self.treatment,
                    info_col=self.info_col,
                    features=self.features_importance,
                    group_col=self.group_col,
                    validation=self.validate,
                    n_neighbors=self.n_neighbors,
                    pbar=False,
                )
            elif refuter == "subset_refuter":
                df, self.validate = subset_refuter(
                    self.input_data, self.treatment, fraction
                )
                self.matcher = FaissMatcher(
                    df,
                    self.outcomes,
                    self.treatment,
                    info_col=self.info_col,
                    features=self.features_importance,
                    group_col=self.group_col,
                    validation=self.validate,
                    n_neighbors=self.n_neighbors,
                    pbar=False,
                )
=======
        if refuter == "emissions":

            self._create_faiss_matcher(self.input_data, validation=True, refuter="emissions")
            if self.group_col is None:
                results = self.matcher.match()
>>>>>>> d3e62f03
            else:
                results = self.matcher.group_match()
            ATE, ATC, ATT = results['effect_size']

            df_full_test, count_test, percent_test = emissions(self.input_data, 1, self.outcomes[0], low, high)
            self._create_faiss_matcher(df_full_test, validation=True, refuter="emissions")
            if self.group_col is None:
                results_test = self.matcher.match()
            else:
                results_test = self.matcher.group_match()
            ATE_test, ATC_test, ATT_test = results_test['effect_size']

            df_full_control, count_control, percent_control = emissions(self.input_data, 0, self.outcomes[0], low, high)
            self._create_faiss_matcher(df_full_control, validation=True, refuter="emissions")
            if self.group_col is None:
                results_control = self.matcher.match()
            else:
                results_control = self.matcher.group_match()
            ATE_control, ATC_control, ATT_control = results_control['effect_size']

            dict_metrics = {'ATE': [ATE, ATE_test, ATE_control],
                            'ATC': [ATC, ATC_test, ATC_control],
                            'ATT': [ATT, ATT_test, ATT_control]
                            }
            rslt_emissions = pd.DataFrame(dict_metrics, index=['Data with outliers',
                                                               f'Metric for deleting {count_test} rows ({percent_test}%) from the test',
                                                               f'Metric for deleting {count_control} rows ({percent_control}%) from the control'])
            return rslt_emissions

        else:

            for i in tqdm(range(n_sim)):
                if refuter in ["random_treatment", "random_feature"]:
                    if refuter == "random_treatment":
                        self.input_data, orig_treatment, self.validate = random_treatment(self.input_data,
                                                                                          self.treatment)
                    elif refuter == "random_feature":
                        self.input_data, self.validate = random_feature(self.input_data)
                        if self.features_importance is not None and i == 0:
                            self.features_importance.append("random_feature")

                    self.matcher = FaissMatcher(
                        self.input_data,
                        self.outcomes,
                        self.treatment,
                        info_col=self.info_col,
                        features=self.features_importance,
                        group_col=self.group_col,
                        validation=self.validate,
                        n_neighbors=self.n_neighbors,
                        pbar=False,
                    )
                elif refuter == "subset_refuter":
                    df, self.validate = subset_refuter(self.input_data, self.treatment, fraction)
                    self.matcher = FaissMatcher(
                        df,
                        self.outcomes,
                        self.treatment,
                        info_col=self.info_col,
                        features=self.features_importance,
                        group_col=self.group_col,
                        validation=self.validate,
                        n_neighbors=self.n_neighbors,
                        pbar=False,
                    )
                else:
                    logger.error("Incorrect refuter name")
                    raise NameError(
                        "Incorrect refuter name! Available refuters: `random_feature`, `random_treatment`, `subset_refuter`"
                    )

                if self.group_col is None:
                    sim = self.matcher.match()
                else:
                    sim = self.matcher.group_match()

                for key in self.val_dict.keys():
                    self.val_dict[key].append(sim[key][0])

        for outcome in self.outcomes:
            self.pval_dict.update({outcome: [np.mean(self.val_dict[outcome])]})
            self.pval_dict[outcome].append(
                test_significance(
                    self.results.query("outcome==@outcome").loc[effect_type.upper()][
                        "effect_size"
                    ],
                    self.val_dict[outcome],
                )
            )
        if refuter == "random_treatment":
            self.input_data[self.treatment] = orig_treatment
        elif refuter == "random_feature":
            self.input_data = self.input_data.drop(columns="random_feature")
            if self.features_importance is not None:
                self.features_importance.remove("random_feature")

        return self.pval_dict

    def estimate(self, features: Iterable = None) -> tuple:
        """Performs matching via Mahalanobis distance.

        Args:
            features:
                List or feature_importances from LAMA of features for matching

        Returns:
            Results of matching and matching quality metrics
        """
        if features is not None:
            features = list(features)
            self.features_importance = features
            if self.group_col is not None and self.group_col not in features:
                features.append(self.group_col)

        return self._matching()

    def save(self, filename):
        """Save the object to a file using pickle.

        This method serializes the object and writes it to a file

        Args:
            filename:
                The name of the file to write to.
        """
        with open(filename, "wb") as f:
            pickle.dump(self, f)

    @classmethod
    def load(cls, filename):
        """Load an object from a file.

        This method reads a file and deserializes the object from it

        Args:
            filename:
                The name of the file to read from.

        Returns:
                The deserialized object
        """
        with open(filename, "rb") as f:
            return pickle.load(f)<|MERGE_RESOLUTION|>--- conflicted
+++ resolved
@@ -2,7 +2,6 @@
 
 import logging
 import pickle
-<<<<<<< HEAD
 from typing import Union, Iterable, List
 
 import numpy as np
@@ -15,30 +14,21 @@
         from tqdm import tqdm
     except:
         raise Exception("Can't import tqdm")
-=======
-from typing import Union
-
-import numpy as np
-import pandas as pd
-from tqdm.auto import tqdm
->>>>>>> d3e62f03
 
 from .algorithms.faiss_matcher import FaissMatcher
 from .algorithms.no_replacement_matching import MatcherNoReplacement
 from .selectors.base_filtration import const_filtration, nan_filtration
 from .selectors.feature_selector import FeatureSelector
 from .selectors.outliers_filter import OutliersFilter
-<<<<<<< HEAD
+from .selectors.spearman_filter import SpearmanFilter
+from .selectors.outliers_filter import OutliersFilter
 from .selectors.base_filtration import const_filtration, nan_filtration
 from hypex.selectors.selector_primal_methods import (
     pd_lgbm_feature_selector,
     pd_catboost_feature_selector,
     pd_ridgecv_feature_selector,
 )
-=======
-from .selectors.spearman_filter import SpearmanFilter
 from .utils.validators import emissions
->>>>>>> d3e62f03
 from .utils.validators import random_feature
 from .utils.validators import random_treatment
 from .utils.validators import subset_refuter
@@ -123,11 +113,7 @@
             treatment: str,
             outcome: Union[str, list] = None,
             outcome_type: str = "numeric",
-<<<<<<< HEAD
             group_col: Union[str, List[str]] = None,
-=======
-            group_col: str = None,
->>>>>>> d3e62f03
             info_col: list = None,
             weights: dict = None,
             base_filtration: bool = False,
@@ -518,7 +504,6 @@
         if self.info_col is not None:
             X = X.drop(columns=self.info_col)
 
-<<<<<<< HEAD
         index_matched = MatcherNoReplacement(
             X, a, self.weights, approximate_match
         ).match()
@@ -531,11 +516,6 @@
             .matches.apply(lambda x: x != [])
             ]
         )
-=======
-        index_matched = MatcherNoReplacement(X, a, self.weights, approximate_match).match()
-        filtred_matches = index_matched.loc[1].iloc[self.input_data[a == 1].index].matches[
-            index_matched.loc[1].iloc[self.input_data[a == 1].index].matches.apply(lambda x: x != [])]
->>>>>>> d3e62f03
 
         if self.weights is not None:
             weighted_features = [f for f in self.weights.keys()]
@@ -663,27 +643,17 @@
         return self.results, self.quality_result, df_matched
 
     def validate_result(
-<<<<<<< HEAD
             self,
             refuter: str = "random_feature",
             effect_type: str = "ate",
             n_sim: int = 10,
             fraction: float = 0.8,
+            low: float = 1.0,
+            high: float = 99.0
     ) -> dict:
-=======
-            self, refuter: str = "random_feature", effect_type: str = "ate", n_sim: int = 10, fraction: float = 0.8,
-            low: float = 1.0, high: float = 99.0):
->>>>>>> d3e62f03
         """Validates estimated ATE (Average Treatment Effect).
 
         Validates estimated effect:
-                                    1) by replacing real treatment with random placebo treatment.
-                                     Estimated effect must be droped to zero, p-val > 0.05;
-                                    2) by adding random feature (`random_feature`). Estimated effect shouldn't change
-                                    significantly, p-val < 0.05;
-                                    3) estimates effect on subset of data (default fraction is 0.8). Estimated effect
-                                    shouldn't change significantly, p-val < 0.05.
-                                    4) by a given percentile from the target in the control and test groups.
 
         Args:
             refuter:
@@ -696,12 +666,12 @@
                 Subset fraction for subset refuter only
             low:
                 The lower percentile value for removing outliers (default = 1)
-            high: 
+            high:
                 The upper percentile value for removing outliers (default = 99)
 
         Returns:
             Dictionary of outcome_name (mean_effect on validation, p-value)
-            or dataframe with effects after outliers are removed 
+            or dataframe with effects after outliers are removed
         """
         if self.silent:
             logger.debug("Applying validation of result")
@@ -715,51 +685,11 @@
 
         assert effect_type in effect_dict.keys()
 
-<<<<<<< HEAD
-        for i in tqdm(range(n_sim)):
-            if refuter in ["random_treatment", "random_feature"]:
-                if refuter == "random_treatment":
-                    self.input_data, orig_treatment, self.validate = random_treatment(
-                        self.input_data, self.treatment
-                    )
-                elif refuter == "random_feature":
-                    self.input_data, self.validate = random_feature(self.input_data)
-                    if self.features_importance is not None and i == 0:
-                        self.features_importance.append("random_feature")
-
-                self.matcher = FaissMatcher(
-                    self.input_data,
-                    self.outcomes,
-                    self.treatment,
-                    info_col=self.info_col,
-                    features=self.features_importance,
-                    group_col=self.group_col,
-                    validation=self.validate,
-                    n_neighbors=self.n_neighbors,
-                    pbar=False,
-                )
-            elif refuter == "subset_refuter":
-                df, self.validate = subset_refuter(
-                    self.input_data, self.treatment, fraction
-                )
-                self.matcher = FaissMatcher(
-                    df,
-                    self.outcomes,
-                    self.treatment,
-                    info_col=self.info_col,
-                    features=self.features_importance,
-                    group_col=self.group_col,
-                    validation=self.validate,
-                    n_neighbors=self.n_neighbors,
-                    pbar=False,
-                )
-=======
         if refuter == "emissions":
 
             self._create_faiss_matcher(self.input_data, validation=True, refuter="emissions")
             if self.group_col is None:
                 results = self.matcher.match()
->>>>>>> d3e62f03
             else:
                 results = self.matcher.group_match()
             ATE, ATC, ATT = results['effect_size']
