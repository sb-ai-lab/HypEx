from typing import Dict, Any

from ..comparators import GroupDifference, GroupSizes, TTest, KSTest, Chi2Test
from ..dataset import (
    ExperimentData,
    Dataset,
    InfoRole,
    TreatmentRole,
    StatisticRole,
)
from ..splitters import AASplitter, AASplitterWithStratification
from ..utils import (
    ExperimentDataEnum,
    ID_SPLIT_SYMBOL,
    NotFoundInExperimentDataError,
)
from .abstract import Reporter, TestDictReporter


<<<<<<< HEAD
class OneAADictReporter(TestDictReporter):
    tests = [TTest, KSTest, Chi2Test]
=======
class OneAADictReporter(DictReporter):
    @staticmethod
    def rename_passed(data: Dict[str, bool]):
        return {
            c: ("NOT OK" if (v is True or v == "True") else "OK") if "pass" in c else v
            for c, v in data.items()
        }

    @staticmethod
    def _get_struct_dict(data: Dict):
        # TODO: rewrite to recursion?
        dict_result = {}
        for key, value in data.items():
            if ID_SPLIT_SYMBOL in key:
                key_split = key.split(ID_SPLIT_SYMBOL)
                if key_split[2] in ("pass", "p-value", "difference", "difference %"):
                    if key_split[0] not in dict_result:
                        dict_result[key_split[0]] = {
                            key_split[3]: {key_split[1]: {key_split[2]: value}}
                        }
                    elif key_split[3] not in dict_result[key_split[0]]:
                        dict_result[key_split[0]][key_split[3]] = {
                            key_split[1]: {key_split[2]: value}
                        }
                    elif key_split[1] not in dict_result[key_split[0]][key_split[3]]:
                        dict_result[key_split[0]][key_split[3]][key_split[1]] = {
                            key_split[2]: value
                        }
                    else:
                        dict_result[key_split[0]][key_split[3]][key_split[1]][
                            key_split[2]
                        ] = value
        return dict_result

    @staticmethod
    def _convert_struct_dict_to_dataset(data: Dict) -> Dataset:
        result = []
        for feature, groups in data.items():
            for group, tests in groups.items():
                t_values = {"feature": feature, "group": group}
                for test, values in tests.items():
                    if test == "GroupDifference":
                        t_values["difference"] = values["difference"]
                        t_values["difference %"] = (
                            values["difference %"] if "difference %" in values else None
                        )
                    else:
                        t_values[f"{test} pass"] = values["pass"]
                        t_values[f"{test} p-value"] = (
                            values["p-value"] if "p-value" in values else None
                        )
                result.append(t_values)
        result = [OneAADictReporter.rename_passed(d) for d in result]
        return Dataset.from_dict(
            result,
            roles={"feature": InfoRole(), "group": TreatmentRole()},
        )
>>>>>>> 8c27f2b9

    @staticmethod
    def convert_flat_dataset(data: Dict) -> Dataset:
        struct_dict = OneAADictReporter._get_struct_dict(data)
        return OneAADictReporter._convert_struct_dict_to_dataset(struct_dict)

    @staticmethod
    def get_splitter_id(data: ExperimentData):
        for c in [AASplitter, AASplitterWithStratification]:
            try:
                return data.get_one_id(c, ExperimentDataEnum.additional_fields)
            except NotFoundInExperimentDataError:
                pass  # The splitting was done by another class

    def extract_group_difference(self, data: ExperimentData) -> Dict[str, Any]:
        group_difference_ids = data.get_ids(GroupDifference)[GroupDifference.__name__][
            ExperimentDataEnum.analysis_tables.value
        ]
        return self._extract_from_comparators(data, group_difference_ids)

    def extract_group_sizes(self, data: ExperimentData) -> Dict[str, Any]:
        group_sizes_id = data.get_one_id(GroupSizes, ExperimentDataEnum.analysis_tables)
        return self._extract_from_comparators(data, [group_sizes_id])

    def extract_analyzer_data(self, data: ExperimentData) -> Dict[str, Any]:
        analyzer_id = data.get_one_id(
            "OneAAStatAnalyzer", ExperimentDataEnum.analysis_tables
        )
        return self.extract_from_one_row_dataset(data.analysis_tables[analyzer_id])

    def extract_data_from_analysis_tables(self, data: ExperimentData) -> Dict[str, Any]:
        result = {}
        result.update(self.extract_group_difference(data))
        result.update(self.extract_group_sizes(data))
        result.update(self.extract_tests(data))
        result.update(self.extract_analyzer_data(data))
        if self.front:
            result = self.rename_passed(result)
        return result

    def report(self, data: ExperimentData) -> Dict[str, Any]:
        result = {
            "splitter_id": self.get_splitter_id(data),
        }
        result.update(self.extract_data_from_analysis_tables(data))
        return result


class AADatasetReporter(OneAADictReporter):
    def report(self, data: ExperimentData):
        front_buffer = self.front
        self.front = False
        dict_report = super().report(data)
        self.front = front_buffer
        return self.convert_flat_dataset(dict_report)


class AAPassedReporter(Reporter):
    @staticmethod
    def _reformat_aa_score_table(table: Dataset) -> Dataset:
        result = {}
        for ind in table.index:
            splitted_index = ind.split(ID_SPLIT_SYMBOL)
            row_index = f"{splitted_index[0]}{ID_SPLIT_SYMBOL}{splitted_index[-1]}"
            value = table.get_values(ind, "pass")
            if row_index not in result:
                result[row_index] = {splitted_index[1]: value}
            else:
                result[row_index][splitted_index[1]] = value
        result = Dataset.from_dict(result, roles={}).transpose() * 1
        return result

    @staticmethod
    def _reformat_best_split_table(table: Dataset) -> Dataset:
        passed = table.loc[:, [c for c in table.columns if (c.endswith("pass"))]]
        new_index = table.apply(
            lambda x: f"{x['feature']}{ID_SPLIT_SYMBOL}{x['group']}",
            {"index": InfoRole()},
            axis=1,
        )
        passed.index = new_index.get_values(column="index")
        passed = passed.rename(
            names={c: c[: c.rfind("pass") - 1] for c in passed.columns}
        )
        passed = passed.replace("OK", 1).replace("NOT OK", 0)
        passed = passed.astype({c: int for c in passed.columns})
        return passed

    def _detect_pass(self, analyzer_tables: Dict[str, Dataset]):
        score_table = self._reformat_aa_score_table(analyzer_tables["aa score"])
        best_split_table = self._reformat_best_split_table(
            analyzer_tables["best split statistics"]
        )
        resume_table = score_table * best_split_table
        resume_table = resume_table.apply(
            lambda x: "OK" if x.sum() > 0 else "NOT OK",
            axis=1,
            role={"result": StatisticRole()},
        )
        result = score_table.merge(
            best_split_table,
            suffixes=(" aa test", " best split"),
            left_index=True,
            right_index=True,
        )
        result = result.merge(resume_table, left_index=True, right_index=True)
        result.roles = {c: r.__class__(str) for c, r in result.roles.items()}
        result = (
            result.replace(0, "NOT OK")
            .replace(1, "OK")
            .replace("0", "NOT OK")
            .replace("1", "OK")
        )
        splitted_index = [str(i).split(ID_SPLIT_SYMBOL) for i in result.index]
        result.add_column([i[0] for i in splitted_index], role={"feature": InfoRole()})
        result.add_column([i[1] for i in splitted_index], role={"group": InfoRole()})
        result.index = range(len(splitted_index))
        return result

    def report(self, data: ExperimentData) -> Dataset:
        analyser_ids = data.get_ids(
            "AAScoreAnalyzer", ExperimentDataEnum.analysis_tables
        )
        analyser_tables = {
            id_[id_.rfind(ID_SPLIT_SYMBOL) + 1 :]: data.analysis_tables[id_]
            for id_ in analyser_ids["AAScoreAnalyzer"][
                ExperimentDataEnum.analysis_tables.value
            ]
        }
        if not analyser_tables["aa score"]:
            print("AA test cannot be performed as none of the analyzers passed")
            return None
        result = self._detect_pass(analyser_tables)
        stats_cols = ["feature", "group", "difference", "difference %"]
        differences = analyser_tables["best split statistics"].loc[
            :,
            [
                col
                for col in stats_cols
                if col in analyser_tables["best split statistics"].columns
            ],
        ]
        result = result.merge(differences, on=["feature", "group"], how="left")
        result = result[
            ["feature", "group"]
            + [c for c in result.columns if c not in ["feature", "group"]]
        ]
        return result


class AABestSplitReporter(Reporter):
    def report(self, data: ExperimentData):
        best_split_id = next(
            (c for c in data.additional_fields.columns if c.endswith("best")), []
        )
        markers = data.additional_fields.loc[:, best_split_id]
        markers = markers.rename({markers.columns[0]: "split"})
        return data.ds.merge(markers, left_index=True, right_index=True)<|MERGE_RESOLUTION|>--- conflicted
+++ resolved
@@ -16,69 +16,8 @@
 )
 from .abstract import Reporter, TestDictReporter
 
-
-<<<<<<< HEAD
 class OneAADictReporter(TestDictReporter):
     tests = [TTest, KSTest, Chi2Test]
-=======
-class OneAADictReporter(DictReporter):
-    @staticmethod
-    def rename_passed(data: Dict[str, bool]):
-        return {
-            c: ("NOT OK" if (v is True or v == "True") else "OK") if "pass" in c else v
-            for c, v in data.items()
-        }
-
-    @staticmethod
-    def _get_struct_dict(data: Dict):
-        # TODO: rewrite to recursion?
-        dict_result = {}
-        for key, value in data.items():
-            if ID_SPLIT_SYMBOL in key:
-                key_split = key.split(ID_SPLIT_SYMBOL)
-                if key_split[2] in ("pass", "p-value", "difference", "difference %"):
-                    if key_split[0] not in dict_result:
-                        dict_result[key_split[0]] = {
-                            key_split[3]: {key_split[1]: {key_split[2]: value}}
-                        }
-                    elif key_split[3] not in dict_result[key_split[0]]:
-                        dict_result[key_split[0]][key_split[3]] = {
-                            key_split[1]: {key_split[2]: value}
-                        }
-                    elif key_split[1] not in dict_result[key_split[0]][key_split[3]]:
-                        dict_result[key_split[0]][key_split[3]][key_split[1]] = {
-                            key_split[2]: value
-                        }
-                    else:
-                        dict_result[key_split[0]][key_split[3]][key_split[1]][
-                            key_split[2]
-                        ] = value
-        return dict_result
-
-    @staticmethod
-    def _convert_struct_dict_to_dataset(data: Dict) -> Dataset:
-        result = []
-        for feature, groups in data.items():
-            for group, tests in groups.items():
-                t_values = {"feature": feature, "group": group}
-                for test, values in tests.items():
-                    if test == "GroupDifference":
-                        t_values["difference"] = values["difference"]
-                        t_values["difference %"] = (
-                            values["difference %"] if "difference %" in values else None
-                        )
-                    else:
-                        t_values[f"{test} pass"] = values["pass"]
-                        t_values[f"{test} p-value"] = (
-                            values["p-value"] if "p-value" in values else None
-                        )
-                result.append(t_values)
-        result = [OneAADictReporter.rename_passed(d) for d in result]
-        return Dataset.from_dict(
-            result,
-            roles={"feature": InfoRole(), "group": TreatmentRole()},
-        )
->>>>>>> 8c27f2b9
 
     @staticmethod
     def convert_flat_dataset(data: Dict) -> Dataset:
