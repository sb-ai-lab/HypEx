--- conflicted
+++ resolved
@@ -9,15 +9,9 @@
     TreatmentRole,
     TargetRole,
 )
-<<<<<<< HEAD
-from hypex.experiments.base import Executor
-from hypex.extensions.statsmodels import MultiTest, MultitestQuantile
-from hypex.utils import (
-=======
 from ..experiments.base import Executor
-from ..extensions.statsmodels import ABMultiTest, ABMultitestQuantile
+from ..extensions.statsmodels import MultiTest, MultitestQuantile
 from ..utils import (
->>>>>>> a942cb90
     ID_SPLIT_SYMBOL,
     NAME_BORDER_SYMBOL,
     BackendsEnum,
