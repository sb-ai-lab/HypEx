--- conflicted
+++ resolved
@@ -2,15 +2,6 @@
 
 from scipy.stats import ttest_ind, ks_2samp, mannwhitneyu  # type: ignore
 
-<<<<<<< HEAD
-from .abstract import StatHypothesisTestingWithScipy
-
-
-class TTest(StatHypothesisTestingWithScipy):
-    def _inner_function(self, control_data, test_data) -> Dict[str, Any]:
-        return ttest_ind(
-            control_data.data.values.flatten(), test_data.data.values.flatten()
-=======
 from .abstract import StatHypothesisTesting
 from ..dataset import Dataset, ABCRole
 from ..extensions.hypothesis_testing import (
@@ -35,20 +26,13 @@
             space=space,
             search_types=NumberTypes,
             reliability=reliability,
->>>>>>> 58cc0678
         )
 
-    def _comparison_function(
-        self, control_data: Dataset, test_data: Dataset
+    def _inner_function(
+        self, data: Dataset, test_data: Dataset = None
     ) -> Dataset:
-        return TTestExtension(self.reliability).calc(control_data, test_data)
+        return TTestExtension(self.reliability).calc(data, test_data=test_data)
 
-<<<<<<< HEAD
-class KSTest(StatHypothesisTestingWithScipy):
-    def _inner_function(self, control_data, test_data) -> Dict[str, Any]:
-        return ks_2samp(
-            control_data.data.values.flatten(), test_data.data.values.flatten()
-=======
 
 class KSTest(StatHypothesisTesting):
     def __init__(
@@ -64,8 +48,8 @@
             reliability=reliability,
         )
 
-    def _comparison_function(self, control_data, test_data) -> Dataset:
-        return KSTestExtension(self.reliability).calc(control_data, test_data)
+    def _inner_function(self, data: Dataset, test_data: Dataset = None) -> Dataset:
+        return KSTestExtension(self.reliability).calc(data, test_data=test_data)
 
 
 class UTest(StatHypothesisTesting):
@@ -80,11 +64,10 @@
             space=space,
             search_types=NumberTypes,
             reliability=reliability,
->>>>>>> 58cc0678
         )
 
-    def _comparison_function(self, control_data, test_data) -> Dataset:
-        return UTestExtension(self.reliability).calc(control_data, test_data)
+    def _inner_function(self, data: Dataset, test_data: Dataset = None) -> Dataset:
+        return UTestExtension(self.reliability).calc(data, test_data=test_data)
 
 
 class Chi2Test(StatHypothesisTesting):
@@ -101,14 +84,7 @@
             reliability=reliability,
         )
 
-<<<<<<< HEAD
-class UTest(StatHypothesisTestingWithScipy):
-    def _inner_function(self, control_data, test_data):
-        return mannwhitneyu(
-            control_data.data.values.flatten(), test_data.data.values.flatten()
-=======
-    def _comparison_function(self, control_data, test_data) -> Dataset:
+    def _inner_function(self, data: Dataset, test_data: Dataset = None) -> Dataset:
         return Chi2TestExtension(reliability=self.reliability).calc(
-            control_data, test_data
->>>>>>> 58cc0678
+            data, test_data=test_data
         )