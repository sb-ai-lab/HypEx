from abc import abstractmethod
from typing import Dict, Union, Any

from hypex.dataset.dataset import Dataset, ExperimentData
from hypex.dataset.roles import GroupingRole, TempTargetRole, ABCRole, StatisticRole
from hypex.experiment.experiment import Executor, ComplexExecutor
from hypex.stats.descriptive import Mean, Size
from hypex.utils.enums import ExperimentDataEnum, SpaceEnum, BackendsEnum
from hypex.utils.typings import FromDictType
from hypex.utils.errors import NoColumnsError, ComparisonNotSuitableFieldError


class GroupComparator(ComplexExecutor):
    def __init__(
        self,
        grouping_role: Union[ABCRole, None] = None,
        space: SpaceEnum = SpaceEnum.auto,
        inner_executors: Union[Dict[str, Executor], None] = None,
        full_name: Union[str, None] = None,
        key: Any = "",
    ):
        self.grouping_role = grouping_role or GroupingRole()
        self.space = space
        self.__additional_mode = space == SpaceEnum.additional
        super().__init__(inner_executors=inner_executors, full_name=full_name, key=key)

    def _local_extract_dataset(
        self, compare_result: Dict[Any, Any], roles: Dict[Any, ABCRole]
    ) -> Dataset:
        return self._extract_dataset(compare_result, roles)

    @abstractmethod
    def _comparison_function(self, control_data, test_data) -> Dict[str, Any]:
        raise NotImplementedError

    def __group_field_searching(self, data: ExperimentData):
        group_field = []
        if self.space in [SpaceEnum.auto, SpaceEnum.data]:
            group_field = data.get_columns_by_roles(self.grouping_role)
        if self.space in [SpaceEnum.auto, SpaceEnum.additional]:
            group_field = data.additional_fields.get_columns_by_roles(
                self.grouping_role
            )
            self.__additional_mode = True
        if len(group_field) == 0:
            raise NoColumnsError(self.grouping_role)
        return group_field

    def __get_grouping_data(self, data: ExperimentData, group_field):
        if self.__additional_mode:
            t_groups = list(data.additional_fields.groupby(group_field))
            # TODO check indexable
            result = [(group, data.loc[subdata.index]) for (group, subdata) in t_groups]
        else:
            result = list(data.groupby(group_field))

        result = [
            (group[0] if len(group) == 1 else group, subdata)
            for (group, subdata) in result
        ]
        return result

    def _compare(self, data: ExperimentData) -> Dict:
        group_field = self.__group_field_searching(data)
        group_name = (
<<<<<<< HEAD
            str(data.id_name_mapping.get(group_field[0], group_field)) if self.__additional_mode else str(group_field))[0]
        
        target_field = data.get_columns_by_roles(TempTargetRole(), tmp_role=True)[0]
=======
            str(data.id_name_mapping.get(group_field[0], group_field))
            if self.__additional_mode
            else str(group_field)
        )[0]

        # TODO: fix it
>>>>>>> 831099d0
        self.key = f"{target_field}[{group_name}]"
        grouping_data = self.__get_grouping_data(data, group_field)
        if len(grouping_data) > 1:
            grouping_data[0][1].tmp_roles = data.tmp_roles
        else:
            raise ComparisonNotSuitableFieldError(group_field)

        result = {}
        for i in range(1, len(grouping_data)):
            grouping_data[i][1].tmp_roles = data.tmp_roles
            result[grouping_data[i][0]] = self._comparison_function(
                grouping_data[0][1][target_field],
                grouping_data[i][1][target_field],
            )
        return result

    def _set_value(self, data: ExperimentData, value: Dataset) -> ExperimentData:
        data.set_value(
            ExperimentDataEnum.analysis_tables, self.id, self.full_name, value
        )
        return data

    @staticmethod
    def _extract_dataset(
        compare_result: FromDictType, roles: Dict[Any, ABCRole]
    ) -> Dataset:
        return Dataset.from_dict(compare_result, roles, BackendsEnum.pandas)

    def execute(self, data: ExperimentData) -> ExperimentData:
        compare_result = self._compare(data)
        result_dataset = self._local_extract_dataset(
            compare_result, {key: StatisticRole() for key, _ in compare_result.items()}
        )
        return self._set_value(data, result_dataset)


class GroupDifference(GroupComparator):
    default_inner_executors: Dict[str, Executor] = {
        "mean": Mean(),
    }

    def _comparison_function(self, control_data, test_data) -> Dict[str, Any]:
        target_field = control_data.get_columns_by_roles(
            TempTargetRole(), tmp_role=True
        )[0]
        mean_a = self.inner_executors["mean"].calc(control_data).iloc[0]
        mean_b = self.inner_executors["mean"].calc(test_data).iloc[0]

        return {
            f"{target_field} control mean": mean_a,
            f"{target_field} test mean": mean_b,
            f"{target_field} difference": mean_b - mean_a,
            f"{target_field} difference %": (mean_b / mean_a - 1) * 100,
        }


class GroupSizes(GroupComparator):
    default_inner_executors: Dict[str, Executor] = {
        "mean": Size(),
    }

    def _comparison_function(self, control_data, test_data) -> Dict[str, Any]:
        size_a = self.inner_executors["size"].execute(control_data)
        size_b = self.inner_executors["size"].execute(test_data)

        return {
            "control size": size_a,
            "test size": size_b,
            "control size %": (size_a / (size_a + size_b)) * 100,
            "test size %": (size_b / (size_a + size_b)) * 100,
        }<|MERGE_RESOLUTION|>--- conflicted
+++ resolved
@@ -49,7 +49,6 @@
     def __get_grouping_data(self, data: ExperimentData, group_field):
         if self.__additional_mode:
             t_groups = list(data.additional_fields.groupby(group_field))
-            # TODO check indexable
             result = [(group, data.loc[subdata.index]) for (group, subdata) in t_groups]
         else:
             result = list(data.groupby(group_field))
@@ -63,18 +62,11 @@
     def _compare(self, data: ExperimentData) -> Dict:
         group_field = self.__group_field_searching(data)
         group_name = (
-<<<<<<< HEAD
-            str(data.id_name_mapping.get(group_field[0], group_field)) if self.__additional_mode else str(group_field))[0]
-        
-        target_field = data.get_columns_by_roles(TempTargetRole(), tmp_role=True)[0]
-=======
             str(data.id_name_mapping.get(group_field[0], group_field))
             if self.__additional_mode
             else str(group_field)
         )[0]
-
-        # TODO: fix it
->>>>>>> 831099d0
+        target_field = data.get_columns_by_roles(TempTargetRole(), tmp_role=True)[0]
         self.key = f"{target_field}[{group_name}]"
         grouping_data = self.__get_grouping_data(data, group_field)
         if len(grouping_data) > 1:
