from typing import Dict, Optional, List, Literal, Union

<<<<<<< HEAD
import numpy as np
from mpmath import ln

from hypex.comparators.abstract import Comparator
from hypex.dataset import Dataset, ABCRole
from hypex.utils.constants import NUMBER_TYPES_LIST
=======
from .abstract import Comparator
from ..dataset import Dataset, ABCRole
from ..utils.constants import NUMBER_TYPES_LIST
>>>>>>> 0fc3188c

NUM_OF_BUCKETS: int = 20

class GroupDifference(Comparator):
    def __init__(
        self,
        compare_by: Literal[
            "groups", "columns", "columns_in_groups", "cross"
        ] = "groups",
        grouping_role: Optional[ABCRole] = None,
        target_roles: Union[ABCRole, List[ABCRole], None] = None,
    ):
        super().__init__(
            compare_by=compare_by,
            grouping_role=grouping_role,
            target_roles=target_roles,
        )

    @property
    def search_types(self) -> Optional[List[type]]:
        return NUMBER_TYPES_LIST

    @classmethod
    def _inner_function(
        cls,
        data: Dataset,
        test_data: Optional[Dataset] = None,
        **kwargs,
    ) -> Dict:
        test_data = cls._check_test_data(test_data)
        control_mean = data.mean()
        test_mean = test_data.mean()

        return {
            "control mean": control_mean,
            "test mean": test_mean,
            "difference": test_mean - control_mean,
            "difference %": (test_mean / control_mean - 1) * 100,
        }


class GroupSizes(Comparator):
    def __init__(
        self,
        compare_by: Literal[
            "groups", "columns", "columns_in_groups", "cross"
        ] = "groups",
        grouping_role: Optional[ABCRole] = None,
    ):
        super().__init__(
            compare_by=compare_by,
            grouping_role=grouping_role,
            target_roles=grouping_role,
        )

    @classmethod
    def _inner_function(
        cls, data: Dataset, test_data: Optional[Dataset] = None, **kwargs
    ) -> Dict:
        size_a = len(data)
        size_b = len(test_data) if isinstance(test_data, Dataset) else 0

        return {
            "control size": size_a,
            "test size": size_b,
            "control size %": (size_a / (size_a + size_b)) * 100,
            "test size %": (size_b / (size_a + size_b)) * 100,
        }

class PSI(Comparator):

    @classmethod
    def _inner_function(cls, data: Dataset, test_data: Optional[Dataset] = None, **kwargs):
        test_data = cls._check_test_data(test_data=test_data)
        data.sort(ascending=False)
        test_data.sort(ascending=False)
        data_column = data.iloc[:, 0]
        test_data_column = test_data.iloc[:, 0]
        data_bins = np.arange(
            data_column.min(),
            data_column.max(),
            (data_column.max() - data_column.min()) / NUM_OF_BUCKETS,
        )
        test_data_bins = np.arange(
            test_data_column.min(),
            test_data_column.max(),
            (test_data_column.max() - test_data_column.min()) / NUM_OF_BUCKETS,
        )
        data_groups = data_column.groupby(
            data_column.cut(data_bins).get_values(column=data.columns[0])
        )
        test_data_groups = test_data_column.groupby(
            test_data_column.cut(test_data_bins).get_values(column=test_data.columns[0])
        )
        data_psi = np.array(x[1].count() for x in data_groups)
        test_data_psi = np.array(x[1].count() for x in test_data_groups)
        psi = (data_psi - test_data_psi) * ln(data_psi / test_data_psi)
        return {"PSI": psi.sum()}<|MERGE_RESOLUTION|>--- conflicted
+++ resolved
@@ -1,17 +1,11 @@
 from typing import Dict, Optional, List, Literal, Union
 
-<<<<<<< HEAD
 import numpy as np
 from mpmath import ln
 
-from hypex.comparators.abstract import Comparator
-from hypex.dataset import Dataset, ABCRole
-from hypex.utils.constants import NUMBER_TYPES_LIST
-=======
 from .abstract import Comparator
 from ..dataset import Dataset, ABCRole
 from ..utils.constants import NUMBER_TYPES_LIST
->>>>>>> 0fc3188c
 
 NUM_OF_BUCKETS: int = 20
 
