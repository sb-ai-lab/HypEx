from abc import ABC, abstractmethod
<<<<<<< HEAD
from typing import Dict, Any
=======
from typing import Dict, Union, Any
>>>>>>> 63d371ee

from hypex.experiment.experiment import Executor, ComplexExecutor
from hypex.dataset.dataset import Dataset, ExperimentData
from hypex.dataset.roles import GroupingRole, TempTargetRole
from hypex.stats.descriptive import Mean, Size


class GroupComparator(ComplexExecutor):
    def __init__(
        self,
        inner_executors: Union[Dict[str, Executor], None] = None,
        full_name: Union[str, None] = None,
        key: Any = 0,
    ):
        super().__init__(inner_executors=inner_executors, full_name=full_name, key=key)

    @abstractmethod
    def _comparison_function(self, control_data, test_data):
        raise NotImplementedError

    def _compare(self, data: ExperimentData) -> Dict:
        group_field = data.data.get_columns_by_roles(GroupingRole)
        target_field = data.data.get_columns_by_roles(TempTargetRole, tmp_role=True)[0]
        grouping_data = list(data.groupby(group_field))
        return {
            grouping_data[i][0]: self._comparison_function(
                grouping_data[0][1][target_field],
                grouping_data[i][1][target_field],
            )
            for i in range(1, len(grouping_data))
        }

    def _set_value(self, data: ExperimentData, value: Dataset) -> ExperimentData:
        data.set_value("analysis_tables", self.id, self.full_name, value)
        return data

    def _extract_dataset(self, compare_result: Dict, roles: Union[Dict[Any, type], None]=None) -> Dataset:
        return Dataset(roles=roles).from_dict(compare_result)

    def execute(self, data: ExperimentData) -> ExperimentData:
        compare_result = self._compare(data)
        result_dataset = self._extract_dataset(compare_result)
        return self._set_value(data, result_dataset)


class GroupDifference(GroupComparator):
    default_inner_executors: Dict[str, Executor] = {
        "mean": Mean(),
    }

    def _comparison_function(self, control_data, test_data) -> Dataset:
        target_field = data.data.get_columns_by_roles(TempTargetRole, tmp_role=True)[0]
        mean_a = self._inner_executors["mean"].execute(control_data)
        mean_b = self._inner_executors["mean"].execute(test_data)

        return {
            f"{target_field} control mean": mean_a,
            f"{target_field} test mean": mean_b,
            f"{target_field} difference": mean_b - mean_a,
            f"{target_field} difference %": (mean_b / mean_a - 1) * 100,
        }


class GroupSizes(GroupComparator):
    default_inner_executors: Dict[str, Executor] = {
        "mean": Size(),
    }

    def _comparison_function(self, control_data, test_data) -> dict[str, int | Any]:
        size_a = self._inner_executors["size"].execute(control_data)
        size_b = self._inner_executors["size"].execute(test_data)

        return {
            "control size": size_a,
            "test size": size_b,
            "control size %": (size_a / (size_a + size_b)) * 100,
            "test size %": (size_b / (size_a + size_b)) * 100,
        }<|MERGE_RESOLUTION|>--- conflicted
+++ resolved
@@ -1,9 +1,5 @@
 from abc import ABC, abstractmethod
-<<<<<<< HEAD
-from typing import Dict, Any
-=======
 from typing import Dict, Union, Any
->>>>>>> 63d371ee
 
 from hypex.experiment.experiment import Executor, ComplexExecutor
 from hypex.dataset.dataset import Dataset, ExperimentData
@@ -66,13 +62,12 @@
             f"{target_field} difference %": (mean_b / mean_a - 1) * 100,
         }
 
-
 class GroupSizes(GroupComparator):
     default_inner_executors: Dict[str, Executor] = {
         "mean": Size(),
     }
 
-    def _comparison_function(self, control_data, test_data) -> dict[str, int | Any]:
+    def _comparison_function(self, control_data, test_data) -> Dataset:
         size_a = self._inner_executors["size"].execute(control_data)
         size_b = self._inner_executors["size"].execute(test_data)
 
