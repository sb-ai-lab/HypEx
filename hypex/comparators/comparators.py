--- conflicted
+++ resolved
@@ -56,12 +56,4 @@
             size_b / (size_a + size_b)
         ) * test_mean
 
-<<<<<<< HEAD
-        return ate.iloc[0]
-
-    @staticmethod
-    def _to_dataset(data: float, **kwargs) -> Dataset:
-        return Adapter.value_to_dataset(data=data, column_name="ATE")
-=======
-        return ate.iloc[0]
->>>>>>> 4030a099
+        return ate.iloc[0]