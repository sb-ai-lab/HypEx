--- conflicted
+++ resolved
@@ -14,26 +14,16 @@
     TargetRole,
     PreTargetRole,
 )
-<<<<<<< HEAD
-
-from hypex.executor import Calculator
-from hypex.utils import (
-=======
 from ..executor import Calculator
 from ..utils import (
->>>>>>> 78d922ca
     BackendsEnum,
     ExperimentDataEnum,
     FromDictTypes,
     NAME_BORDER_SYMBOL,
     GroupingDataType,
 )
-<<<<<<< HEAD
-from hypex.utils.errors import (
-=======
 from ..utils.adapter import Adapter
 from ..utils.errors import (
->>>>>>> 78d922ca
     AbstractMethodError,
     NotSuitableFieldError,
     NoRequiredArgumentError,
@@ -141,11 +131,7 @@
 
     @staticmethod
     def _grouping_data_split(
-<<<<<<< HEAD
         grouping_data: Dict[str, Dataset],
-=======
-        grouping_data: Union[Tuple[List[Tuple[str, Dataset]]], Dict[str, Dataset]],
->>>>>>> 78d922ca
         compare_by: Literal["groups", "columns", "columns_in_groups", "cross"],
         target_fields: List[str],
         baseline_field: Optional[str],
@@ -344,9 +330,8 @@
     @classmethod
     def calc(
         cls,
-<<<<<<< HEAD
-        compare_by: Literal["groups", "columns", "columns_in_groups", "cross"],
-        target_fields_data: Dataset,
+        compare_by: Optional[Literal["groups", "columns", "columns_in_groups", "cross"]],
+        target_fields_data: Optional[Dataset],
         baseline_field_data: Optional[Dataset] = None,
         group_field_data: Optional[Dataset] = None,
         grouping_data: Optional[
@@ -354,25 +339,12 @@
         ] = None,
         **kwargs,
     ) -> Dict:
-=======
-        data: Dataset,
-        compare_by: Optional[
-            Literal["groups", "columns", "columns_in_groups", "cross"]
-        ] = None,
-        target_fields: Optional[Union[str, List[str]]] = None,
-        baseline_field: Optional[str] = None,
-        group_field: Optional[str] = None,
-        grouping_data: Optional[Tuple[List[Tuple[str, Dataset]]]] = None,
-        **kwargs,
-    ) -> Dict:
-        target_fields = Adapter.to_list(target_fields)
 
         if compare_by is None and target_fields is None:
             raise ValueError(
                 "You should pass either compare_by or target_fields argument."
             )
 
->>>>>>> 78d922ca
         if grouping_data is None:
             grouping_data = cls._split_data_to_buckets(
                 compare_by=compare_by,
