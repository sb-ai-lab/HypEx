from abc import ABC, abstractmethod
from typing import Any, Dict, List, Optional, Sequence, Union, Iterable

from hypex.dataset import (
    ABCRole,
    Dataset,
    ExperimentData,
    GroupingRole,
    StatisticRole,
    TempTargetRole,
    MatchingRole,
)
from hypex.executor import Calculator
from hypex.utils import (
    BackendsEnum,
    ComparisonNotSuitableFieldError,
    ExperimentDataEnum,
    FieldKeyTypes,
    FromDictTypes,
    NoColumnsError,
    SpaceEnum,
    AbstractMethodError,
)


class GroupComparator(Calculator):
    def __init__(
        self,
        grouping_role: Optional[ABCRole] = None,
        space: SpaceEnum = SpaceEnum.auto,
        search_types: Union[type, List[type], None] = None,
        key: Any = "",
    ):
        self.grouping_role = grouping_role or GroupingRole()
        self.space = space
        self.__additional_mode = space == SpaceEnum.additional
        self._search_types = (
            search_types
            if isinstance(search_types, Iterable) or search_types is None
            else [search_types]
        )
        super().__init__(key=key)

    def _local_extract_dataset(
        self, compare_result: Dict[Any, Any], roles: Dict[Any, ABCRole]
    ) -> Dataset:
        return self._extract_dataset(compare_result, roles)

    @staticmethod
    def _check_test_data(test_data: Optional[Dataset] = None) -> Dataset:
        if test_data is None:
            raise ValueError("test_data is needed for comparison")
        return test_data

    @classmethod
    @abstractmethod
    def _inner_function(
<<<<<<< HEAD
        data: Dataset, test_data: Optional[Dataset] = None, **kwargs
=======
        cls, data: Dataset, test_data: Optional[Dataset] = None, **kwargs
>>>>>>> a745b1d9
    ) -> Any:
        raise AbstractMethodError

    def __group_field_searching(self, data: ExperimentData):
        group_field = []
        if self.space in [SpaceEnum.auto, SpaceEnum.data]:
            group_field = data.ds.search_columns(self.grouping_role)
        if (
            self.space in [SpaceEnum.auto, SpaceEnum.additional]
            and group_field == []
            and isinstance(data, ExperimentData)
        ):
            group_field = data.additional_fields.search_columns(self.grouping_role)
            self.__additional_mode = True
        if len(group_field) == 0:
            raise NoColumnsError(self.grouping_role)
        return group_field

    def __get_grouping_data(self, data: ExperimentData):
        group_field = self.__group_field_searching(data)
        target_fields = data.ds.search_columns(
            TempTargetRole(), tmp_role=True, search_types=self._search_types
        )
        if (
            not target_fields and data.ds.tmp_roles
        ):  # если колонка не подходит для теста, то тагет будет пустой, но если есть темп роли, то это нормальное поведение
            return data
        grouping_data = None
        if group_field[0] in data.groups:  # TODO: to recheck if this is a correct check
            grouping_data = list(data.groups[group_field[0]].items())
        return group_field, target_fields, grouping_data

    @staticmethod
    def __field_arg_universalization(
        field: Union[Sequence[FieldKeyTypes], FieldKeyTypes, None]
    ) -> List[FieldKeyTypes]:
        if not field:
            raise NoColumnsError(field)
        elif isinstance(field, FieldKeyTypes):
            return [field]
        return list(field)

    @staticmethod
    def _to_dataset(data: Any, **kwargs) -> Dataset:
        return data

    @classmethod
    def calc(
        cls,
        data: Dataset,
        group_field: Union[Sequence[FieldKeyTypes], FieldKeyTypes, None] = None,
        target_fields: Optional[FieldKeyTypes] = None,
        grouping_data: Optional[Dict[FieldKeyTypes, Dataset]] = None,
        **kwargs,
    ) -> Dict:
        group_field = GroupComparator.__field_arg_universalization(group_field)

        if grouping_data is None:
            grouping_data = data.groupby(group_field)
        if len(grouping_data) > 1:
            grouping_data[0][1].tmp_roles = data.tmp_roles
        else:
            raise ComparisonNotSuitableFieldError(group_field)

        result = {}
        if target_fields:
            for i in range(1, len(grouping_data)):
                result_key = (
                    grouping_data[i][0]
                    if len(grouping_data[i][0]) > 1
                    else grouping_data[i][0][0]
                )
                grouping_data[i][1].tmp_roles = data.tmp_roles
                result[result_key] = cls._to_dataset(
                    cls._inner_function(
                        data=grouping_data[0][1][target_fields],
                        test_data=grouping_data[i][1][target_fields],
                        **kwargs,
                    )
                )
        else:
            for i in range(1, len(grouping_data)):
                result_key = (
                    grouping_data[i][0]
                    if len(grouping_data[i][0]) > 1
                    else grouping_data[i][0][0]
                )
                result[result_key] = cls._to_dataset(
                    cls._inner_function(
                        grouping_data[0][1],
                        grouping_data[i][1],
                        **kwargs,
                    )
                )
        return result

    def _set_value(
        self, data: ExperimentData, value: Optional[Dataset] = None, key: Any = None
    ) -> ExperimentData:
        data.set_value(
            ExperimentDataEnum.analysis_tables,
            self.id,
            str(self.__class__.__name__),
            value,
        )
        return data

    @staticmethod
    def _extract_dataset(
        compare_result: FromDictTypes, roles: Dict[Any, ABCRole]
    ) -> Dataset:
        # TODO: криво. Надо переделать
        if isinstance(list(compare_result.values())[0], Dataset):
            cr_list_v: List[Dataset] = list(compare_result.values())
            result = cr_list_v[0]
            if len(cr_list_v) > 1:
                result = result.append(cr_list_v[1:])
            result.index = list(compare_result.keys())
            return result
        return Dataset.from_dict(compare_result, roles, BackendsEnum.pandas)

    # TODO выделить в отдельную функцию с кваргами (нужно для альфы)

    def execute(self, data: ExperimentData) -> ExperimentData:
<<<<<<< HEAD
        group_field, target_fields, grouping_data = self.__get_grouping_data(data)
=======
        group_field = self.__group_field_searching(data)
        target_fields = data.ds.search_columns(
            TempTargetRole(), tmp_role=True, search_types=self._search_types
        )
        self.key = str(
            target_fields[0] if len(target_fields) == 1 else (target_fields or "")
        )
        if (
            not target_fields and data.ds.tmp_roles
        ):  # если колонка не подходит для теста, то тагет будет пустой, но если есть темп роли, то это нормальное поведение
            return data
        if group_field[0] in data.groups:  # TODO: to recheck if this is a correct check
            grouping_data = list(data.groups[group_field[0]].items())
        else:
            grouping_data = None
>>>>>>> a745b1d9
        compare_result = self.calc(
            data=data.ds,
            group_field=group_field,
            target_fields=target_fields,
            grouping_data=grouping_data,
        )
        result_dataset = self._local_extract_dataset(
            compare_result, {key: StatisticRole() for key in compare_result}
        )
        return self._set_value(data, result_dataset)


class StatHypothesisTesting(GroupComparator, ABC):
    def __init__(
        self,
        grouping_role: Union[ABCRole, None] = None,
        space: SpaceEnum = SpaceEnum.auto,
        search_types: Union[type, List[type], None] = None,
        reliability: float = 0.05,
        key: Any = "",
    ):
        super().__init__(grouping_role, space, search_types, key)
        self.reliability = reliability


class MatchingComparator(GroupComparator):
    def __init__(
        self,
        grouping_role: Union[ABCRole, None] = None,
        space: SpaceEnum = SpaceEnum.auto,
        search_types: Union[type, List[type], None] = None,
        index_role: Union[ABCRole, None] = None,
        key: Any = "",
    ):
        super().__init__(grouping_role, space, search_types, key)
        self.index_role = index_role or MatchingRole()

    def _set_value(
        self,
        data: ExperimentData,
        value: Optional[Union[float, int, bool, str]] = None,
        key: Any = None,
    ) -> ExperimentData:
        data.set_value(
            ExperimentDataEnum.value,
            self.id,
            str(self.__class__.__name__),
            value,
        )
        return data

    def execute(self, data: ExperimentData) -> ExperimentData:
        group_field, target_fields, grouping_data = self.__get_grouping_data(data)
        if grouping_data:
            index_column = data.additional_fields.search_columns(self.index_role)
            grouping_data = [
                (
                    group,
                    (
                        group_data.iloc[index_column]
                        if group in index_column
                        else group_data
                    ),
                )
                for group, group_data in grouping_data
            ]
        att = data.variables.get("ATT", None)
        atc = data.variables.get("ATT", None)
        compare_result = self.calc(
            data=data.ds,
            group_field=group_field,
            target_field=target_fields,
            grouping_data=grouping_data,
            comparison_function=self._inner_function,
            att=att,
            atc=atc,
        )
        return self._set_value(
            data, list(compare_result.values())[0], key=list(compare_result.keys())[0]
        )<|MERGE_RESOLUTION|>--- conflicted
+++ resolved
@@ -55,11 +55,7 @@
     @classmethod
     @abstractmethod
     def _inner_function(
-<<<<<<< HEAD
-        data: Dataset, test_data: Optional[Dataset] = None, **kwargs
-=======
         cls, data: Dataset, test_data: Optional[Dataset] = None, **kwargs
->>>>>>> a745b1d9
     ) -> Any:
         raise AbstractMethodError
 
@@ -184,25 +180,7 @@
     # TODO выделить в отдельную функцию с кваргами (нужно для альфы)
 
     def execute(self, data: ExperimentData) -> ExperimentData:
-<<<<<<< HEAD
         group_field, target_fields, grouping_data = self.__get_grouping_data(data)
-=======
-        group_field = self.__group_field_searching(data)
-        target_fields = data.ds.search_columns(
-            TempTargetRole(), tmp_role=True, search_types=self._search_types
-        )
-        self.key = str(
-            target_fields[0] if len(target_fields) == 1 else (target_fields or "")
-        )
-        if (
-            not target_fields and data.ds.tmp_roles
-        ):  # если колонка не подходит для теста, то тагет будет пустой, но если есть темп роли, то это нормальное поведение
-            return data
-        if group_field[0] in data.groups:  # TODO: to recheck if this is a correct check
-            grouping_data = list(data.groups[group_field[0]].items())
-        else:
-            grouping_data = None
->>>>>>> a745b1d9
         compare_result = self.calc(
             data=data.ds,
             group_field=group_field,
