from abc import ABC, abstractmethod
from typing import Any, Callable, Dict, List, Optional, Sequence, Union, Iterable

from hypex.dataset import (
    ABCRole,
    Dataset,
    ExperimentData,
    GroupingRole,
    StatisticRole,
    TempTargetRole,
)
from hypex.executor import Calculator
from hypex.utils import (
    BackendsEnum,
    ComparisonNotSuitableFieldError,
    ExperimentDataEnum,
    FieldKeyTypes,
    FromDictTypes,
    NoColumnsError,
    SpaceEnum,
)
from hypex.utils.errors import AbstractMethodError


class GroupComparator(Calculator):
    def __init__(
<<<<<<< HEAD
            self,
            grouping_role: Optional[ABCRole] = None,
            space: SpaceEnum = SpaceEnum.auto,
            search_types: Union[type, List[type], None] = None,
            key: Any = "",
=======
        self,
        grouping_role: Optional[ABCRole] = None,
        space: SpaceEnum = SpaceEnum.auto,
        search_types: Union[type, List[type], None] = None,
        key: Any = "",
>>>>>>> 7e5b4e26
    ):
        self.grouping_role = grouping_role or GroupingRole()
        self.space = space
        self.__additional_mode = space == SpaceEnum.additional
        self._search_types = (
            search_types
            if isinstance(search_types, Iterable) or search_types is None
            else [search_types]
        )
        super().__init__(key=key)

    def _local_extract_dataset(
            self, compare_result: Dict[Any, Any], roles: Dict[Any, ABCRole]
    ) -> Dataset:
        return self._extract_dataset(compare_result, roles)

    @staticmethod
    @abstractmethod
    def _inner_function(data: Dataset, test_data: Dataset, **kwargs) -> Any:
        raise AbstractMethodError

    def __group_field_searching(self, data: ExperimentData):
        group_field = []
        if self.space in [SpaceEnum.auto, SpaceEnum.data]:
            group_field = data.ds.search_columns(self.grouping_role)
        if (
                self.space in [SpaceEnum.auto, SpaceEnum.additional]
                and group_field == []
                and isinstance(data, ExperimentData)
        ):
            group_field = data.additional_fields.search_columns(self.grouping_role)
            self.__additional_mode = True
        if len(group_field) == 0:
            raise NoColumnsError(self.grouping_role)
        return group_field

    def __get_grouping_data(self, data: ExperimentData, group_field):
        if self.__additional_mode:
            t_groups = list(data.additional_fields.groupby(group_field))
            result = [
                (group, data.ds.loc[subdata.index]) for (group, subdata) in t_groups
            ]
        else:
            result = list(data.ds.groupby(group_field))

        result = [
            (group[0] if len(group) == 1 else group, subdata)
            for (group, subdata) in result
        ]
        return result

    @staticmethod
    def __field_arg_universalization(
            field: Union[Sequence[FieldKeyTypes], FieldKeyTypes, None]
    ) -> List[FieldKeyTypes]:
        if not field:
            raise NoColumnsError(field)
        elif isinstance(field, FieldKeyTypes):
            return [field]
        return list(field)

    @staticmethod
    @abstractmethod
    def _to_dataset(data: Any, **kwargs) -> Dataset:
        raise AbstractMethodError

    @classmethod
    def calc(
            cls,
            data: Dataset,
            group_field: Union[Sequence[FieldKeyTypes], FieldKeyTypes, None] = None,
            target_field: Optional[FieldKeyTypes] = None,
            grouping_data: Optional[Dict[FieldKeyTypes, Dataset]] = None,
            **kwargs,
    ) -> Dict:
        group_field = GroupComparator.__field_arg_universalization(group_field)

        if grouping_data is None:
            grouping_data = data.groupby(group_field)
        if len(grouping_data) > 1:
            grouping_data[0][1].tmp_roles = data.tmp_roles
        else:
            raise ComparisonNotSuitableFieldError(group_field)

        result = {}
        if target_field:
            for i in range(1, len(grouping_data)):
                result_key = (
                    grouping_data[i][0]
                    if len(grouping_data[i][0]) > 1
                    else grouping_data[i][0][0]
                )
                grouping_data[i][1].tmp_roles = data.tmp_roles
                result[result_key] = cls._to_dataset(cls._inner_function(
                    grouping_data[0][1][target_field],
                    grouping_data[i][1][target_field],
                    **kwargs,
                ))
        else:
            for i in range(1, len(grouping_data)):
                result_key = (
                    grouping_data[i][0]
                    if len(grouping_data[i][0]) > 1
                    else grouping_data[i][0][0]
                )
                result[result_key] = cls._to_dataset(cls._inner_function(
                    grouping_data[0][1],
                    grouping_data[i][1],
                    **kwargs,
                ))
        return result

    def _set_value(
            self, data: ExperimentData, value: Optional[Dataset] = None, key: Any = None
    ) -> ExperimentData:
        data.set_value(
            ExperimentDataEnum.analysis_tables, self.id, str(self.__class__.__name__), value
        )
        return data

    @staticmethod
    def _extract_dataset(
            compare_result: FromDictTypes, roles: Dict[Any, ABCRole]
    ) -> Dataset:
        if isinstance(list(compare_result.values())[0], Dataset):
            cr_list_v = list(compare_result.values())
            result = cr_list_v[0]
            if len(cr_list_v) > 1:
                result = result.append(cr_list_v[1:])
            result.index = list(compare_result.keys())
            return result
        return Dataset.from_dict(compare_result, roles, BackendsEnum.pandas)

    def execute(self, data: ExperimentData) -> ExperimentData:
        group_field = self.__group_field_searching(data)
        target_fields = data.ds.get_columns_by_roles(TempTargetRole(), tmp_role=True, search_types=self._search_types)
        if (
            not target_fields and data.ds.tmp_roles
        ):  # если колонка не подходит для теста, то тагет будет пустой, но если есть темп роли, то это нормальное поведение
            return data
        if group_field in data.groups:  # TODO: to recheck if this is a correct check
            grouping_data = list(data.groups[group_field].items())
        else:
            grouping_data = None
        compare_result = self.calc(
            data=data.ds,
            group_field=group_field,
            target_field=target_fields,
            grouping_data=grouping_data,
            comparison_function=self._inner_function,
        )
        result_dataset = self._local_extract_dataset(
            compare_result, {key: StatisticRole() for key in compare_result}
        )
        return self._set_value(data, result_dataset)


class StatHypothesisTesting(GroupComparator, ABC):
    def __init__(
        self,
        grouping_role: Union[ABCRole, None] = None,
        space: SpaceEnum = SpaceEnum.auto,
        search_types: Union[object, List[object]] = None,
        reliability: float = 0.05,
        key: Any = "",
    ):
        super().__init__(grouping_role, space, search_types, key)
        self.reliability = reliability<|MERGE_RESOLUTION|>--- conflicted
+++ resolved
@@ -24,19 +24,11 @@
 
 class GroupComparator(Calculator):
     def __init__(
-<<<<<<< HEAD
-            self,
-            grouping_role: Optional[ABCRole] = None,
-            space: SpaceEnum = SpaceEnum.auto,
-            search_types: Union[type, List[type], None] = None,
-            key: Any = "",
-=======
         self,
         grouping_role: Optional[ABCRole] = None,
         space: SpaceEnum = SpaceEnum.auto,
         search_types: Union[type, List[type], None] = None,
         key: Any = "",
->>>>>>> 7e5b4e26
     ):
         self.grouping_role = grouping_role or GroupingRole()
         self.space = space
