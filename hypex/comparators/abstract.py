from abc import ABC, abstractmethod
<<<<<<< HEAD
from typing import Any, Callable, Dict, List, Optional, Sequence, Union
=======
from typing import Any, Callable, Dict, List, Optional, Sequence, Union, Iterable
>>>>>>> 58cc0678

from hypex.dataset import (
    ABCRole,
    Dataset,
    ExperimentData,
    GroupingRole,
    StatisticRole,
    TempTargetRole,
)
from hypex.executor import Calculator
from hypex.utils import (
    BackendsEnum,
    ComparisonNotSuitableFieldError,
    ExperimentDataEnum,
    FieldKeyTypes,
    FromDictTypes,
    NoColumnsError,
    SpaceEnum,
)
from hypex.utils.errors import AbstractMethodError


class GroupComparator(Calculator):
    def __init__(
<<<<<<< HEAD
            self,
            grouping_role: Optional[ABCRole] = None,
            space: SpaceEnum = SpaceEnum.auto,
            key: Any = "",
=======
        self,
        grouping_role: Optional[ABCRole] = None,
        space: SpaceEnum = SpaceEnum.auto,
        search_types: Union[type, List[type], None] = None,
        full_name: Optional[str] = None,
        key: Any = "",
>>>>>>> 58cc0678
    ):
        self.grouping_role = grouping_role or GroupingRole()
        self.space = space
        self.__additional_mode = space == SpaceEnum.additional
<<<<<<< HEAD
        super().__init__(key=key)
=======
        self._search_types = (
            search_types
            if isinstance(search_types, Iterable) or search_types is None
            else [search_types]
        )
        super().__init__(full_name=full_name, key=key)
>>>>>>> 58cc0678

    def _local_extract_dataset(
            self, compare_result: Dict[Any, Any], roles: Dict[Any, ABCRole]
    ) -> Dataset:
        return self._extract_dataset(compare_result, roles)

<<<<<<< HEAD
    @staticmethod
    @abstractmethod
    def _inner_function(data: Dataset, test_data: Dataset, **kwargs) -> Any:
=======
    @abstractmethod
    def _comparison_function(
        self, control_data, test_data
    ) -> Union[Dict[str, Any], Dataset]:
>>>>>>> 58cc0678
        raise AbstractMethodError

    def __group_field_searching(self, data: ExperimentData):
        group_field = []
        if self.space in [SpaceEnum.auto, SpaceEnum.data]:
            group_field = data.ds.search_columns(self.grouping_role)
        if (
                self.space in [SpaceEnum.auto, SpaceEnum.additional]
                and group_field == []
                and isinstance(data, ExperimentData)
        ):
<<<<<<< HEAD
            group_field = data.additional_fields.search_columns(
                self.grouping_role
            )
=======
            group_field = data.additional_fields.search_columns(self.grouping_role)
>>>>>>> 58cc0678
            self.__additional_mode = True
        if len(group_field) == 0:
            raise NoColumnsError(self.grouping_role)
        return group_field

    def __get_grouping_data(self, data: ExperimentData, group_field):
        if self.__additional_mode:
            t_groups = list(data.additional_fields.groupby(group_field))
            result = [
                (group, data.ds.loc[subdata.index]) for (group, subdata) in t_groups
            ]
        else:
            result = list(data.ds.groupby(group_field))

        result = [
            (group[0] if len(group) == 1 else group, subdata)
            for (group, subdata) in result
        ]
        return result

    @staticmethod
    def __field_arg_universalization(
<<<<<<< HEAD
            field: Union[Sequence[FieldKeyTypes], FieldKeyTypes, None]
=======
        field: Union[Sequence[FieldKeyTypes], FieldKeyTypes, None]
>>>>>>> 58cc0678
    ) -> List[FieldKeyTypes]:
        if not field:
            raise NoColumnsError(field)
        elif isinstance(field, FieldKeyTypes):
            return [field]
        return list(field)

    @staticmethod
<<<<<<< HEAD
    @abstractmethod
    def _to_dataset(data: Any, **kwargs) -> Dataset:
        raise AbstractMethodError

    @classmethod
    def calc(
            cls,
            data: Dataset,
            group_field: Union[Sequence[FieldKeyTypes], FieldKeyTypes, None] = None,
            target_field: Optional[FieldKeyTypes] = None,
            grouping_data: Optional[Dict[FieldKeyTypes, Dataset]] = None,
            **kwargs,
    ) -> Dict:
        group_field = GroupComparator.__field_arg_universalization(group_field)

        if grouping_data is None:
            grouping_data = data.groupby(group_field)
=======
    def calc(
        data: Dataset,
        group_field: Union[Sequence[FieldKeyTypes], FieldKeyTypes, None] = None,
        target_field: Optional[FieldKeyTypes] = None,
        comparison_function: Optional[Callable] = None,
        **kwargs,
    ) -> Dict:
        group_field = GroupComparator.__field_arg_universalization(group_field)
        if comparison_function is None:
            raise ValueError("Comparison function must be provided.")

        grouping_data = data.groupby(group_field)
>>>>>>> 58cc0678
        if len(grouping_data) > 1:
            grouping_data[0][1].tmp_roles = data.tmp_roles
        else:
            raise ComparisonNotSuitableFieldError(group_field)

        result = {}
        if target_field:
            for i in range(1, len(grouping_data)):
                result_key = (
                    grouping_data[i][0]
                    if len(grouping_data[i][0]) > 1
                    else grouping_data[i][0][0]
                )
                grouping_data[i][1].tmp_roles = data.tmp_roles
<<<<<<< HEAD
                result[result_key] = cls._to_dataset(cls._inner_function(
=======
                result[grouping_data[i][0]] = comparison_function(
>>>>>>> 58cc0678
                    grouping_data[0][1][target_field],
                    grouping_data[i][1][target_field],
                    **kwargs,
                ))
        else:
            for i in range(1, len(grouping_data)):
<<<<<<< HEAD
                result_key = (
                    grouping_data[i][0]
                    if len(grouping_data[i][0]) > 1
                    else grouping_data[i][0][0]
=======
                result[grouping_data[i][0]] = comparison_function(
                    grouping_data[0][1], grouping_data[i][1]
>>>>>>> 58cc0678
                )
                result[result_key] = cls._to_dataset(cls._inner_function(
                    grouping_data[0][1],
                    grouping_data[i][1],
                    **kwargs,
                ))
        return result

    def _set_value(
            self, data: ExperimentData, value: Optional[Dataset] = None, key: Any = None
    ) -> ExperimentData:
        data.set_value(
            ExperimentDataEnum.analysis_tables, self.id, str(self.full_name), value
        )
        return data

    @staticmethod
    def _extract_dataset(
<<<<<<< HEAD
            compare_result: FromDictTypes, roles: Dict[Any, ABCRole]
=======
        compare_result: FromDictTypes, roles: Dict[Any, ABCRole]
>>>>>>> 58cc0678
    ) -> Dataset:
        if isinstance(list(compare_result.values())[0], Dataset):
            cr_list_v = list(compare_result.values())
            result = cr_list_v[0]
            if len(cr_list_v) > 1:
                result = result.append(cr_list_v[1:])
            result.index = list(compare_result.keys())
            return result
        return Dataset.from_dict(compare_result, roles, BackendsEnum.pandas)

    def execute(self, data: ExperimentData) -> ExperimentData:
        group_field = self.__group_field_searching(data)
<<<<<<< HEAD
        target_fields = data.ds.get_columns_by_roles(TempTargetRole(), tmp_role=True)
        if group_field in data.groups:  # TODO: to recheck if this is a correct check
            grouping_data = list(data.groups[group_field].items())
        else:
            grouping_data = None
        compare_result = self.calc(
            data=data.ds,
            group_field=group_field,
            target_field=target_fields,
            grouping_data=grouping_data,
            comparison_function=self._inner_function,
        )
=======
        target_field = data.ds.search_columns(
            TempTargetRole(), tmp_role=True, search_types=self._search_types
        )
        if (
            not target_field and data.ds.tmp_roles
        ):  # если колонка не подходит для теста, то тагет будет пустой, но если есть темп роли, то это нормальное поведение
            return data
        grouping_data = self.__get_grouping_data(data, group_field)
        if len(grouping_data) > 1:
            grouping_data[0][1].tmp_roles = data.ds.tmp_roles
        else:
            return data

        compare_result = {}
        if target_field:
            self.key = (
                target_field[0]
                if isinstance(target_field, list) and len(target_field) == 1
                else target_field
            )
            for i in range(1, len(grouping_data)):
                grouping_data[i][1].tmp_roles = data.ds.tmp_roles
                compare_result[grouping_data[i][0]] = self._comparison_function(
                    grouping_data[0][1][target_field],
                    grouping_data[i][1][target_field],
                )
        else:
            for i in range(1, len(grouping_data)):
                compare_result[grouping_data[i][0]] = self._comparison_function(
                    grouping_data[0][1], grouping_data[i][1]
                )

>>>>>>> 58cc0678
        result_dataset = self._local_extract_dataset(
            compare_result, {key: StatisticRole() for key in compare_result}
        )
        return self._set_value(data, result_dataset)


class StatHypothesisTesting(GroupComparator, ABC):
    def __init__(
<<<<<<< HEAD
            self,
            grouping_role: Union[ABCRole, None] = None,
            space: SpaceEnum = SpaceEnum.auto,
            reliability: float = 0.05,
            full_name: Union[str, None] = None,
            key: Any = "",
    ):
        super().__init__(grouping_role, space, full_name, key)
        self.reliability = reliability

    # excessive override
    def _local_extract_dataset(
            self, compare_result: Dict[Any, Any], roles=None
    ) -> Dataset:
        # stats type
        result_stats: List[Dict[str, Any]] = [
            {
                "group": group,
                "statistic": stats.statistic,
                "p-value": stats.pvalue,
                "pass": stats.pvalue < self.reliability,
            }
            for group, stats in compare_result.items()
        ]
        # mypy does not see an heir

        return super()._extract_dataset(
            result_stats,
            roles={
                f: StatisticRole() for f in ["group", "statistic", "p-value", "pass"]
            },
        )
=======
        self,
        grouping_role: Union[ABCRole, None] = None,
        space: SpaceEnum = SpaceEnum.auto,
        search_types: Union[object, List[object]] = None,
        reliability: float = 0.05,
        full_name: Union[str, None] = None,
        key: Any = "",
    ):
        super().__init__(grouping_role, space, search_types, full_name, key)
        self.reliability = reliability
>>>>>>> 58cc0678
<|MERGE_RESOLUTION|>--- conflicted
+++ resolved
@@ -1,9 +1,5 @@
 from abc import ABC, abstractmethod
-<<<<<<< HEAD
-from typing import Any, Callable, Dict, List, Optional, Sequence, Union
-=======
 from typing import Any, Callable, Dict, List, Optional, Sequence, Union, Iterable
->>>>>>> 58cc0678
 
 from hypex.dataset import (
     ABCRole,
@@ -28,49 +24,30 @@
 
 class GroupComparator(Calculator):
     def __init__(
-<<<<<<< HEAD
             self,
             grouping_role: Optional[ABCRole] = None,
             space: SpaceEnum = SpaceEnum.auto,
+            search_types: Union[type, List[type], None] = None,
             key: Any = "",
-=======
-        self,
-        grouping_role: Optional[ABCRole] = None,
-        space: SpaceEnum = SpaceEnum.auto,
-        search_types: Union[type, List[type], None] = None,
-        full_name: Optional[str] = None,
-        key: Any = "",
->>>>>>> 58cc0678
     ):
         self.grouping_role = grouping_role or GroupingRole()
         self.space = space
         self.__additional_mode = space == SpaceEnum.additional
-<<<<<<< HEAD
-        super().__init__(key=key)
-=======
         self._search_types = (
             search_types
             if isinstance(search_types, Iterable) or search_types is None
             else [search_types]
         )
-        super().__init__(full_name=full_name, key=key)
->>>>>>> 58cc0678
+        super().__init__(key=key)
 
     def _local_extract_dataset(
             self, compare_result: Dict[Any, Any], roles: Dict[Any, ABCRole]
     ) -> Dataset:
         return self._extract_dataset(compare_result, roles)
 
-<<<<<<< HEAD
     @staticmethod
     @abstractmethod
     def _inner_function(data: Dataset, test_data: Dataset, **kwargs) -> Any:
-=======
-    @abstractmethod
-    def _comparison_function(
-        self, control_data, test_data
-    ) -> Union[Dict[str, Any], Dataset]:
->>>>>>> 58cc0678
         raise AbstractMethodError
 
     def __group_field_searching(self, data: ExperimentData):
@@ -82,13 +59,7 @@
                 and group_field == []
                 and isinstance(data, ExperimentData)
         ):
-<<<<<<< HEAD
-            group_field = data.additional_fields.search_columns(
-                self.grouping_role
-            )
-=======
             group_field = data.additional_fields.search_columns(self.grouping_role)
->>>>>>> 58cc0678
             self.__additional_mode = True
         if len(group_field) == 0:
             raise NoColumnsError(self.grouping_role)
@@ -111,11 +82,7 @@
 
     @staticmethod
     def __field_arg_universalization(
-<<<<<<< HEAD
             field: Union[Sequence[FieldKeyTypes], FieldKeyTypes, None]
-=======
-        field: Union[Sequence[FieldKeyTypes], FieldKeyTypes, None]
->>>>>>> 58cc0678
     ) -> List[FieldKeyTypes]:
         if not field:
             raise NoColumnsError(field)
@@ -124,7 +91,6 @@
         return list(field)
 
     @staticmethod
-<<<<<<< HEAD
     @abstractmethod
     def _to_dataset(data: Any, **kwargs) -> Dataset:
         raise AbstractMethodError
@@ -142,20 +108,6 @@
 
         if grouping_data is None:
             grouping_data = data.groupby(group_field)
-=======
-    def calc(
-        data: Dataset,
-        group_field: Union[Sequence[FieldKeyTypes], FieldKeyTypes, None] = None,
-        target_field: Optional[FieldKeyTypes] = None,
-        comparison_function: Optional[Callable] = None,
-        **kwargs,
-    ) -> Dict:
-        group_field = GroupComparator.__field_arg_universalization(group_field)
-        if comparison_function is None:
-            raise ValueError("Comparison function must be provided.")
-
-        grouping_data = data.groupby(group_field)
->>>>>>> 58cc0678
         if len(grouping_data) > 1:
             grouping_data[0][1].tmp_roles = data.tmp_roles
         else:
@@ -170,26 +122,17 @@
                     else grouping_data[i][0][0]
                 )
                 grouping_data[i][1].tmp_roles = data.tmp_roles
-<<<<<<< HEAD
                 result[result_key] = cls._to_dataset(cls._inner_function(
-=======
-                result[grouping_data[i][0]] = comparison_function(
->>>>>>> 58cc0678
                     grouping_data[0][1][target_field],
                     grouping_data[i][1][target_field],
                     **kwargs,
                 ))
         else:
             for i in range(1, len(grouping_data)):
-<<<<<<< HEAD
                 result_key = (
                     grouping_data[i][0]
                     if len(grouping_data[i][0]) > 1
                     else grouping_data[i][0][0]
-=======
-                result[grouping_data[i][0]] = comparison_function(
-                    grouping_data[0][1], grouping_data[i][1]
->>>>>>> 58cc0678
                 )
                 result[result_key] = cls._to_dataset(cls._inner_function(
                     grouping_data[0][1],
@@ -208,11 +151,7 @@
 
     @staticmethod
     def _extract_dataset(
-<<<<<<< HEAD
             compare_result: FromDictTypes, roles: Dict[Any, ABCRole]
-=======
-        compare_result: FromDictTypes, roles: Dict[Any, ABCRole]
->>>>>>> 58cc0678
     ) -> Dataset:
         if isinstance(list(compare_result.values())[0], Dataset):
             cr_list_v = list(compare_result.values())
@@ -225,8 +164,11 @@
 
     def execute(self, data: ExperimentData) -> ExperimentData:
         group_field = self.__group_field_searching(data)
-<<<<<<< HEAD
-        target_fields = data.ds.get_columns_by_roles(TempTargetRole(), tmp_role=True)
+        target_fields = data.ds.get_columns_by_roles(TempTargetRole(), tmp_role=True, search_types=self._search_types)
+        if (
+            not target_fields and data.ds.tmp_roles
+        ):  # если колонка не подходит для теста, то тагет будет пустой, но если есть темп роли, то это нормальное поведение
+            return data
         if group_field in data.groups:  # TODO: to recheck if this is a correct check
             grouping_data = list(data.groups[group_field].items())
         else:
@@ -238,40 +180,6 @@
             grouping_data=grouping_data,
             comparison_function=self._inner_function,
         )
-=======
-        target_field = data.ds.search_columns(
-            TempTargetRole(), tmp_role=True, search_types=self._search_types
-        )
-        if (
-            not target_field and data.ds.tmp_roles
-        ):  # если колонка не подходит для теста, то тагет будет пустой, но если есть темп роли, то это нормальное поведение
-            return data
-        grouping_data = self.__get_grouping_data(data, group_field)
-        if len(grouping_data) > 1:
-            grouping_data[0][1].tmp_roles = data.ds.tmp_roles
-        else:
-            return data
-
-        compare_result = {}
-        if target_field:
-            self.key = (
-                target_field[0]
-                if isinstance(target_field, list) and len(target_field) == 1
-                else target_field
-            )
-            for i in range(1, len(grouping_data)):
-                grouping_data[i][1].tmp_roles = data.ds.tmp_roles
-                compare_result[grouping_data[i][0]] = self._comparison_function(
-                    grouping_data[0][1][target_field],
-                    grouping_data[i][1][target_field],
-                )
-        else:
-            for i in range(1, len(grouping_data)):
-                compare_result[grouping_data[i][0]] = self._comparison_function(
-                    grouping_data[0][1], grouping_data[i][1]
-                )
-
->>>>>>> 58cc0678
         result_dataset = self._local_extract_dataset(
             compare_result, {key: StatisticRole() for key in compare_result}
         )
@@ -280,40 +188,6 @@
 
 class StatHypothesisTesting(GroupComparator, ABC):
     def __init__(
-<<<<<<< HEAD
-            self,
-            grouping_role: Union[ABCRole, None] = None,
-            space: SpaceEnum = SpaceEnum.auto,
-            reliability: float = 0.05,
-            full_name: Union[str, None] = None,
-            key: Any = "",
-    ):
-        super().__init__(grouping_role, space, full_name, key)
-        self.reliability = reliability
-
-    # excessive override
-    def _local_extract_dataset(
-            self, compare_result: Dict[Any, Any], roles=None
-    ) -> Dataset:
-        # stats type
-        result_stats: List[Dict[str, Any]] = [
-            {
-                "group": group,
-                "statistic": stats.statistic,
-                "p-value": stats.pvalue,
-                "pass": stats.pvalue < self.reliability,
-            }
-            for group, stats in compare_result.items()
-        ]
-        # mypy does not see an heir
-
-        return super()._extract_dataset(
-            result_stats,
-            roles={
-                f: StatisticRole() for f in ["group", "statistic", "p-value", "pass"]
-            },
-        )
-=======
         self,
         grouping_role: Union[ABCRole, None] = None,
         space: SpaceEnum = SpaceEnum.auto,
@@ -323,5 +197,4 @@
         key: Any = "",
     ):
         super().__init__(grouping_role, space, search_types, full_name, key)
-        self.reliability = reliability
->>>>>>> 58cc0678
+        self.reliability = reliability