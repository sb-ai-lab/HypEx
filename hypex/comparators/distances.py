from copy import deepcopy
from typing import Optional, List, Dict, Any, Union, Sequence, Tuple

from ..dataset import (
    Dataset,
    ExperimentData,
    FeatureRole,
    GroupingRole,
    ABCRole,
    TargetRole,
)
<<<<<<< HEAD
from hypex.executor import Calculator
from hypex.extensions.scipy_linalg import CholeskyExtension, InverseExtension
from hypex.utils import ExperimentDataEnum, NotSuitableFieldError
from hypex.utils.adapter import Adapter
=======
from ..executor import Calculator
from ..extensions.scipy_linalg import CholeskyExtension, InverseExtension
from ..utils import ExperimentDataEnum, FieldNotSuitableFieldError
from ..utils.adapter import Adapter
>>>>>>> 78d922ca


class MahalanobisDistance(Calculator):

    def __init__(
        self,
        grouping_role: Optional[ABCRole] = None,
        key: Any = "",
    ):
        super().__init__(key=key)
        self.grouping_role = grouping_role or GroupingRole()

    @classmethod
    def _execute_inner_function(
        cls,
        grouping_data,
        target_fields: Optional[List[str]] = None,
        **kwargs,
    ) -> Dict:
        result = {}
        for i in range(1, len(grouping_data)):
            result.update(
                cls._inner_function(
                    data=(
                        grouping_data[0][1][target_fields]
                        if target_fields
                        else grouping_data[0][1]
                    ),
                    test_data=(
                        grouping_data[i][1][target_fields]
                        if target_fields
                        else grouping_data[i][1]
                    ),
                    **kwargs,
                )
            )
        return result

    def _set_value(
        self, data: ExperimentData, value: Optional[Dict] = None, key: Any = None
    ) -> ExperimentData:
        for key, value_ in value.items():
            data = data.set_value(
                ExperimentDataEnum.groups,
                self.id,
                value_,
                key=key,
            )
        return data

    def _get_fields(self, data: ExperimentData):
        group_field = data.field_search(self.grouping_role)
        target_fields = data.field_search(FeatureRole(), search_types=self.search_types)
        return group_field, target_fields

    @property
    def search_types(self) -> Optional[List[type]]:
        return [int, float]

    @classmethod
    def _inner_function(
        cls, data: Dataset, test_data: Optional[Dataset] = None, **kwargs
    ):
        test_data = cls._check_test_data(test_data)
        cov = (data.cov() + test_data.cov()) / 2 if test_data else data.cov()
        cholesky = CholeskyExtension().calc(cov)
        mahalanobis_transform = InverseExtension().calc(cholesky)
        y_control = data.dot(mahalanobis_transform.transpose())
        if test_data:
            y_test = test_data.dot(mahalanobis_transform.transpose())
            return {"control": y_control, "test": y_test}
        return {"control": y_control}

    @classmethod
    def calc(
        cls,
        data: Dataset,
        group_field: Union[Sequence[str], str, None] = None,
        grouping_data: Optional[List[Tuple[str, Dataset]]] = None,
        target_fields: Union[str, List[str], None] = None,
        **kwargs,
    ) -> Dict:
        group_field = Adapter.to_list(group_field)

        if grouping_data is None:
            grouping_data = data.groupby(group_field)
        if len(grouping_data) > 1:
            grouping_data[0][1].tmp_roles = data.tmp_roles
        else:
            raise NotSuitableFieldError(group_field, "Grouping")
        return cls._execute_inner_function(
            grouping_data, target_fields=target_fields, old_data=data, **kwargs
        )

    # TODO выделить в отдельную функцию с кваргами (нужно для альфы)
    def execute(self, data: ExperimentData) -> ExperimentData:
        group_field, target_fields = self._get_fields(data=data)
        self.key = str(
            target_fields[0] if len(target_fields) == 1 else (target_fields or "")
        )
        if (
            not target_fields and data.ds.tmp_roles
        ):  # если колонка не подходит для теста, то тагет будет пустой, но если есть темп роли, то это нормальное поведение
            return data
        if group_field[0] in data.groups:  # TODO: to recheck if this is a correct check
            grouping_data = list(data.groups[group_field[0]].items())
        else:
            grouping_data = None
        t_data = deepcopy(data.ds)
        if target_fields[1] not in t_data.columns:
            t_data = t_data.add_column(
                data.additional_fields[target_fields[1]],
                role={target_fields[1]: TargetRole()},
            )
        compare_result = self.calc(
            data=t_data,
            group_field=group_field,
            target_fields=target_fields,
            grouping_data=grouping_data,
        )
        return self._set_value(data, compare_result)<|MERGE_RESOLUTION|>--- conflicted
+++ resolved
@@ -9,17 +9,10 @@
     ABCRole,
     TargetRole,
 )
-<<<<<<< HEAD
-from hypex.executor import Calculator
-from hypex.extensions.scipy_linalg import CholeskyExtension, InverseExtension
-from hypex.utils import ExperimentDataEnum, NotSuitableFieldError
-from hypex.utils.adapter import Adapter
-=======
 from ..executor import Calculator
 from ..extensions.scipy_linalg import CholeskyExtension, InverseExtension
 from ..utils import ExperimentDataEnum, FieldNotSuitableFieldError
 from ..utils.adapter import Adapter
->>>>>>> 78d922ca
 
 
 class MahalanobisDistance(Calculator):
