from typing import Optional, List, Dict, Any

from hypex.dataset import Dataset, ExperimentData, FeatureRole, GroupingRole, ABCRole
from hypex.executor import Calculator
from hypex.extensions.scipy_linalg import CholeskyExtension, InverseExtension
from hypex.utils import ExperimentDataEnum


<<<<<<< HEAD
class MahalanobisDistance(Calculator):

    def __init__(
        self,
        grouping_role: Optional[ABCRole] = None,
        key: Any = "",
    ):
        super().__init__(key=key)
        self.grouping_role = grouping_role or GroupingRole()

=======
class MahalanobisDistance(GroupCalculator):
>>>>>>> eb7ac05d
    @classmethod
    def _execute_inner_function(
        cls,
        grouping_data,
        target_fields: Optional[List[str]] = None,
        **kwargs,
    ) -> Dict:
        result = {}
        for i in range(1, len(grouping_data)):
            result.update(
                cls._inner_function(
                    data=(
                        grouping_data[0][1][target_fields]
                        if target_fields
                        else grouping_data[0][1]
                    ),
                    test_data=(
                        grouping_data[i][1][target_fields]
                        if target_fields
                        else grouping_data[i][1]
                    ),
                    **kwargs,
                )
            )
        return result

    def _set_value(
        self, data: ExperimentData, value: Optional[Dict] = None, key: Any = None
    ) -> ExperimentData:
        for key, value_ in value.items():
            data = data.set_value(
                ExperimentDataEnum.groups,
                self.id,
                value_,
                key=key,
            )
        return data

    def _get_fields(self, data: ExperimentData):
        group_field = self._field_searching(data, self.grouping_role)
        target_fields = self._field_searching(
            data, FeatureRole(), search_types=self.search_types
        )
        return group_field, target_fields

    @property
    def search_types(self) -> Optional[List[type]]:
        return [int, float]

    @classmethod
    def _inner_function(
        cls, data: Dataset, test_data: Optional[Dataset] = None, **kwargs
    ):
        test_data = cls._check_test_data(test_data)
        cov = (data.cov() + test_data.cov()) / 2 if test_data else data.cov()
        cholesky = CholeskyExtension().calc(cov)
        mahalanobis_transform = InverseExtension().calc(cholesky)
        y_control = data.dot(mahalanobis_transform.transpose())
        if test_data:
            y_test = test_data.dot(mahalanobis_transform.transpose())
            return {"control": y_control, "test": y_test}
        return {"control": y_control}<|MERGE_RESOLUTION|>--- conflicted
+++ resolved
@@ -6,7 +6,6 @@
 from hypex.utils import ExperimentDataEnum
 
 
-<<<<<<< HEAD
 class MahalanobisDistance(Calculator):
 
     def __init__(
@@ -17,9 +16,6 @@
         super().__init__(key=key)
         self.grouping_role = grouping_role or GroupingRole()
 
-=======
-class MahalanobisDistance(GroupCalculator):
->>>>>>> eb7ac05d
     @classmethod
     def _execute_inner_function(
         cls,
