--- conflicted
+++ resolved
@@ -4,16 +4,9 @@
 from hypex.dataset import ABCRole
 from hypex.dataset import Dataset
 from hypex.dataset.backends import PandasDataset
-<<<<<<< HEAD
-from hypex.utils.errors import AbstractMethodError
-from hypex.utils import FieldKeyTypes
-from hypex.utils.adapter import Adapter
-from hypex.dataset import ABCRole
-=======
 from hypex.utils import FieldKeyTypes
 from hypex.utils.adapter import Adapter
 from hypex.utils.errors import AbstractMethodError
->>>>>>> ff946bec
 
 
 class Extension(ABC):
