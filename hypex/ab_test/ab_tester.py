--- conflicted
+++ resolved
@@ -1,7 +1,6 @@
 from typing import Dict
 
 import pandas as pd
-<<<<<<< HEAD
 import seaborn as sns
 from IPython.display import display
 from scipy.stats import ttest_ind, ks_2samp, mannwhitneyu, norm
@@ -994,10 +993,8 @@
             "split_stat": best_split_stat,
             "resume": resume
         }
-=======
 import numpy as np
 from scipy.stats import ttest_ind, mannwhitneyu
->>>>>>> 22f0dba4
 
 
 class ABTest:
