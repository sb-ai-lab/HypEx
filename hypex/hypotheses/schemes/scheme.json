{
  "type": "object",
  "title": "Root Schema",
  "required": [
    "dataset",
    "experiment"
  ],
  "properties": {
    "dataset": {
      "type": "object",
      "title": "The dataset Schema",
      "oneOf": [
        {
          "required": [
            "path",
            "backend"
          ]
        },
        {
          "required": [
            "data",
            "backend"
          ]
        }
      ],
      "properties": {
        "data": {
          "type": "object",
          "title": "The data Schema",
          "required": [
            "data"
          ],
          "properties": {
            "index": {
              "type": "array",
              "default": []
            },
            "data": {
              "type": "object",
              "minItems": 1,
              "example": {
                "column": [
                  1,
                  2,
                  3,
                  4
                ],
                "column2": [
                  5,
                  6,
                  7,
                  8
                ]
              }
            }
          }
        },
        "path": {
          "type": "string",
          "default": "",
          "title": "The path Schema",
          "examples": [
            "path/to/file"
          ]
        },
        "backend": {
          "enum": [
            "pandas",
            "pyspark"
          ],
          "default": "pandas"
        },
        "columns": {
          "type": "array",
          "uniqueItems": true,
          "items": {
            "type": "object",
            "properties": {
              "name": {
                "type": "string"
              },
              "role": {
                "enum": [
                  "Info",
                  "Target",
                  "Treatment",
                  "Grouping",
                  "Stratification",
                  "PreTarget"
                ]
              },
              "dataType": {
                "enum": [
                  "int",
                  "float",
                  "category"
                ]
              }
            },
            "required": [
              "name",
              "role"
            ]
          }
        }
      },
      "args": {
        "type": "object",
        "default": {},
        "title": "The args Schema",
        "properties": {},
        "examples": [
          {
            "delimiter": ",",
            "encoding": "utf-8"
          }
        ]
      }
    },
    "experiment": {
      "type": "object",
      "title": "The experiment Schema",
      "properties": {
        "AADictReporter": {
          "required": [],
          "properties": {
          }
        },
        "AASplitter": {
          "properties": {
            "control_size": {
              "type": "number",
              "default": 0.5,
              "title": "The control_size Schema"
            },
            "random_state": {
              "type": "number",
              "title": "The random_state Schema"
            }
          }
        },
        "AASplitterWithGrouping": {
          "properties": {
            "control_size": {
              "type": "number",
              "default": 0.5,
              "title": "The control_size Schema"
            },
            "random_state": {
              "type": "number",
              "title": "The random_state Schema"
            }
          }
        },
        "AASplitterWithStratification": {
          "properties": {
            "control_size": {
              "type": "number",
              "default": 0.5,
              "title": "The control_size Schema"
            },
            "random_state": {
              "type": "number",
              "title": "The random_state Schema"
            }
          }
        },
        "ABAnalyzer": {
          "properties": {}
        },
        "ATE": {
          "properties": {
            "grouping_role": {
              "default": "Treatment",
              "enum": [
                "Info",
                "Target",
                "Treatment",
                "Grouping",
                "Stratification",
                "PreTarget"
              ]
            },
            "space": {
              "default": "auto",
              "enum": [
                "data",
                "additional",
                "auto"
              ]
            }
          }
        },
        "CycledExperiment": {
          "required": [
            "inner_executor",
            "n_iterations",
            "analyzer"
          ],
          "properties": {
            "inner_executor": {
              "type": "array",
              "title": "The inner_executor Schema",
              "items": {
                "type": "object"
              }
            },
            "n_iterations": {
              "type": "integer",
              "default": 20
            },
            "analyzer": {
              "type": "string",
              "title": "The analyzer Schema"
            }
          }
        },
        "GroupDifference": {
          "properties": {
            "grouping_role": {
              "default": "Treatment",
              "enum": [
                "Info",
                "Target",
                "Treatment",
                "Grouping",
                "Stratification",
                "PreTarget"
              ]
            },
            "space": {
              "default": "auto",
              "enum": [
                "data",
                "additional",
                "auto"
              ]
            }
          }
        },
        "GroupExperiment": {
          "required": [
            "inner_executor"
          ],
          "properties": {
            "inner_executor": {
              "type": "array",
              "title": "The inner_executor Schema",
              "items": {
                "type": "object"
              }
            }
          }
        },
        "GroupSizes": {
          "required": [],
          "properties": {
            "grouping_role": {
              "default": "Treatment",
              "enum": [
                "Info",
                "Target",
                "Treatment",
                "Grouping",
                "Stratification",
                "PreTarget"
              ]
            },
            "space": {
              "default": "auto",
              "enum": [
                "data",
                "additional",
                "auto"
              ]
            }
          }
        },
        "KSTest": {
          "required": [],
          "properties": {
            "grouping_role": {
              "default": "Treatment",
              "enum": [
                "Info",
                "Target",
                "Treatment",
                "Grouping",
                "Stratification",
                "PreTarget"
              ]
            },
            "space": {
              "default": "auto",
              "enum": [
                "data",
                "additional",
                "auto"
              ]
            },
            "reliability": {
              "type": "number",
              "default": 0.05
            }
          }
        },
        "Max": {
          "properties": {}
        },
        "Mean": {
          "properties": {}
        },
        "Median": {
          "properties": {}
        },
        "MetricAbsoluteDelta": {
          "properties": {}
        },
        "MetricDelta": {
          "properties": {}
        },
        "MetricLogRatio": {
          "properties": {}
        },
        "MetricPercentageDelta": {
          "properties": {}
        },
        "MetricPercentageRatio": {
          "properties": {}
        },
        "MetricRatio": {
          "properties": {}
        },
        "MetricRelativeDelta": {
          "properties": {}
        },
        "Min": {
          "properties": {}
        },
        "Mode": {
          "properties": {}
        },
        "OnRoleExperiment": {
          "required": [
            "executors",
            "role"
          ],
          "properties": {
            "executors": {
              "type": "array",
              "title": "The executors Schema",
              "items": {
                "type": "object"
              }
            },
            "role": {
              "enum": [
                "Info",
                "Target",
                "Treatment",
                "Grouping",
                "Stratification",
                "PreTarget"
              ],
              "default": "Target",
              "title": "The role Schema"
            }
          }
        },
        "OneAASplitAnalyzer": {
          "properties": {}
        },
        "Shuffle": {
          "properties": {
            "random_state": {
              "type": "number",
              "title": "The random_state Schema"
            }
          }
<<<<<<< HEAD
        },
        "Size": {
          "properties": {}
        },
        "Std": {
          "properties": {}
        },
        "TTest": {
          "required": [],
          "properties": {
            "grouping_role": {
              "default": "Treatment",
              "enum": [
                "Info",
                "Target",
                "Treatment",
                "Grouping",
                "Stratification",
                "PreTarget"
              ]
            },
            "space": {
              "default": "auto",
              "enum": [
                "data",
                "additional",
                "auto"
              ]
            },
            "reliability": {
              "type": "number",
              "default": 0.05
            }
=======
        }
      },
      "OneAAStatAnalyzer": {
        "required": [],
        "properties": {}
      },
      "Shuffle": {
        "required": [
          "random_state"
        ],
        "properties": {
          "random_state": {
            "type": "",
            "default": "None",
            "title": "The random_state Schema"
>>>>>>> 4e599c99
          }
        },
        "UTest": {
          "required": [],
          "properties": {
            "grouping_role": {
              "default": "Treatment",
              "enum": [
                "Info",
                "Target",
                "Treatment",
                "Grouping",
                "Stratification",
                "PreTarget"
              ]
            },
            "space": {
              "default": "auto",
              "enum": [
                "data",
                "additional",
                "auto"
              ]
            },
            "reliability": {
              "type": "number",
              "default": 0.05
            }
          }
        },
        "Unique": {
          "required": [
            "target_field"
          ],
          "properties": {
            "target_field": {
              "type": "string"
            }
          }
        },
        "Variance": {
          "properties": {}
        }
      }
    }
  }
}<|MERGE_RESOLUTION|>--- conflicted
+++ resolved
@@ -1,13 +1,14 @@
 {
   "type": "object",
+  "default": {},
   "title": "Root Schema",
   "required": [
-    "dataset",
-    "experiment"
+    "dataset"
   ],
   "properties": {
     "dataset": {
       "type": "object",
+      "default": {},
       "title": "The dataset Schema",
       "oneOf": [
         {
@@ -33,7 +34,7 @@
           "properties": {
             "index": {
               "type": "array",
-              "default": []
+              "items": {}
             },
             "data": {
               "type": "object",
@@ -53,6 +54,10 @@
                 ]
               }
             }
+          },
+          "index": {
+            "type": "array",
+            "default": []
           }
         },
         "path": {
@@ -70,408 +75,376 @@
           ],
           "default": "pandas"
         },
-        "columns": {
-          "type": "array",
-          "uniqueItems": true,
-          "items": {
-            "type": "object",
-            "properties": {
-              "name": {
-                "type": "string"
-              },
-              "role": {
+        "roles": {
+          "type": "object",
+          "title": "The roles Schema",
+          "required": [
+            "role_names",
+            "columns"
+          ],
+          "properties": {
+            "role_names": {
+              "type": "array",
+              "minItems": 1,
+              "title": "The role_names Schema",
+              "items": {
+                "type": "string",
                 "enum": [
                   "Info",
                   "Target",
-                  "Treatment",
-                  "Grouping",
-                  "Stratification",
-                  "PreTarget"
-                ]
-              },
-              "dataType": {
-                "enum": [
-                  "int",
-                  "float",
-                  "category"
+                  "Feature",
+                  "Treatment"
                 ]
               }
             },
-            "required": [
-              "name",
-              "role"
-            ]
-          }
-        }
-      },
-      "args": {
-        "type": "object",
-        "default": {},
-        "title": "The args Schema",
-        "properties": {},
-        "examples": [
-          {
+            "columns": {
+              "type": "array",
+              "minItems": 1,
+              "uniqueItems": true,
+              "default": [],
+              "title": "The columns Schema",
+              "items": {
+                "type": "string"
+              }
+            }
+          }
+        },
+        "args": {
+          "type": "object",
+          "default": {},
+          "title": "The args Schema",
+          "properties": {},
+          "examples": [
+            {
+              "delimiter": ",",
+              "encoding": "utf-8"
+            }
+          ]
+        }
+      },
+      "examples": [
+        {
+          "data": "future",
+          "path": "path/to/file",
+          "backend": "pandas",
+          "roles": {
+            "columnname": "role"
+          },
+          "args": {
             "delimiter": ",",
             "encoding": "utf-8"
           }
-        ]
-      }
-    },
-    "experiment": {
-      "type": "object",
-      "title": "The experiment Schema",
-      "properties": {
-        "AADictReporter": {
-          "required": [],
-          "properties": {
-          }
-        },
-        "AASplitter": {
-          "properties": {
-            "control_size": {
-              "type": "number",
-              "default": 0.5,
-              "title": "The control_size Schema"
-            },
-            "random_state": {
-              "type": "number",
-              "title": "The random_state Schema"
-            }
-          }
-        },
-        "AASplitterWithGrouping": {
-          "properties": {
-            "control_size": {
-              "type": "number",
-              "default": 0.5,
-              "title": "The control_size Schema"
-            },
-            "random_state": {
-              "type": "number",
-              "title": "The random_state Schema"
-            }
-          }
-        },
-        "AASplitterWithStratification": {
-          "properties": {
-            "control_size": {
-              "type": "number",
-              "default": 0.5,
-              "title": "The control_size Schema"
-            },
-            "random_state": {
-              "type": "number",
-              "title": "The random_state Schema"
-            }
-          }
-        },
-        "ABAnalyzer": {
-          "properties": {}
-        },
-        "ATE": {
-          "properties": {
-            "grouping_role": {
-              "default": "Treatment",
-              "enum": [
-                "Info",
-                "Target",
-                "Treatment",
-                "Grouping",
-                "Stratification",
-                "PreTarget"
-              ]
-            },
-            "space": {
-              "default": "auto",
-              "enum": [
-                "data",
-                "additional",
-                "auto"
-              ]
-            }
-          }
-        },
-        "CycledExperiment": {
-          "required": [
-            "inner_executor",
-            "n_iterations",
-            "analyzer"
-          ],
-          "properties": {
-            "inner_executor": {
-              "type": "array",
-              "title": "The inner_executor Schema",
-              "items": {
-                "type": "object"
-              }
-            },
-            "n_iterations": {
-              "type": "integer",
-              "default": 20
-            },
-            "analyzer": {
-              "type": "string",
-              "title": "The analyzer Schema"
-            }
-          }
-        },
-        "GroupDifference": {
-          "properties": {
-            "grouping_role": {
-              "default": "Treatment",
-              "enum": [
-                "Info",
-                "Target",
-                "Treatment",
-                "Grouping",
-                "Stratification",
-                "PreTarget"
-              ]
-            },
-            "space": {
-              "default": "auto",
-              "enum": [
-                "data",
-                "additional",
-                "auto"
-              ]
-            }
-          }
-        },
-        "GroupExperiment": {
-          "required": [
-            "inner_executor"
-          ],
-          "properties": {
-            "inner_executor": {
-              "type": "array",
-              "title": "The inner_executor Schema",
-              "items": {
-                "type": "object"
-              }
-            }
-          }
-        },
-        "GroupSizes": {
-          "required": [],
-          "properties": {
-            "grouping_role": {
-              "default": "Treatment",
-              "enum": [
-                "Info",
-                "Target",
-                "Treatment",
-                "Grouping",
-                "Stratification",
-                "PreTarget"
-              ]
-            },
-            "space": {
-              "default": "auto",
-              "enum": [
-                "data",
-                "additional",
-                "auto"
-              ]
-            }
-          }
-        },
-        "KSTest": {
-          "required": [],
-          "properties": {
-            "grouping_role": {
-              "default": "Treatment",
-              "enum": [
-                "Info",
-                "Target",
-                "Treatment",
-                "Grouping",
-                "Stratification",
-                "PreTarget"
-              ]
-            },
-            "space": {
-              "default": "auto",
-              "enum": [
-                "data",
-                "additional",
-                "auto"
-              ]
-            },
-            "reliability": {
-              "type": "number",
-              "default": 0.05
-            }
-          }
-        },
-        "Max": {
-          "properties": {}
-        },
-        "Mean": {
-          "properties": {}
-        },
-        "Median": {
-          "properties": {}
-        },
-        "MetricAbsoluteDelta": {
-          "properties": {}
-        },
-        "MetricDelta": {
-          "properties": {}
-        },
-        "MetricLogRatio": {
-          "properties": {}
-        },
-        "MetricPercentageDelta": {
-          "properties": {}
-        },
-        "MetricPercentageRatio": {
-          "properties": {}
-        },
-        "MetricRatio": {
-          "properties": {}
-        },
-        "MetricRelativeDelta": {
-          "properties": {}
-        },
-        "Min": {
-          "properties": {}
-        },
-        "Mode": {
-          "properties": {}
-        },
-        "OnRoleExperiment": {
-          "required": [
-            "executors",
-            "role"
-          ],
-          "properties": {
-            "executors": {
-              "type": "array",
-              "title": "The executors Schema",
-              "items": {
-                "type": "object"
-              }
-            },
-            "role": {
-              "enum": [
-                "Info",
-                "Target",
-                "Treatment",
-                "Grouping",
-                "Stratification",
-                "PreTarget"
-              ],
-              "default": "Target",
-              "title": "The role Schema"
-            }
-          }
-        },
-        "OneAASplitAnalyzer": {
-          "properties": {}
-        },
-        "Shuffle": {
-          "properties": {
-            "random_state": {
-              "type": "number",
-              "title": "The random_state Schema"
-            }
-          }
-<<<<<<< HEAD
-        },
-        "Size": {
-          "properties": {}
-        },
-        "Std": {
-          "properties": {}
-        },
-        "TTest": {
-          "required": [],
-          "properties": {
-            "grouping_role": {
-              "default": "Treatment",
-              "enum": [
-                "Info",
-                "Target",
-                "Treatment",
-                "Grouping",
-                "Stratification",
-                "PreTarget"
-              ]
-            },
-            "space": {
-              "default": "auto",
-              "enum": [
-                "data",
-                "additional",
-                "auto"
-              ]
-            },
-            "reliability": {
-              "type": "number",
-              "default": 0.05
-            }
-=======
-        }
-      },
-      "OneAAStatAnalyzer": {
-        "required": [],
-        "properties": {}
-      },
-      "Shuffle": {
-        "required": [
-          "random_state"
-        ],
-        "properties": {
+        }
+      ]
+    }
+  },
+  "experiment": {
+    "type": "object",
+    "default": {},
+    "title": "The experiment Schema",
+    "properties": {
+      "AADictReporter": {
+        "required": [],
+        "properties": {}
+      },
+      "AASplitter": {
+        "required": [
+          "control_size",
+          "random_state",
+          "inner_executors"
+        ],
+        "properties": {
+          "control_size": {
+            "type": "",
+            "default": 0.5,
+            "title": "The control_size Schema"
+          },
           "random_state": {
             "type": "",
             "default": "None",
             "title": "The random_state Schema"
->>>>>>> 4e599c99
-          }
-        },
-        "UTest": {
-          "required": [],
-          "properties": {
-            "grouping_role": {
-              "default": "Treatment",
-              "enum": [
-                "Info",
-                "Target",
-                "Treatment",
-                "Grouping",
-                "Stratification",
-                "PreTarget"
-              ]
-            },
-            "space": {
-              "default": "auto",
-              "enum": [
-                "data",
-                "additional",
-                "auto"
-              ]
-            },
-            "reliability": {
-              "type": "number",
-              "default": 0.05
-            }
-          }
-        },
-        "Unique": {
-          "required": [
-            "target_field"
-          ],
-          "properties": {
-            "target_field": {
-              "type": "string"
-            }
-          }
-        },
-        "Variance": {
-          "properties": {}
-        }
+          },
+          "inner_executors": {
+            "type": "",
+            "default": {},
+            "title": "The inner_executors Schema"
+          }
+        }
+      },
+      "AASplitterWithGrouping": {
+        "required": [],
+        "properties": {}
+      },
+      "AASplitterWithStratification": {
+        "required": [
+          "control_size",
+          "random_state"
+        ],
+        "properties": {
+          "control_size": {
+            "type": "",
+            "default": 0.5,
+            "title": "The control_size Schema"
+          },
+          "random_state": {
+            "type": "",
+            "default": "None",
+            "title": "The random_state Schema"
+          }
+        }
+      },
+      "ABAnalyzer": {
+        "required": [],
+        "properties": {}
+      },
+      "ATE": {
+        "required": [],
+        "properties": {}
+      },
+      "CycledExperiment": {
+        "required": [
+          "inner_executor",
+          "n_iterations",
+          "analyzer"
+        ],
+        "properties": {
+          "inner_executor": {
+            "type": "",
+            "default": {},
+            "title": "The inner_executor Schema"
+          },
+          "n_iterations": {
+            "type": "",
+            "default": {},
+            "title": "The n_iterations Schema"
+          },
+          "analyzer": {
+            "type": "",
+            "default": {},
+            "title": "The analyzer Schema"
+          }
+        }
+      },
+      "Experiment": {
+        "required": [
+          "executors"
+        ],
+        "properties": {
+          "executors": {
+            "type": "",
+            "default": {},
+            "title": "The executors Schema"
+          }
+        }
+      },
+      "GroupDifference": {
+        "required": [],
+        "properties": {}
+      },
+      "GroupExperiment": {
+        "required": [
+          "inner_executor"
+        ],
+        "properties": {
+          "inner_executor": {
+            "type": "",
+            "default": {},
+            "title": "The inner_executor Schema"
+          }
+        }
+      },
+      "GroupSizes": {
+        "required": [],
+        "properties": {}
+      },
+      "KSTest": {
+        "required": [],
+        "properties": {}
+      },
+      "Max": {
+        "required": [],
+        "properties": {}
+      },
+      "Mean": {
+        "required": [],
+        "properties": {}
+      },
+      "Median": {
+        "required": [],
+        "properties": {}
+      },
+      "MetricAbsoluteDelta": {
+        "required": [],
+        "properties": {}
+      },
+      "MetricDelta": {
+        "required": [],
+        "properties": {}
+      },
+      "MetricLogRatio": {
+        "required": [],
+        "properties": {}
+      },
+      "MetricPercentageDelta": {
+        "required": [],
+        "properties": {}
+      },
+      "MetricPercentageRatio": {
+        "required": [],
+        "properties": {}
+      },
+      "MetricRatio": {
+        "required": [],
+        "properties": {}
+      },
+      "MetricRelativeDelta": {
+        "required": [],
+        "properties": {}
+      },
+      "Min": {
+        "required": [],
+        "properties": {}
+      },
+      "Mode": {
+        "required": [],
+        "properties": {}
+      },
+      "OnRoleExperiment": {
+        "required": [
+          "executors",
+          "role"
+        ],
+        "properties": {
+          "executors": {
+            "type": "",
+            "default": {},
+            "title": "The executors Schema"
+          },
+          "role": {
+            "type": "",
+            "default": {},
+            "title": "The role Schema"
+          }
+        }
+      },
+      "OneAAStatAnalyzer": {
+        "required": [],
+        "properties": {}
+      },
+      "Shuffle": {
+        "required": [
+          "random_state"
+        ],
+        "properties": {
+          "random_state": {
+            "type": "",
+            "default": "None",
+            "title": "The random_state Schema"
+          }
+        }
+      },
+      "Size": {
+        "required": [],
+        "properties": {}
+      },
+      "StatMdeBySize": {
+        "required": [],
+        "properties": {}
+      },
+      "StatPowerByTTestInd": {
+        "required": [],
+        "properties": {}
+      },
+      "StatSampleSizeByMde": {
+        "required": [
+          "mde",
+          "target_field",
+          "significance",
+          "power"
+        ],
+        "properties": {
+          "mde": {
+            "type": "",
+            "default": {},
+            "title": "The mde Schema"
+          },
+          "target_field": {
+            "type": "",
+            "default": {},
+            "title": "The target_field Schema"
+          },
+          "significance": {
+            "type": "",
+            "default": {},
+            "title": "The significance Schema"
+          },
+          "power": {
+            "type": "",
+            "default": {},
+            "title": "The power Schema"
+          }
+        }
+      },
+      "Std": {
+        "required": [],
+        "properties": {}
+      },
+      "TTest": {
+        "required": [],
+        "properties": {}
+      },
+      "TestPower": {
+        "required": [
+          "target_field",
+          "significance",
+          "power"
+        ],
+        "properties": {
+          "target_field": {
+            "type": "",
+            "default": {},
+            "title": "The target_field Schema"
+          },
+          "significance": {
+            "type": "",
+            "default": {},
+            "title": "The significance Schema"
+          },
+          "power": {
+            "type": "",
+            "default": {},
+            "title": "The power Schema"
+          }
+        }
+      },
+      "UTest": {
+        "required": [],
+        "properties": {}
+      },
+      "Unique": {
+        "required": [],
+        "properties": {}
+      },
+      "Variance": {
+        "required": [],
+        "properties": {}
       }
     }
-  }
+  },
+  "examples": [
+    {
+      "dataset": {
+        "data": "future",
+        "path": "path/to/file",
+        "backend": "pandas",
+        "roles": {
+          "columnname": "role"
+        },
+        "args": {
+          "delimiter": ",",
+          "encoding": "utf-8"
+        }
+      }
+    }
+  ]
 }