--- conflicted
+++ resolved
@@ -163,14 +163,6 @@
             "type": "",
             "default": "None",
             "title": "The random_state Schema"
-<<<<<<< HEAD
-          },
-          "inner_executors": {
-            "type": "",
-            "default": {},
-            "title": "The inner_executors Schema"
-=======
->>>>>>> 58cc0678
           }
         }
       },
@@ -264,57 +256,6 @@
         "required": [],
         "properties": {}
       },
-<<<<<<< HEAD
-      "Max": {
-        "required": [],
-        "properties": {}
-      },
-      "Mean": {
-        "required": [],
-        "properties": {}
-      },
-      "Median": {
-        "required": [],
-        "properties": {}
-      },
-      "MetricAbsoluteDelta": {
-        "required": [],
-        "properties": {}
-      },
-      "MetricDelta": {
-        "required": [],
-        "properties": {}
-      },
-      "MetricLogRatio": {
-        "required": [],
-        "properties": {}
-      },
-      "MetricPercentageDelta": {
-        "required": [],
-        "properties": {}
-      },
-      "MetricPercentageRatio": {
-        "required": [],
-        "properties": {}
-      },
-      "MetricRatio": {
-        "required": [],
-        "properties": {}
-      },
-      "MetricRelativeDelta": {
-        "required": [],
-        "properties": {}
-      },
-      "Min": {
-        "required": [],
-        "properties": {}
-      },
-      "Mode": {
-        "required": [],
-        "properties": {}
-      },
-=======
->>>>>>> 58cc0678
       "OnRoleExperiment": {
         "required": [
           "executors",
@@ -349,13 +290,6 @@
           }
         }
       },
-<<<<<<< HEAD
-      "Size": {
-        "required": [],
-        "properties": {}
-      },
-=======
->>>>>>> 58cc0678
       "StatMdeBySize": {
         "required": [],
         "properties": {}
@@ -394,17 +328,6 @@
           }
         }
       },
-<<<<<<< HEAD
-      "Std": {
-        "required": [],
-        "properties": {}
-      },
-      "TTest": {
-        "required": [],
-        "properties": {}
-      },
-=======
->>>>>>> 58cc0678
       "TestPower": {
         "required": [
           "target_field",
@@ -432,17 +355,6 @@
       "UTest": {
         "required": [],
         "properties": {}
-<<<<<<< HEAD
-      },
-      "Unique": {
-        "required": [],
-        "properties": {}
-      },
-      "Variance": {
-        "required": [],
-        "properties": {}
-=======
->>>>>>> 58cc0678
       }
     }
   },
