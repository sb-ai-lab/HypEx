--- conflicted
+++ resolved
@@ -67,11 +67,11 @@
         super().__init__(f"Can only merge on one of the columns data. Got {on}")
 
 
-<<<<<<< HEAD
 class NoRequiredArgumentError(Exception):
     def __init__(self, argument_name):
         super().__init__(f"The required argument {argument_name} has not been passed.")
-=======
+
+
 class NoneArgumentError(Exception):
     def __init__(self, arg, process):
         super().__init__(f"Argument {arg} is None in process {process}.")
@@ -88,5 +88,4 @@
     def __init__(self):
         super().__init__(
             "Pairs are not found. Check your input data and try execute preprocessing pipline before matching estimation."
-        )
->>>>>>> 0f3def02
+        )