class RoleColumnError(Exception):
    def __init__(self, roles, columns):
        super().__init__(
            "Check your roles. All of them must be names of data columns. \n"
            f"Now roles have {roles} values and columns have {columns} values"
        )


class ConcatDataError(Exception):
    def __init__(self, data_type):
        super().__init__(f"Can only append Dataset to Dataset. Got {data_type}")


class ConcatBackendError(Exception):
    def __init__(self, other_backend, backend):
        super().__init__(
            f"Can only append datas with the same backends. Got {other_backend} expected {backend}"
        )


class SpaceError(Exception):
    def __init__(self, space):
        super().__init__(f"{space} is not a valid space")


class NoColumnsError(Exception):
    def __init__(self, role):
        super().__init__(f"No columns found by role {role}")


class ComparisonNotSuitableFieldError(Exception):
    def __init__(self, group_field):
        super().__init__(f"Group field {group_field} is not suitable for comparison")


class NotFoundInExperimentDataError(Exception):
    def __init__(self, class_: type):
        super().__init__(f"{class_.__name__} id is not found in ExperimentData")


class AbstractMethodError(NotImplementedError):
    def __init__(self):
        super().__init__(
            "This method is abstract and will be overridden in derived class."
<<<<<<< HEAD
        )
=======
        )


class DataTypeError(Exception):
    def __init__(self, data_type):
        super().__init__(
            f"Can only perform the operation for Dataset and Dataset. Got {data_type}"
        )


class BackendTypeError(Exception):
    def __init__(self, other_backend, backend):
        super().__init__(
            f"Can only perform the operation with the same backends. Got {other_backend} expected {backend}"
        )


class MergeOnError(Exception):
    def __init__(self, on):
        super().__init__(f"Can only merge on one of the columns data. Got {on}")
>>>>>>> a8f64fae
<|MERGE_RESOLUTION|>--- conflicted
+++ resolved
@@ -42,9 +42,6 @@
     def __init__(self):
         super().__init__(
             "This method is abstract and will be overridden in derived class."
-<<<<<<< HEAD
-        )
-=======
         )
 
 
@@ -64,5 +61,4 @@
 
 class MergeOnError(Exception):
     def __init__(self, on):
-        super().__init__(f"Can only merge on one of the columns data. Got {on}")
->>>>>>> a8f64fae
+        super().__init__(f"Can only merge on one of the columns data. Got {on}")