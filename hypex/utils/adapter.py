from typing import Union, Dict, Any, List

import pandas as pd

from hypex.dataset import Dataset, InfoRole
from hypex.utils import ScalarType, FieldKeyTypes


class Adapter:

    @staticmethod
<<<<<<< HEAD
    def to_list(data: Any) -> List:
        if not isinstance(data, list):
            return [data]
        else:
            return data

    # def to_dataset(name: str, data: Union[float, int]) -> Dataset:
=======
    def to_dataset(data: Any, column_name: Union[FieldKeyTypes, List[FieldKeyTypes]]) -> Dataset:
        """
        Convert various data types to a Dataset object.
        Args:
        data (Any): The input data to convert.
        column_name (Union[str, List]): The column name or list of column names.
        Returns:
        Dataset: A Dataset object generated from the input data.
        Raises:
        ValueError: If the data type is not supported.
        """
        # Convert data based on its type
        if isinstance(data, dict):
            return Adapter.dict_to_dataset(data)
        elif isinstance(data, List):
            if not isinstance(column_name, List):
                column_name = [column_name]
            return Adapter.list_to_dataset(data, column_name)
        elif isinstance(data, ScalarType):
            return Adapter.value_to_dataset(data, column_name)
        else:
            raise ValueError(f"Unsupported data type {type(data)}")
>>>>>>> 9e0cadeb

    @staticmethod
    def value_to_dataset(data: ScalarType, column_name: str) -> Dataset:
        """
        Convert a float to a Dataset
        """
        return Dataset(
            roles={column_name: InfoRole()},
            data=pd.DataFrame(data=[data], columns=[column_name]),
        )

    @staticmethod
    def dict_to_dataset(data: Dict) -> Dataset:
        """
        Convert a dict to a Dataset
        """
        return Dataset.from_dict(
            data=[data], roles={name: InfoRole() for name in data.keys()}
        )

    @staticmethod
    def list_to_dataset(data: List, column_name: List) -> Dataset:
        """
        Convert a list to a Dataset
        """
        return Dataset(
            roles={name: InfoRole() for name in column_name},
            data=pd.DataFrame(data=data, columns=[column_name]),
        )<|MERGE_RESOLUTION|>--- conflicted
+++ resolved
@@ -9,15 +9,6 @@
 class Adapter:
 
     @staticmethod
-<<<<<<< HEAD
-    def to_list(data: Any) -> List:
-        if not isinstance(data, list):
-            return [data]
-        else:
-            return data
-
-    # def to_dataset(name: str, data: Union[float, int]) -> Dataset:
-=======
     def to_dataset(data: Any, column_name: Union[FieldKeyTypes, List[FieldKeyTypes]]) -> Dataset:
         """
         Convert various data types to a Dataset object.
@@ -40,7 +31,6 @@
             return Adapter.value_to_dataset(data, column_name)
         else:
             raise ValueError(f"Unsupported data type {type(data)}")
->>>>>>> 9e0cadeb
 
     @staticmethod
     def value_to_dataset(data: ScalarType, column_name: str) -> Dataset:
