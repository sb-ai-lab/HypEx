--- conflicted
+++ resolved
@@ -1,38 +1,22 @@
-<<<<<<< HEAD
 from typing import Union, Dict, Any, List
 
 import pandas as pd
 
-from hypex.dataset import Dataset, InfoRole
-=======
-from typing import Union, Dict, Any, List, Iterable, Sized
-
-import pandas as pd
-
 from hypex.dataset import Dataset, InfoRole, ABCRole
->>>>>>> 4030a099
 from hypex.utils import ScalarType, FieldKeyTypes
 
 
 class Adapter:
 
     @staticmethod
-<<<<<<< HEAD
-    def to_dataset(data: Any, column_name: Union[FieldKeyTypes, List[FieldKeyTypes]]) -> Dataset:
-=======
     def to_dataset(
         data: Any, roles: Union[ABCRole, Dict[FieldKeyTypes, ABCRole]]
     ) -> Dataset:
->>>>>>> 4030a099
         """
         Convert various data types to a Dataset object.
         Args:
         data (Any): The input data to convert.
-<<<<<<< HEAD
-        column_name (Union[str, List]): The column name or list of column names.
-=======
         col_name (Union[str, List]): The column name or list of column names.
->>>>>>> 4030a099
         Returns:
         Dataset: A Dataset object generated from the input data.
         Raises:
@@ -40,15 +24,6 @@
         """
         # Convert data based on its type
         if isinstance(data, dict):
-<<<<<<< HEAD
-            return Adapter.dict_to_dataset(data)
-        elif isinstance(data, List):
-            if not isinstance(column_name, List):
-                column_name = [column_name]
-            return Adapter.list_to_dataset(data, column_name)
-        elif isinstance(data, ScalarType):
-            return Adapter.value_to_dataset(data, column_name)
-=======
             return Adapter.dict_to_dataset(data, roles)
         elif isinstance(data, pd.DataFrame):
             return Adapter.frame_to_dataset(data, roles)
@@ -56,29 +31,19 @@
             return Adapter.list_to_dataset(data, roles)
         elif isinstance(data, ScalarType):
             return Adapter.value_to_dataset(data, roles)
->>>>>>> 4030a099
         else:
             raise ValueError(f"Unsupported data type {type(data)}")
 
     @staticmethod
-<<<<<<< HEAD
-    def value_to_dataset(data: ScalarType, column_name: str) -> Dataset:
-=======
     def value_to_dataset(
         data: ScalarType, roles: Dict[FieldKeyTypes, ABCRole]
     ) -> Dataset:
->>>>>>> 4030a099
         """
         Convert a float to a Dataset
         """
         return Dataset(
-<<<<<<< HEAD
-            roles={column_name: InfoRole()},
-            data=pd.DataFrame(data=[data], columns=[column_name]),
-=======
             roles=roles,
             data=pd.DataFrame(data=data, columns=[list(roles.keys())[0]]),
->>>>>>> 4030a099
         )
 
     @staticmethod
@@ -88,14 +53,6 @@
         """
         Convert a dict to a Dataset
         """
-<<<<<<< HEAD
-        return Dataset.from_dict(
-            data=[data], roles={name: InfoRole() for name in data.keys()}
-        )
-
-    @staticmethod
-    def list_to_dataset(data: List, column_name: List) -> Dataset:
-=======
         roles_names = list(data.keys())
         data = [{key: value} for key, value in data.items()]
         if isinstance(roles, Dict):
@@ -119,16 +76,10 @@
     def frame_to_dataset(
         data: pd.DataFrame, roles: Dict[FieldKeyTypes, ABCRole]
     ) -> Dataset:
->>>>>>> 4030a099
         """
         Convert a list to a Dataset
         """
         return Dataset(
-<<<<<<< HEAD
-            roles={name: InfoRole() for name in column_name},
-            data=pd.DataFrame(data=data, columns=[column_name]),
-=======
             roles=roles,
             data=data,
->>>>>>> 4030a099
         )