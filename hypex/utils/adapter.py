--- conflicted
+++ resolved
@@ -1,95 +1,7 @@
-<<<<<<< HEAD
-from typing import Union, Dict, Any, List
-
-import pandas as pd  # type: ignore
-
-from hypex.dataset import Dataset, ABCRole
-from hypex.utils import ScalarType
-
-
-class Adapter:
-
-    @staticmethod
-    def to_dataset(data: Any, roles: Union[ABCRole, Dict[str, ABCRole]]) -> Dataset:
-        """
-        Convert various data types to a Dataset object.
-        Args:
-        data (Any): The input data to convert.
-        col_name (Union[str, List]): The column name or list of column names.
-        Returns:
-        Dataset: A Dataset object generated from the input data.
-        Raises:
-        ValueError: If the data type is not supported.
-        """
-        # Convert data based on its type
-        if isinstance(data, Dict):
-            return Adapter.dict_to_dataset(data, roles)
-        elif isinstance(data, pd.DataFrame):
-            return Adapter.frame_to_dataset(data, roles)
-        elif isinstance(data, List):
-            return Adapter.list_to_dataset(data, roles)
-        elif any(isinstance(data, t) for t in [str, int, float, bool]):
-            return Adapter.value_to_dataset(data, roles)
-        elif isinstance(data, Dataset):
-            return data
-        else:
-            raise ValueError(f"Unsupported data type {type(data)}")
-
-    @staticmethod
-    def value_to_dataset(data: ScalarType, roles: Dict[str, ABCRole]) -> Dataset:
-        """
-        Convert a float to a Dataset
-        """
-        return Dataset(
-            roles=roles,
-            data=pd.DataFrame(data=data, columns=[list(roles.keys())[0]]),
-        )
-
-    @staticmethod
-    def dict_to_dataset(
-        data: Dict, roles: Union[ABCRole, Dict[str, ABCRole]]
-    ) -> Dataset:
-        """
-        Convert a dict to a Dataset
-        """
-        roles_names = list(data.keys())
-        if any(
-            isinstance(i, Union[int, str, float, bool]) for i in list(data.values())
-        ):
-            data = [data]
-        if isinstance(roles, Dict):
-            return Dataset.from_dict(data=data, roles=roles)
-        elif isinstance(roles, ABCRole):
-            return Dataset.from_dict(
-                data=data, roles={name: roles for name in roles_names}
-            )
-
-    @staticmethod
-    def list_to_dataset(data: List, roles: Dict[str, ABCRole]) -> Dataset:
-        """
-        Convert a list to a Dataset
-        """
-        return Dataset(
-            roles=roles,
-            data=pd.DataFrame(data=data, columns=list(roles.keys())),
-        )
-
-    @staticmethod
-    def frame_to_dataset(data: pd.DataFrame, roles: Dict[str, ABCRole]) -> Dataset:
-        """
-        Convert a list to a Dataset
-        """
-        return Dataset(
-            roles=roles,
-            data=data,
-        )
-
-=======
 from typing import Any, List, Sequence
 
 
 class Adapter:
->>>>>>> 4cbc6900
     @staticmethod
     def to_list(data: Any) -> List:
         if data is None:
