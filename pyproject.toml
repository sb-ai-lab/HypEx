[tool.poetry]
name = "HypEx"
version = "0.0.4"
description = "Fast and customizable framework for Causal Inference"
authors = [
    "Dmitry Tikhomirov <dimasta00@gmail.com>",
]
readme = "README.md"
license = "Apache-2.0"
repository = "https://github.com/sb-ai-lab/HypEx"
classifiers = [
    "Programming Language :: Python :: 3 :: Only",
    "Programming Language :: Python :: 3.8",
    "Programming Language :: Python :: 3.9",
    "Programming Language :: Python :: 3.10",
    "Operating System :: OS Independent",
    "Intended Audience :: Science/Research",
    "Development Status :: 3 - Alpha",
    "Environment :: Console",
    "Natural Language :: English",
    "Topic :: Scientific/Engineering :: Artificial Intelligence",
    "Topic :: Scientific/Engineering :: Mathematics",
    "Typing :: Typed",
]


[tool.poetry.dependencies]
python = ">=3.8, <3.11"
tqdm = "*"
scikit-learn = "*"

pandas = [
    { version = ">=1.3.5, <=2.0.3", python = "<3.9" },
<<<<<<< HEAD
    { version = ">=1.3.5, <=2.1.3", python = ">=3.9" }
=======
    { version = ">=1.3.5, <=2.1.4", python = ">=3.9" }
>>>>>>> 9f1b2a3f
]

numpy = [
    { version = ">=1.17.0, <=1.24.4", python = "<3.9" },
    { version = ">=1.17.0, <=1.26.2", python = ">=3.9" }
]

scipy = [
    { version = ">=1.5.0, <=1.10.1", python = "<3.9" },
    { version = ">=1.5.0, <=1.11.4", python = ">=3.9, <3.11" }
]

matplotlib = [
    { version = ">=3.0.0, <=3.7.3", python = "<3.9" },
<<<<<<< HEAD
    { version = ">=3.0.0, <=3.8.1", python = ">=3.9, <3.11" }
]
=======
    { version = ">=3.0.0, <=3.8.2", python = ">=3.9, <3.11" }]
>>>>>>> 9f1b2a3f

faiss-cpu = ">=1.6.0, <=1.7.4"

seaborn = "<=0.13.0"

statsmodels = "<0.14.1"


[tool.poetry.dev-dependencies]
jupyter = "^1.0.0"
pytest = "^7.4.3"

sphinx = [
    { version = "^7.2.6", python = ">=3.9, <3.11" },
    { version = "<=7.1.0", python = "<3.9" },
]
nbsphinx = "*"
nbsphinx_link = "*"
sphinx_autodoc_typehints = "*"
sphinx_rtd_theme = "^1.2.2"

flake8 = "<=6.1.0"

mypy = "<=1.7.0"
pandas-stubs = "<=2.1.1.230928"
no_implicit_optional = "<=1.4"

pre-commit = "==3.5.0"

isort = "<5.12.0"

rstcheck = "<=6.2.0"

[build-system]
requires = ["poetry-core"]
build-backend = "poetry.core.masonry.api"


[tool.black]
line-length = 120
include = '\.pyi?$'
exclude = '''
/(
    \.eggs
  | \.git
  | \.hg
  | \.mypy_cache
  | \.tox
  | \.venv
  | _build
  | buck-out
  | build
  | dist
)/
'''


[tool.isort]
profile = "black"
force_single_line = true
atomic = true
include_trailing_comma = true
lines_after_imports = 2
lines_between_types = 1
use_parentheses = true
filter_files = true


[tool.mypy.hypex]
ignore_missing_imports = false
disallow_untyped_defs = true
disallow_untyped_calls = true
warn_redundant_casts = true
warn_return_any = true
check_untyped_defs = true

[[tool.mypy.overrides]]
module = "scipy.*"
ignore_missing_imports = true

[[tool.mypy.overrides]]
module = "faiss.*"
ignore_missing_imports = true<|MERGE_RESOLUTION|>--- conflicted
+++ resolved
@@ -26,16 +26,12 @@
 
 [tool.poetry.dependencies]
 python = ">=3.8, <3.11"
-tqdm = "*"
+tqdm = '*'
 scikit-learn = "*"
 
 pandas = [
     { version = ">=1.3.5, <=2.0.3", python = "<3.9" },
-<<<<<<< HEAD
-    { version = ">=1.3.5, <=2.1.3", python = ">=3.9" }
-=======
     { version = ">=1.3.5, <=2.1.4", python = ">=3.9" }
->>>>>>> 9f1b2a3f
 ]
 
 numpy = [
@@ -50,12 +46,7 @@
 
 matplotlib = [
     { version = ">=3.0.0, <=3.7.3", python = "<3.9" },
-<<<<<<< HEAD
-    { version = ">=3.0.0, <=3.8.1", python = ">=3.9, <3.11" }
-]
-=======
     { version = ">=3.0.0, <=3.8.2", python = ">=3.9, <3.11" }]
->>>>>>> 9f1b2a3f
 
 faiss-cpu = ">=1.6.0, <=1.7.4"
 
@@ -68,74 +59,14 @@
 jupyter = "^1.0.0"
 pytest = "^7.4.3"
 
-sphinx = [
-    { version = "^7.2.6", python = ">=3.9, <3.11" },
-    { version = "<=7.1.0", python = "<3.9" },
-]
+sphinx = { version = "^7.2.6", python = ">=3.9, <3.11" }
 nbsphinx = "*"
 nbsphinx_link = "*"
 sphinx_autodoc_typehints = "*"
 sphinx_rtd_theme = "^1.2.2"
 
-flake8 = "<=6.1.0"
 
-mypy = "<=1.7.0"
-pandas-stubs = "<=2.1.1.230928"
-no_implicit_optional = "<=1.4"
-
-pre-commit = "==3.5.0"
-
-isort = "<5.12.0"
-
-rstcheck = "<=6.2.0"
 
 [build-system]
 requires = ["poetry-core"]
-build-backend = "poetry.core.masonry.api"
-
-
-[tool.black]
-line-length = 120
-include = '\.pyi?$'
-exclude = '''
-/(
-    \.eggs
-  | \.git
-  | \.hg
-  | \.mypy_cache
-  | \.tox
-  | \.venv
-  | _build
-  | buck-out
-  | build
-  | dist
-)/
-'''
-
-
-[tool.isort]
-profile = "black"
-force_single_line = true
-atomic = true
-include_trailing_comma = true
-lines_after_imports = 2
-lines_between_types = 1
-use_parentheses = true
-filter_files = true
-
-
-[tool.mypy.hypex]
-ignore_missing_imports = false
-disallow_untyped_defs = true
-disallow_untyped_calls = true
-warn_redundant_casts = true
-warn_return_any = true
-check_untyped_defs = true
-
-[[tool.mypy.overrides]]
-module = "scipy.*"
-ignore_missing_imports = true
-
-[[tool.mypy.overrides]]
-module = "faiss.*"
-ignore_missing_imports = true+build-backend = "poetry.core.masonry.api"