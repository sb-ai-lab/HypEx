{
 "cells": [
  {
   "cell_type": "code",
   "execution_count": 1,
   "id": "initial_id",
   "metadata": {
    "ExecuteTime": {
<<<<<<< HEAD
     "end_time": "2024-02-29T08:19:07.750476800Z",
     "start_time": "2024-02-29T08:19:06.936466200Z"
    }
=======
     "end_time": "2024-02-21T08:29:01.093747Z",
     "start_time": "2024-02-21T08:29:01.080381Z"
    },
    "collapsed": true
>>>>>>> 9f5f9112
   },
   "outputs": [],
   "source": [
    "import pandas as pd\n",
    "\n",
    "from hypex.dataset.dataset import Dataset, ExperimentData\n",
    "from hypex.dataset.roles import *"
<<<<<<< HEAD
   ],
   "outputs": [],
   "execution_count": 1
=======
   ]
>>>>>>> 9f5f9112
  },
  {
   "cell_type": "markdown",
   "id": "17fbe750",
   "metadata": {},
   "source": [
    "# Dataset\n"
   ]
  },
  {
   "cell_type": "code",
   "execution_count": 2,
   "id": "522c2e109efc0c17",
   "metadata": {
    "ExecuteTime": {
     "end_time": "2024-02-29T08:19:07.821021100Z",
     "start_time": "2024-02-29T08:19:07.754550100Z"
    }
   },
   "outputs": [
    {
     "data": {
      "text/plain": "   a  b\n0  1  4\n1  2  5\n2  3  6"
     },
     "execution_count": 2,
     "metadata": {},
     "output_type": "execute_result"
    }
   ],
<<<<<<< HEAD
   "execution_count": 2
=======
   "source": [
    "df = pd.DataFrame({'a': [1, 2, 3], 'b': [4, 5, 6]})\n",
    "ds = Dataset(df, roles={TargetRole: 'a', PreTargetRole: 'b'})\n",
    "ds"
   ]
>>>>>>> 9f5f9112
  },
  {
   "cell_type": "code",
   "execution_count": 4,
   "id": "37b558e38a543a26",
   "metadata": {
    "ExecuteTime": {
     "end_time": "2024-02-29T08:19:07.924259200Z",
     "start_time": "2024-02-29T08:19:07.800992400Z"
    }
   },
<<<<<<< HEAD
   "source": [
    "ds.roles"
   ],
   "outputs": [
    {
     "data": {
      "text/plain": "{'a': hypex.dataset.roles.TargetRole, 'b': hypex.dataset.roles.PreTargetRole}"
     },
     "execution_count": 3,
=======
   "outputs": [
    {
     "data": {
      "text/plain": [
       "3"
      ]
     },
     "execution_count": 4,
>>>>>>> 9f5f9112
     "metadata": {},
     "output_type": "execute_result"
    }
   ],
<<<<<<< HEAD
   "execution_count": 3
=======
   "source": [
    "len(ds)"
   ]
>>>>>>> 9f5f9112
  },
  {
   "cell_type": "code",
   "execution_count": 24,
   "id": "7f22c159be791753",
   "metadata": {
    "ExecuteTime": {
     "end_time": "2024-02-29T08:19:07.957395900Z",
     "start_time": "2024-02-29T08:19:07.830100200Z"
    }
   },
   "outputs": [
    {
     "data": {
      "text/plain": "0    1\n1    2\n2    3\nName: a, dtype: int64"
     },
     "execution_count": 4,
     "metadata": {},
     "output_type": "execute_result"
    }
   ],
<<<<<<< HEAD
   "execution_count": 4
=======
   "source": [
    "ds['a']"
   ]
>>>>>>> 9f5f9112
  },
  {
   "cell_type": "code",
   "execution_count": 25,
   "id": "86544b832e1c6601",
   "metadata": {
    "ExecuteTime": {
     "end_time": "2024-02-29T08:19:08.014779500Z",
     "start_time": "2024-02-29T08:19:07.857238600Z"
    }
   },
   "outputs": [
    {
     "data": {
      "text/plain": "a    2\nb    5\nName: 1, dtype: int64"
     },
     "execution_count": 5,
     "metadata": {},
     "output_type": "execute_result"
    }
   ],
<<<<<<< HEAD
   "execution_count": 5
=======
   "source": [
    "ds[1]"
   ]
>>>>>>> 9f5f9112
  },
  {
   "cell_type": "code",
   "execution_count": 26,
   "id": "6e6fcf0c4100061",
   "metadata": {
    "ExecuteTime": {
     "end_time": "2024-02-29T08:19:08.048352900Z",
     "start_time": "2024-02-29T08:19:07.890246Z"
    }
   },
   "outputs": [
    {
     "data": {
      "text/plain": "2"
     },
     "execution_count": 6,
     "metadata": {},
     "output_type": "execute_result"
    }
   ],
<<<<<<< HEAD
   "execution_count": 6
=======
   "source": [
    "ds['a'][1]"
   ]
>>>>>>> 9f5f9112
  },
  {
   "cell_type": "code",
   "execution_count": 27,
   "id": "b4e3ecac3488ded9",
   "metadata": {
    "ExecuteTime": {
     "end_time": "2024-02-29T08:19:08.106546700Z",
     "start_time": "2024-02-29T08:19:07.922257800Z"
    }
   },
   "outputs": [
    {
     "data": {
      "text/plain": "   a  b  c\n0  1  4  7\n1  2  5  8\n2  3  6  9"
     },
     "execution_count": 7,
     "metadata": {},
     "output_type": "execute_result"
    }
   ],
<<<<<<< HEAD
   "execution_count": 7
=======
   "source": [
    "ds.add_column([7, 8, 9], 'c', TargetRole)\n",
    "ds"
   ]
>>>>>>> 9f5f9112
  },
  {
   "cell_type": "code",
   "execution_count": 28,
   "id": "ce6e3c0f29eae380",
   "metadata": {
    "ExecuteTime": {
     "end_time": "2024-02-29T08:19:08.198507200Z",
     "start_time": "2024-02-29T08:19:07.972595200Z"
    }
   },
   "outputs": [
    {
     "data": {
      "text/plain": "   a  b  c   d\n0  1  4  7  15\n1  2  5  8  17\n2  3  6  9  19"
     },
     "execution_count": 8,
     "metadata": {},
     "output_type": "execute_result"
    }
   ],
<<<<<<< HEAD
   "execution_count": 8
=======
   "source": [
    "ds.add_column(ds.apply(func=lambda x: x['a'] + x['c'] + 7, axis=1), 'd', TargetRole)\n",
    "ds"
   ]
>>>>>>> 9f5f9112
  },
  {
   "cell_type": "code",
   "execution_count": 29,
   "id": "f1ebfad1376904a7",
   "metadata": {
    "ExecuteTime": {
     "end_time": "2024-02-29T08:19:08.231723400Z",
     "start_time": "2024-02-29T08:19:08.035776900Z"
    }
   },
<<<<<<< HEAD
   "cell_type": "code",
   "id": "f1ebfad1376904a7",
   "source": [
    "ds.roles"
   ],
=======
>>>>>>> 9f5f9112
   "outputs": [
    {
     "data": {
      "text/plain": "{'a': hypex.dataset.roles.TargetRole,\n 'b': hypex.dataset.roles.PreTargetRole,\n 'c': hypex.dataset.roles.TargetRole,\n 'd': hypex.dataset.roles.TargetRole}"
     },
     "execution_count": 9,
     "metadata": {},
     "output_type": "execute_result"
    }
   ],
<<<<<<< HEAD
   "execution_count": 9
=======
   "source": [
    "ds.roles"
   ]
>>>>>>> 9f5f9112
  },
  {
   "cell_type": "code",
   "execution_count": 30,
   "id": "4dd88fe071abde38",
   "metadata": {
    "ExecuteTime": {
     "end_time": "2024-02-29T08:19:08.292756900Z",
     "start_time": "2024-02-29T08:19:08.074957Z"
    }
   },
<<<<<<< HEAD
   "cell_type": "code",
   "id": "4dd88fe071abde38",
   "source": [
    "ds.loc[:, 'c']"
   ],
=======
>>>>>>> 9f5f9112
   "outputs": [
    {
     "data": {
      "text/plain": "0    7\n1    8\n2    9\nName: c, dtype: int64"
     },
     "execution_count": 10,
     "metadata": {},
     "output_type": "execute_result"
    }
   ],
<<<<<<< HEAD
   "execution_count": 10
=======
   "source": [
    "ds.loc[:, 'c']"
   ]
>>>>>>> 9f5f9112
  },
  {
   "cell_type": "code",
   "execution_count": 31,
   "id": "74673754fb2b25f5",
   "metadata": {
    "ExecuteTime": {
     "end_time": "2024-02-29T08:19:08.385289800Z",
     "start_time": "2024-02-29T08:19:08.140605600Z"
    }
   },
<<<<<<< HEAD
   "cell_type": "code",
   "id": "a6b555189acdfdaf",
   "source": [
    "ds['e'] = [1, 2, 3]\n",
    "ds"
   ],
   "outputs": [
    {
     "name": "stderr",
     "output_type": "stream",
     "text": [
      "C:\\Users\\User\\PycharmProjects\\HypEx1\\hypex\\dataset\\dataset.py:71: Warning: Column must be added by add_column\n",
      "  warnings.warn(\"Column must be added by add_column\", category=Warning)\n"
     ]
    },
    {
     "data": {
      "text/plain": "   a  b  c   d  e\n0  1  4  7  15  1\n1  2  5  8  17  2\n2  3  6  9  19  3"
     },
     "execution_count": 11,
     "metadata": {},
     "output_type": "execute_result"
    }
   ],
   "execution_count": 11
=======
   "outputs": [],
   "source": [
    "ds_empty = Dataset(pd.DataFrame())._create_empty()"
   ]
>>>>>>> 9f5f9112
  },
  {
   "cell_type": "code",
   "execution_count": 32,
   "id": "9836511a43bb9b96",
   "metadata": {
    "ExecuteTime": {
     "end_time": "2024-02-29T08:19:08.410315200Z",
     "start_time": "2024-02-29T08:19:08.205502900Z"
    }
   },
<<<<<<< HEAD
   "cell_type": "code",
   "id": "ef012ccdb88a118e",
   "source": [
    "ds['a'][1] = 1\n",
    "ds"
   ],
=======
>>>>>>> 9f5f9112
   "outputs": [
    {
     "data": {
      "text/plain": "   a  b  c   d  e\n0  1  4  7  15  1\n1  1  5  8  17  2\n2  3  6  9  19  3"
     },
     "execution_count": 12,
     "metadata": {},
     "output_type": "execute_result"
    }
   ],
<<<<<<< HEAD
   "execution_count": 12
=======
   "source": [
    "ds_empty.columns"
   ]
>>>>>>> 9f5f9112
  },
  {
   "cell_type": "code",
   "execution_count": 33,
   "id": "c334f2ba6922c0d4",
   "metadata": {
    "ExecuteTime": {
     "end_time": "2024-02-29T08:19:08.437152600Z",
     "start_time": "2024-02-29T08:19:08.255341700Z"
    }
   },
<<<<<<< HEAD
   "cell_type": "code",
   "id": "dc5f73bd0b785b4",
   "source": [
    "ds.isin([3, 8])"
   ],
=======
>>>>>>> 9f5f9112
   "outputs": [
    {
     "data": {
      "text/plain": "       a      b      c      d      e\n0  False  False  False  False  False\n1  False  False   True  False  False\n2   True  False  False  False   True",
      "text/html": "<div>\n<style scoped>\n    .dataframe tbody tr th:only-of-type {\n        vertical-align: middle;\n    }\n\n    .dataframe tbody tr th {\n        vertical-align: top;\n    }\n\n    .dataframe thead th {\n        text-align: right;\n    }\n</style>\n<table border=\"1\" class=\"dataframe\">\n  <thead>\n    <tr style=\"text-align: right;\">\n      <th></th>\n      <th>a</th>\n      <th>b</th>\n      <th>c</th>\n      <th>d</th>\n      <th>e</th>\n    </tr>\n  </thead>\n  <tbody>\n    <tr>\n      <th>0</th>\n      <td>False</td>\n      <td>False</td>\n      <td>False</td>\n      <td>False</td>\n      <td>False</td>\n    </tr>\n    <tr>\n      <th>1</th>\n      <td>False</td>\n      <td>False</td>\n      <td>True</td>\n      <td>False</td>\n      <td>False</td>\n    </tr>\n    <tr>\n      <th>2</th>\n      <td>True</td>\n      <td>False</td>\n      <td>False</td>\n      <td>False</td>\n      <td>True</td>\n    </tr>\n  </tbody>\n</table>\n</div>"
     },
     "execution_count": 13,
     "metadata": {},
     "output_type": "execute_result"
    }
   ],
<<<<<<< HEAD
   "execution_count": 13
  },
  {
   "metadata": {
    "ExecuteTime": {
     "end_time": "2024-02-29T08:19:08.553876Z",
     "start_time": "2024-02-29T08:19:08.300753200Z"
    }
   },
   "cell_type": "code",
   "id": "539f5315331754d0",
   "source": [
    "ds.groupby('a').mean()"
   ],
   "outputs": [
    {
     "name": "stderr",
     "output_type": "stream",
     "text": [
      "C:\\Users\\User\\PycharmProjects\\HypEx1\\hypex\\dataset\\backends\\pandas_backend.py:73: FutureWarning: The 'axis' keyword in DataFrame.groupby is deprecated and will be removed in a future version.\n",
      "  return self.data.groupby(by, axis, level)\n"
     ]
    },
    {
     "data": {
      "text/plain": "     b    c     d    e\na                     \n1  4.5  7.5  16.0  1.5\n3  6.0  9.0  19.0  3.0",
      "text/html": "<div>\n<style scoped>\n    .dataframe tbody tr th:only-of-type {\n        vertical-align: middle;\n    }\n\n    .dataframe tbody tr th {\n        vertical-align: top;\n    }\n\n    .dataframe thead th {\n        text-align: right;\n    }\n</style>\n<table border=\"1\" class=\"dataframe\">\n  <thead>\n    <tr style=\"text-align: right;\">\n      <th></th>\n      <th>b</th>\n      <th>c</th>\n      <th>d</th>\n      <th>e</th>\n    </tr>\n    <tr>\n      <th>a</th>\n      <th></th>\n      <th></th>\n      <th></th>\n      <th></th>\n    </tr>\n  </thead>\n  <tbody>\n    <tr>\n      <th>1</th>\n      <td>4.5</td>\n      <td>7.5</td>\n      <td>16.0</td>\n      <td>1.5</td>\n    </tr>\n    <tr>\n      <th>3</th>\n      <td>6.0</td>\n      <td>9.0</td>\n      <td>19.0</td>\n      <td>3.0</td>\n    </tr>\n  </tbody>\n</table>\n</div>"
     },
     "execution_count": 14,
     "metadata": {},
     "output_type": "execute_result"
    }
   ],
   "execution_count": 14
=======
   "source": [
    "ds_empty._backend.__class__"
   ]
  },
  {
   "cell_type": "markdown",
   "id": "8dc6f4a6",
   "metadata": {},
   "source": [
    "# Eperiment Data"
   ]
>>>>>>> 9f5f9112
  },
  {
   "cell_type": "code",
   "execution_count": 2,
   "id": "cb60089a",
   "metadata": {
    "ExecuteTime": {
     "end_time": "2024-02-29T08:19:08.555876Z",
     "start_time": "2024-02-29T08:19:08.343667200Z"
    }
   },
<<<<<<< HEAD
   "cell_type": "code",
   "outputs": [],
   "source": [
    "ds_empty = Dataset(pd.DataFrame())._create_empty()"
   ],
   "id": "74673754fb2b25f5",
   "execution_count": 15
=======
   "outputs": [],
   "source": [
    "ed = ExperimentData(pd.DataFrame())._create_empty()"
   ]
>>>>>>> 9f5f9112
  },
  {
   "cell_type": "code",
   "execution_count": 3,
   "id": "5dd578e1cc35b41f",
   "metadata": {
    "ExecuteTime": {
     "end_time": "2024-02-29T08:19:08.648396300Z",
     "start_time": "2024-02-29T08:19:08.372932300Z"
    }
   },
<<<<<<< HEAD
   "cell_type": "code",
=======
>>>>>>> 9f5f9112
   "outputs": [
    {
     "data": {
      "text/plain": "Index([], dtype='object')"
     },
<<<<<<< HEAD
     "execution_count": 16,
=======
     "execution_count": 3,
>>>>>>> 9f5f9112
     "metadata": {},
     "output_type": "execute_result"
    }
   ],
   "source": [
<<<<<<< HEAD
    "ds_empty.columns"
   ],
   "id": "9836511a43bb9b96",
   "execution_count": 16
=======
    "ed.additional_fields"
   ]
>>>>>>> 9f5f9112
  },
  {
   "cell_type": "code",
   "execution_count": 4,
   "id": "bfc0cb3f4c632654",
   "metadata": {
    "ExecuteTime": {
     "end_time": "2024-02-29T08:19:08.670115900Z",
     "start_time": "2024-02-29T08:19:08.405302100Z"
    }
   },
<<<<<<< HEAD
   "cell_type": "code",
   "outputs": [
    {
     "data": {
      "text/plain": "PandasDataset"
     },
     "execution_count": 17,
     "metadata": {},
     "output_type": "execute_result"
    }
   ],
   "source": [
    "ds_empty._backend"
   ],
   "id": "c334f2ba6922c0d4",
   "execution_count": 17
  },
  {
   "cell_type": "code",
   "outputs": [],
   "source": [
    "# you can add backend as data like this: dataset._backend\n",
    "ds_from_dict = Dataset(data=ds._backend).from_dict([{'a': 1, 'b': 3}, {'b': 4}, {'a': 0, 'c': 7}])"
   ],
   "metadata": {
    "collapsed": false,
    "ExecuteTime": {
     "end_time": "2024-02-29T08:19:08.674114Z",
     "start_time": "2024-02-29T08:19:08.436138400Z"
    }
   },
   "id": "5acaaaab52b869b0",
   "execution_count": 18
  },
  {
   "cell_type": "code",
   "outputs": [
    {
     "data": {
      "text/plain": "     a    b    c\n0  1.0  3.0  NaN\n1  NaN  4.0  NaN\n2  0.0  NaN  7.0"
     },
     "execution_count": 19,
=======
   "outputs": [
    {
     "data": {
      "text/html": [
       "<div>\n",
       "<style scoped>\n",
       "    .dataframe tbody tr th:only-of-type {\n",
       "        vertical-align: middle;\n",
       "    }\n",
       "\n",
       "    .dataframe tbody tr th {\n",
       "        vertical-align: top;\n",
       "    }\n",
       "\n",
       "    .dataframe thead th {\n",
       "        text-align: right;\n",
       "    }\n",
       "</style>\n",
       "<table border=\"1\" class=\"dataframe\">\n",
       "  <thead>\n",
       "    <tr style=\"text-align: right;\">\n",
       "      <th></th>\n",
       "    </tr>\n",
       "  </thead>\n",
       "  <tbody>\n",
       "  </tbody>\n",
       "</table>\n",
       "</div>"
      ],
      "text/plain": [
       "Empty DataFrame\n",
       "Columns: []\n",
       "Index: []"
      ]
     },
     "execution_count": 4,
>>>>>>> 9f5f9112
     "metadata": {},
     "output_type": "execute_result"
    }
   ],
   "source": [
<<<<<<< HEAD
    "ds_from_dict"
   ],
   "metadata": {
    "collapsed": false,
    "ExecuteTime": {
     "end_time": "2024-02-29T08:19:08.783071400Z",
     "start_time": "2024-02-29T08:19:08.471058300Z"
    }
   },
   "id": "eae3f64879a8c7d6",
   "execution_count": 19
  },
  {
   "metadata": {},
   "cell_type": "markdown",
   "source": [
    "# Eperiment Data"
   ],
   "id": "8dc6f4a6"
  },
  {
   "metadata": {
    "ExecuteTime": {
     "end_time": "2024-02-29T08:19:08.826798400Z",
     "start_time": "2024-02-29T08:19:08.504689700Z"
    }
   },
   "cell_type": "code",
   "outputs": [],
   "source": [
    "ed = ExperimentData(pd.DataFrame())._create_empty()"
   ],
   "id": "cb60089a",
   "execution_count": 20
  },
  {
   "metadata": {
    "ExecuteTime": {
     "end_time": "2024-02-29T08:19:08.903804700Z",
     "start_time": "2024-02-29T08:19:08.537167Z"
    }
   },
   "cell_type": "code",
   "outputs": [
    {
     "data": {
      "text/plain": "Empty DataFrame\nColumns: []\nIndex: []"
     },
     "execution_count": 21,
=======
    "ed.additional_fields.loc[:, :]"
   ]
  },
  {
   "cell_type": "code",
   "execution_count": 6,
   "id": "4869e3d8",
   "metadata": {},
   "outputs": [
    {
     "data": {
      "text/plain": [
       "0"
      ]
     },
     "execution_count": 6,
>>>>>>> 9f5f9112
     "metadata": {},
     "output_type": "execute_result"
    }
   ],
<<<<<<< HEAD
   "source": [
    "ed.additional_fields"
   ],
   "id": "5dd578e1cc35b41f",
   "execution_count": 21
  },
  {
   "metadata": {
    "ExecuteTime": {
     "end_time": "2024-02-29T08:19:08.935896900Z",
     "start_time": "2024-02-29T08:19:08.587008Z"
    }
   },
   "cell_type": "code",
   "outputs": [
    {
     "data": {
      "text/plain": "Empty DataFrame\nColumns: []\nIndex: []",
      "text/html": "<div>\n<style scoped>\n    .dataframe tbody tr th:only-of-type {\n        vertical-align: middle;\n    }\n\n    .dataframe tbody tr th {\n        vertical-align: top;\n    }\n\n    .dataframe thead th {\n        text-align: right;\n    }\n</style>\n<table border=\"1\" class=\"dataframe\">\n  <thead>\n    <tr style=\"text-align: right;\">\n      <th></th>\n    </tr>\n  </thead>\n  <tbody>\n  </tbody>\n</table>\n</div>"
     },
     "execution_count": 22,
     "metadata": {},
     "output_type": "execute_result"
    }
   ],
   "source": [
    "ed.additional_fields.loc[:, :]"
   ],
   "id": "bfc0cb3f4c632654",
   "execution_count": 22
  },
  {
   "cell_type": "code",
   "outputs": [],
   "source": [
    "from hypex.dataset.backends.pandas_backend import PandasDataset\n",
    "\n",
    "pd = PandasDataset()\n",
    "pd.data"
   ],
   "metadata": {
    "collapsed": false,
    "ExecuteTime": {
     "end_time": "2024-02-29T08:19:08.937910200Z",
     "start_time": "2024-02-29T08:19:08.628404200Z"
    }
   },
   "id": "ce852381a7c2327f",
   "execution_count": 23
=======
   "source": []
  },
  {
   "cell_type": "code",
   "execution_count": null,
   "id": "7d168ac2",
   "metadata": {},
   "outputs": [],
   "source": []
>>>>>>> 9f5f9112
  }
 ],
 "metadata": {
  "hide_input": false,
  "kernelspec": {
   "display_name": "Python 3 (ipykernel)",
   "language": "python",
   "name": "python3"
  },
  "language_info": {
   "codemirror_mode": {
    "name": "ipython",
    "version": 3
   },
   "file_extension": ".py",
   "mimetype": "text/x-python",
   "name": "python",
   "nbconvert_exporter": "python",
   "pygments_lexer": "ipython3",
   "version": "3.11.5"
  },
  "nbTranslate": {
   "displayLangs": [
    "*"
   ],
   "hotkey": "alt-t",
   "langInMainMenu": true,
   "sourceLang": "en",
   "targetLang": "fr",
   "useGoogleTranslate": true
  },
  "toc": {
   "base_numbering": 1,
   "nav_menu": {},
   "number_sections": true,
   "sideBar": true,
   "skip_h1_title": false,
   "title_cell": "Table of Contents",
   "title_sidebar": "Contents",
   "toc_cell": false,
   "toc_position": {},
   "toc_section_display": true,
   "toc_window_display": false
  },
  "varInspector": {
   "cols": {
    "lenName": 16,
    "lenType": 16,
    "lenVar": 40
   },
   "kernels_config": {
    "python": {
     "delete_cmd_postfix": "",
     "delete_cmd_prefix": "del ",
     "library": "var_list.py",
     "varRefreshCmd": "print(var_dic_list())"
    },
    "r": {
     "delete_cmd_postfix": ") ",
     "delete_cmd_prefix": "rm(",
     "library": "var_list.r",
     "varRefreshCmd": "cat(var_dic_list()) "
    }
   },
   "types_to_exclude": [
    "module",
    "function",
    "builtin_function_or_method",
    "instance",
    "_Feature"
   ],
   "window_display": false
  }
 },
 "nbformat": 4,
 "nbformat_minor": 5
}<|MERGE_RESOLUTION|>--- conflicted
+++ resolved
@@ -6,16 +6,13 @@
    "id": "initial_id",
    "metadata": {
     "ExecuteTime": {
-<<<<<<< HEAD
      "end_time": "2024-02-29T08:19:07.750476800Z",
      "start_time": "2024-02-29T08:19:06.936466200Z"
     }
-=======
      "end_time": "2024-02-21T08:29:01.093747Z",
      "start_time": "2024-02-21T08:29:01.080381Z"
     },
     "collapsed": true
->>>>>>> 9f5f9112
    },
    "outputs": [],
    "source": [
@@ -23,13 +20,10 @@
     "\n",
     "from hypex.dataset.dataset import Dataset, ExperimentData\n",
     "from hypex.dataset.roles import *"
-<<<<<<< HEAD
    ],
    "outputs": [],
    "execution_count": 1
-=======
-   ]
->>>>>>> 9f5f9112
+   ]
   },
   {
    "cell_type": "markdown",
@@ -59,15 +53,12 @@
      "output_type": "execute_result"
     }
    ],
-<<<<<<< HEAD
    "execution_count": 2
-=======
    "source": [
     "df = pd.DataFrame({'a': [1, 2, 3], 'b': [4, 5, 6]})\n",
     "ds = Dataset(df, roles={TargetRole: 'a', PreTargetRole: 'b'})\n",
     "ds"
    ]
->>>>>>> 9f5f9112
   },
   {
    "cell_type": "code",
@@ -79,7 +70,6 @@
      "start_time": "2024-02-29T08:19:07.800992400Z"
     }
    },
-<<<<<<< HEAD
    "source": [
     "ds.roles"
    ],
@@ -89,7 +79,6 @@
       "text/plain": "{'a': hypex.dataset.roles.TargetRole, 'b': hypex.dataset.roles.PreTargetRole}"
      },
      "execution_count": 3,
-=======
    "outputs": [
     {
      "data": {
@@ -98,18 +87,14 @@
       ]
      },
      "execution_count": 4,
->>>>>>> 9f5f9112
-     "metadata": {},
-     "output_type": "execute_result"
-    }
-   ],
-<<<<<<< HEAD
+     "metadata": {},
+     "output_type": "execute_result"
+    }
+   ],
    "execution_count": 3
-=======
    "source": [
     "len(ds)"
    ]
->>>>>>> 9f5f9112
   },
   {
    "cell_type": "code",
@@ -131,13 +116,10 @@
      "output_type": "execute_result"
     }
    ],
-<<<<<<< HEAD
    "execution_count": 4
-=======
    "source": [
     "ds['a']"
    ]
->>>>>>> 9f5f9112
   },
   {
    "cell_type": "code",
@@ -159,13 +141,10 @@
      "output_type": "execute_result"
     }
    ],
-<<<<<<< HEAD
    "execution_count": 5
-=======
    "source": [
     "ds[1]"
    ]
->>>>>>> 9f5f9112
   },
   {
    "cell_type": "code",
@@ -187,13 +166,10 @@
      "output_type": "execute_result"
     }
    ],
-<<<<<<< HEAD
    "execution_count": 6
-=======
    "source": [
     "ds['a'][1]"
    ]
->>>>>>> 9f5f9112
   },
   {
    "cell_type": "code",
@@ -215,14 +191,11 @@
      "output_type": "execute_result"
     }
    ],
-<<<<<<< HEAD
    "execution_count": 7
-=======
    "source": [
     "ds.add_column([7, 8, 9], 'c', TargetRole)\n",
     "ds"
    ]
->>>>>>> 9f5f9112
   },
   {
    "cell_type": "code",
@@ -244,14 +217,11 @@
      "output_type": "execute_result"
     }
    ],
-<<<<<<< HEAD
    "execution_count": 8
-=======
    "source": [
     "ds.add_column(ds.apply(func=lambda x: x['a'] + x['c'] + 7, axis=1), 'd', TargetRole)\n",
     "ds"
    ]
->>>>>>> 9f5f9112
   },
   {
    "cell_type": "code",
@@ -263,14 +233,11 @@
      "start_time": "2024-02-29T08:19:08.035776900Z"
     }
    },
-<<<<<<< HEAD
    "cell_type": "code",
    "id": "f1ebfad1376904a7",
    "source": [
     "ds.roles"
    ],
-=======
->>>>>>> 9f5f9112
    "outputs": [
     {
      "data": {
@@ -281,13 +248,10 @@
      "output_type": "execute_result"
     }
    ],
-<<<<<<< HEAD
    "execution_count": 9
-=======
    "source": [
     "ds.roles"
    ]
->>>>>>> 9f5f9112
   },
   {
    "cell_type": "code",
@@ -299,14 +263,11 @@
      "start_time": "2024-02-29T08:19:08.074957Z"
     }
    },
-<<<<<<< HEAD
    "cell_type": "code",
    "id": "4dd88fe071abde38",
    "source": [
     "ds.loc[:, 'c']"
    ],
-=======
->>>>>>> 9f5f9112
    "outputs": [
     {
      "data": {
@@ -317,13 +278,10 @@
      "output_type": "execute_result"
     }
    ],
-<<<<<<< HEAD
    "execution_count": 10
-=======
    "source": [
     "ds.loc[:, 'c']"
    ]
->>>>>>> 9f5f9112
   },
   {
    "cell_type": "code",
@@ -335,7 +293,6 @@
      "start_time": "2024-02-29T08:19:08.140605600Z"
     }
    },
-<<<<<<< HEAD
    "cell_type": "code",
    "id": "a6b555189acdfdaf",
    "source": [
@@ -361,12 +318,10 @@
     }
    ],
    "execution_count": 11
-=======
    "outputs": [],
    "source": [
     "ds_empty = Dataset(pd.DataFrame())._create_empty()"
    ]
->>>>>>> 9f5f9112
   },
   {
    "cell_type": "code",
@@ -378,15 +333,12 @@
      "start_time": "2024-02-29T08:19:08.205502900Z"
     }
    },
-<<<<<<< HEAD
    "cell_type": "code",
    "id": "ef012ccdb88a118e",
    "source": [
     "ds['a'][1] = 1\n",
     "ds"
    ],
-=======
->>>>>>> 9f5f9112
    "outputs": [
     {
      "data": {
@@ -397,13 +349,10 @@
      "output_type": "execute_result"
     }
    ],
-<<<<<<< HEAD
    "execution_count": 12
-=======
    "source": [
     "ds_empty.columns"
    ]
->>>>>>> 9f5f9112
   },
   {
    "cell_type": "code",
@@ -415,14 +364,11 @@
      "start_time": "2024-02-29T08:19:08.255341700Z"
     }
    },
-<<<<<<< HEAD
    "cell_type": "code",
    "id": "dc5f73bd0b785b4",
    "source": [
     "ds.isin([3, 8])"
    ],
-=======
->>>>>>> 9f5f9112
    "outputs": [
     {
      "data": {
@@ -434,7 +380,6 @@
      "output_type": "execute_result"
     }
    ],
-<<<<<<< HEAD
    "execution_count": 13
   },
   {
@@ -469,7 +414,6 @@
     }
    ],
    "execution_count": 14
-=======
    "source": [
     "ds_empty._backend.__class__"
    ]
@@ -481,7 +425,6 @@
    "source": [
     "# Eperiment Data"
    ]
->>>>>>> 9f5f9112
   },
   {
    "cell_type": "code",
@@ -493,7 +436,6 @@
      "start_time": "2024-02-29T08:19:08.343667200Z"
     }
    },
-<<<<<<< HEAD
    "cell_type": "code",
    "outputs": [],
    "source": [
@@ -501,12 +443,10 @@
    ],
    "id": "74673754fb2b25f5",
    "execution_count": 15
-=======
    "outputs": [],
    "source": [
     "ed = ExperimentData(pd.DataFrame())._create_empty()"
    ]
->>>>>>> 9f5f9112
   },
   {
    "cell_type": "code",
@@ -518,34 +458,26 @@
      "start_time": "2024-02-29T08:19:08.372932300Z"
     }
    },
-<<<<<<< HEAD
-   "cell_type": "code",
-=======
->>>>>>> 9f5f9112
+   "cell_type": "code",
    "outputs": [
     {
      "data": {
       "text/plain": "Index([], dtype='object')"
      },
-<<<<<<< HEAD
      "execution_count": 16,
-=======
      "execution_count": 3,
->>>>>>> 9f5f9112
-     "metadata": {},
-     "output_type": "execute_result"
-    }
-   ],
-   "source": [
-<<<<<<< HEAD
+
+     "metadata": {},
+     "output_type": "execute_result"
+    }
+   ],
+   "source": [
     "ds_empty.columns"
    ],
    "id": "9836511a43bb9b96",
    "execution_count": 16
-=======
     "ed.additional_fields"
    ]
->>>>>>> 9f5f9112
   },
   {
    "cell_type": "code",
@@ -557,7 +489,6 @@
      "start_time": "2024-02-29T08:19:08.405302100Z"
     }
    },
-<<<<<<< HEAD
    "cell_type": "code",
    "outputs": [
     {
@@ -600,7 +531,6 @@
       "text/plain": "     a    b    c\n0  1.0  3.0  NaN\n1  NaN  4.0  NaN\n2  0.0  NaN  7.0"
      },
      "execution_count": 19,
-=======
    "outputs": [
     {
      "data": {
@@ -637,13 +567,11 @@
       ]
      },
      "execution_count": 4,
->>>>>>> 9f5f9112
-     "metadata": {},
-     "output_type": "execute_result"
-    }
-   ],
-   "source": [
-<<<<<<< HEAD
+     "metadata": {},
+     "output_type": "execute_result"
+    }
+   ],
+   "source": [
     "ds_from_dict"
    ],
    "metadata": {
@@ -693,7 +621,6 @@
       "text/plain": "Empty DataFrame\nColumns: []\nIndex: []"
      },
      "execution_count": 21,
-=======
     "ed.additional_fields.loc[:, :]"
    ]
   },
@@ -710,12 +637,10 @@
       ]
      },
      "execution_count": 6,
->>>>>>> 9f5f9112
-     "metadata": {},
-     "output_type": "execute_result"
-    }
-   ],
-<<<<<<< HEAD
+     "metadata": {},
+     "output_type": "execute_result"
+    }
+   ],
    "source": [
     "ed.additional_fields"
    ],
@@ -765,7 +690,6 @@
    },
    "id": "ce852381a7c2327f",
    "execution_count": 23
-=======
    "source": []
   },
   {
@@ -775,7 +699,6 @@
    "metadata": {},
    "outputs": [],
    "source": []
->>>>>>> 9f5f9112
   }
  ],
  "metadata": {
